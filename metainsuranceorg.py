import math
import functools
from itertools import cycle, islice, chain

import numpy as np
import scipy.stats

import isleconfig
import insurancecontract
import reinsurancecontract
import riskmodel
from genericclasses import (
    GenericAgent,
    RiskProperties,
    AgentProperties,
    Obligation,
    ReinsuranceProfile,
)

from typing import (
    Optional,
    Tuple,
    Sequence,
    Mapping,
    MutableSequence,
    Iterable,
    Callable,
    Any,
)
from typing import TYPE_CHECKING

if TYPE_CHECKING:
    from insurancesimulation import InsuranceSimulation
    from metainsurancecontract import MetaInsuranceContract
    from reinsurancecontract import ReinsuranceContract


def roundrobin(iterables: Sequence[Iterable]) -> Iterable:
    """roundrobin(['ABC', 'D', 'EF']) --> A D E B F C"""
    # Recipe credited to George Sakkis
    num_active = len(iterables)
    nexts: Iterable[Callable[[], Any]] = cycle(iter(it).__next__ for it in iterables)
    while num_active:
        try:
            for next_fun in nexts:
                yield next_fun()
        except StopIteration:
            # Remove the iterator we just exhausted from the cycle.
            num_active -= 1
            nexts = cycle(islice(nexts, num_active))


def get_mean(x: Sequence[float]) -> float:
    """
    Returns the mean of a list
    Args:
        x: an iterable of numerics

    Returns:
        the mean of x
    """
    return sum(x) / len(x)


# A quick check tells me that we don't need a very large cache for this, as it only tends to repeat a couple of times.
@functools.lru_cache(maxsize=16)
def get_mean_std(x: Tuple[float, ...]) -> Tuple[float, float]:
    # At the moment this is always called with a no_category length array
    # I have tested the numpy versions of this, they are slower for small arrays but much, much faster for large ones
    # If we ever let no_category be much larger, might want to use np for this bit
    m = get_mean(x)
    std = math.sqrt(sum((val - m) ** 2 for val in x)) / len(x)
    return m, std


class MetaInsuranceOrg(GenericAgent):
    def __init__(
        self, simulation_parameters: Mapping, agent_parameters: AgentProperties
    ):
        """Constructor method.
<<<<<<< HEAD
                    Accepts:
                        Simulation_parameters: Type DataDict
                        agent_parameters:   Type DataDict
                    Constructor creates general instance of an insurance company which is inherited by the reinsurance
                     and insurance firm classes. Initialises all necessary values provided by config file."""
        super().__init__()
        self.simulation: "InsuranceSimulation" = simulation_parameters["simulation"]
        self.simulation_parameters: Mapping = simulation_parameters
=======
            Accepts:
                Simulation_parameters: Type DataDict
                agent_parameters:   Type DataDict
            Constructor creates general instance of an insurance company which is inherited by the reinsurance and
            insurance firm classes. Initialises all necessary values provided by config file."""
        self.simulation = simulation_parameters["simulation"]
        self.simulation_parameters = simulation_parameters
>>>>>>> 44050e24
        self.contract_runtime_dist = scipy.stats.randint(
            simulation_parameters["mean_contract_runtime"]
            - simulation_parameters["contract_runtime_halfspread"],
            simulation_parameters["mean_contract_runtime"]
            + simulation_parameters["contract_runtime_halfspread"]
            + 1,
        )
<<<<<<< HEAD
        self.default_contract_payment_period: int = simulation_parameters[
            "default_contract_payment_period"
        ]
        self.id = agent_parameters.id
        self.cash = agent_parameters.initial_cash
        self.capacity_target = self.cash * 0.9
        self.capacity_target_decrement_threshold = (
            agent_parameters.capacity_target_decrement_threshold
        )
        self.capacity_target_increment_threshold = (
            agent_parameters.capacity_target_increment_threshold
        )
        self.capacity_target_decrement_factor = (
            agent_parameters.capacity_target_decrement_factor
        )
        self.capacity_target_increment_factor = (
            agent_parameters.capacity_target_increment_factor
        )
        self.excess_capital = self.cash
        self.premium = agent_parameters.norm_premium
        self.profit_target = agent_parameters.profit_target
        self.acceptance_threshold = agent_parameters.initial_acceptance_threshold  # 0.5
        self.acceptance_threshold_friction = (
            agent_parameters.acceptance_threshold_friction
        )  # 0.9 #1.0 to switch off
        self.interest_rate = agent_parameters.interest_rate
        self.reinsurance_limit = agent_parameters.reinsurance_limit
=======
        self.default_contract_payment_period = simulation_parameters[
            "default_contract_payment_period"
        ]
        self.id = agent_parameters["id"]
        self.cash = agent_parameters["initial_cash"]
        self.capacity_target = self.cash * 0.9
        self.capacity_target_decrement_threshold = agent_parameters[
            "capacity_target_decrement_threshold"
        ]
        self.capacity_target_increment_threshold = agent_parameters[
            "capacity_target_increment_threshold"
        ]
        self.capacity_target_decrement_factor = agent_parameters[
            "capacity_target_decrement_factor"
        ]
        self.capacity_target_increment_factor = agent_parameters[
            "capacity_target_increment_factor"
        ]
        self.excess_capital = self.cash
        self.premium = agent_parameters["norm_premium"]
        self.profit_target = agent_parameters["profit_target"]
        self.acceptance_threshold = agent_parameters[
            "initial_acceptance_threshold"
        ]  # 0.5
        self.acceptance_threshold_friction = agent_parameters[
            "acceptance_threshold_friction"
        ]  # 0.9 #1.0 to switch off
        self.interest_rate = agent_parameters["interest_rate"]
        self.reinsurance_limit = agent_parameters["reinsurance_limit"]
>>>>>>> 44050e24
        self.simulation_no_risk_categories = simulation_parameters["no_categories"]
        self.simulation_reinsurance_type = simulation_parameters[
            "simulation_reinsurance_type"
        ]
        self.dividend_share_of_profits = simulation_parameters[
            "dividend_share_of_profits"
        ]

<<<<<<< HEAD
        # If the firm goes bankrupt then by default any further payments should be made to the simulation
        self.creditor = self.simulation
        self.owner = self.simulation  # TODO: Make this into agent_parameter value?
        self.per_period_dividend = 0
        self.cash_last_periods = list(np.zeros(4, dtype=int) * self.cash)
=======
        self.owner = self.simulation  # TODO: Make this into agent_parameter value?
        self.per_period_dividend = 0
        self.cash_last_periods = list(np.zeros(12, dtype=int) * self.cash)

        rm_config = agent_parameters["riskmodel_config"]
>>>>>>> 44050e24

        rm_config = agent_parameters.riskmodel_config

        """Here we modify the margin of safety depending on the number of risks models available in the market.
           When is 0 all risk models have the same margin of safety. The reason for doing this is that with more risk
           models the firms tend to be closer to the max capacity"""
        margin_of_safety_correction = (
            rm_config["margin_of_safety"]
            + (simulation_parameters["no_riskmodels"] - 1)
            * simulation_parameters["margin_increase"]
        )

<<<<<<< HEAD
        self.max_inaccuracy = rm_config["inaccuracy_by_categ"]
        self.min_inaccuracy = self.max_inaccuracy * isleconfig.simulation_parameters[
            "scale_inaccuracy"
        ] + np.ones(len(self.max_inaccuracy)) * (
            1 - isleconfig.simulation_parameters["scale_inaccuracy"]
        )

        self.riskmodel: riskmodel.RiskModel = riskmodel.RiskModel(
=======
        self.riskmodel = RiskModel(
>>>>>>> 44050e24
            damage_distribution=rm_config["damage_distribution"],
            expire_immediately=rm_config["expire_immediately"],
            cat_separation_distribution=rm_config["cat_separation_distribution"],
            norm_premium=rm_config["norm_premium"],
            category_number=rm_config["no_categories"],
            init_average_exposure=rm_config["risk_value_mean"],
            init_average_risk_factor=rm_config["risk_factor_mean"],
            init_profit_estimate=rm_config["norm_profit_markup"],
            margin_of_safety=margin_of_safety_correction,
            var_tail_prob=rm_config["var_tail_prob"],
<<<<<<< HEAD
            inaccuracy=self.max_inaccuracy,
        )

        # Set up the reinsurance profile
        self.reinsurance_profile = ReinsuranceProfile(self.riskmodel)

        if self.simulation_reinsurance_type == "non-proportional":
            if agent_parameters.non_proportional_reinsurance_level is not None:
                self.np_reinsurance_deductible_fraction = (
                    agent_parameters.non_proportional_reinsurance_level
                )
=======
            inaccuracy=rm_config["inaccuracy_by_categ"],
        )

        self.category_reinsurance = [
            None for i in range(self.simulation_no_risk_categories)
        ]
        if self.simulation_reinsurance_type == "non-proportional":
            if agent_parameters["non-proportional_reinsurance_level"] is not None:
                self.np_reinsurance_deductible_fraction = agent_parameters[
                    "non-proportional_reinsurance_level"
                ]
>>>>>>> 44050e24
            else:
                self.np_reinsurance_deductible_fraction = simulation_parameters[
                    "default_non-proportional_reinsurance_deductible"
                ]
            self.np_reinsurance_excess_fraction = simulation_parameters[
                "default_non-proportional_reinsurance_excess"
            ]
            self.np_reinsurance_premium_share = simulation_parameters[
                "default_non-proportional_reinsurance_premium_share"
            ]
<<<<<<< HEAD
        self.underwritten_contracts: MutableSequence["MetaInsuranceContract"] = []
=======
        self.obligations = []
        self.underwritten_contracts = []
        self.profits_losses = 0
        # self.reinsurance_contracts = []
        self.operational = True
        self.warning = False
        self.age = 0
>>>>>>> 44050e24
        self.is_insurer = True
        self.is_reinsurer = False

        """set up risk value estimate variables"""
        self.var_counter = 0  # sum over risk model inaccuracies for all contracts
        self.var_counter_per_risk = 0  # average risk model inaccuracy across contracts
        self.var_sum = 0  # sum over initial VaR for all contracts
<<<<<<< HEAD
=======
        self.var_sum_last_periods = list(np.zeros((12, 4), dtype=int))
        self.reinsurance_history = list(np.zeros((12, 4, 2), dtype=int))
>>>>>>> 44050e24
        self.counter_category = np.zeros(
            self.simulation_no_risk_categories
        )  # var_counter disaggregated by category
        self.var_category = np.zeros(
            self.simulation_no_risk_categories
        )  # var_sum disaggregated by category
<<<<<<< HEAD
        self.risks_retained = []
        self.reinrisks_kept = []
        self.balance_ratio = simulation_parameters["insurers_balance_ratio"]
        self.recursion_limit = simulation_parameters["insurers_recursion_limit"]
        # QUERY: Should this have to sum to self.cash
        self.cash_left_by_categ = self.cash * np.ones(
            self.simulation_parameters["no_categories"]
        )
=======
        self.naccep = []
        self.risks_kept = []
        self.reinrisks_kept = []
        self.balance_ratio = simulation_parameters["insurers_balance_ratio"]
        self.recursion_limit = simulation_parameters["insurers_recursion_limit"]
        self.cash_left_by_categ = [
            self.cash for i in range(self.simulation_parameters["no_categories"])
        ]
>>>>>>> 44050e24
        self.market_permanency_counter = 0
        # TODO: make this into a dict
        self.underwritten_risk_characterisation: MutableSequence[
            Tuple[float, float, int, float]
        ] = [
            (None, None, None, None)
            for _ in range(self.simulation_parameters["no_categories"])
        ]
        # The share of all risks that this firm holds. Gets updated every timestep
        self.risk_share = 0

    def iterate(self, time: int):
        """Method that iterates each firm by one time step.
<<<<<<< HEAD
                    Accepts:
                        Time: Type Integer
                    No return value
                    For each time step this method obtains every firms interest payments, pays obligations, claim
                    reinsurance, matures necessary contracts. Check condition for operational firms (as never removed)
                    so only operational firms receive new risks to evaluate, pay dividends, adjust capacity."""

        """obtain investments yield"""
        self.obtain_yield(time)
=======
            Accepts:
                Time: Type Integer
            No return value
            For each time step this method obtains every firms interest payments, pays obligations, claim reinsurance,
            matures necessary contracts. Check condition for operational firms (as never removed) so only operational
            firms receive new risks to evaluate, pay dividends, adjust capacity."""
        """Obtain interest generated by cash"""
        self.simulation.bank.award_interest(self, self.cash)
        self.age += 1
>>>>>>> 44050e24

        """realize due payments"""
        self._effect_payments(time)
        if isleconfig.verbose:
            print(
                time,
                ":",
                self.id,
                len(self.underwritten_contracts),
                self.cash,
                self.operational,
            )

        self.make_reinsurance_claims(time)

<<<<<<< HEAD
        contracts_dissolved = self.mature_contracts(time)

        """effect payments from contracts"""
        for contract in self.underwritten_contracts:
            contract.check_payment_due(time)

        """Check what proportion of the risk market we hold and then update the riskmodel accordingly"""
        self.update_risk_share()
        self.adjust_riskmodel_inaccuracy()

        """Collect and process new risks"""
        self.collect_process_evaluate_risks(time, contracts_dissolved)

        """adjust liquidity, borrow or invest"""
        # Not implemented

        self.market_permanency(time)

        self.roll_over(time)

        self.estimate_var()

    def collect_process_evaluate_risks(
        self, time: int, contracts_dissolved: int
    ) -> None:
        if self.operational:
            self.update_risk_characterisations()
            for categ in range(len(self.counter_category)):
                value = self.underwritten_risk_characterisation[categ][0]
                self.reinsurance_profile.update_value(value, categ)
            """request risks to be considered for underwriting in the next period and collect those for this period"""
            new_nonproportional_risks, new_risks = self.get_newrisks_by_type()
            contracts_offered = len(new_risks)
            if isleconfig.verbose and contracts_offered < 2 * contracts_dissolved:
                print(
                    f"Something wrong; agent {self.id} receives too few new contracts {contracts_offered} "
                    f"<= {2 * contracts_dissolved}"
                )

            """deal with non-proportional risks first as they must evaluate each request separatly,
             then with proportional ones"""

            # Here the new reinrisks are organized by category.
            reinrisks_per_categ = self.risks_reinrisks_organizer(
                new_nonproportional_risks
            )

            assert self.recursion_limit > 0
            for repetition in range(self.recursion_limit):
                # TODO: find an efficient way to stop the loop if there are no more risks to accept or if it is
                #  not accepting any more over several iterations.
                # Here we process all the new reinrisks in order to keep the portfolio as balanced as possible.
                has_accepted_risks, not_accepted_reinrisks = self.process_newrisks_reinsurer(
                    reinrisks_per_categ, time
                )

                #  The loop only runs once in my tests, what needs tweaking to have firms not accept risks?
                reinrisks_per_categ = not_accepted_reinrisks
                if not has_accepted_risks:
                    # Stop condition implemented. Might solve the previous TODO.
                    break
            self.simulation.return_reinrisks(
                list(chain.from_iterable(not_accepted_reinrisks))
            )

            # TODO: This takes up a lot of processing time. Can we update the list instead of rebuilding it?
            underwritten_risks = [
                RiskProperties(
                    owner=self,
                    value=contract.value,
                    category=contract.category,
                    risk_factor=contract.risk_factor,
                    deductible=contract.deductible,
                    limit=contract.limit,
                    insurancetype=contract.insurancetype,
                    runtime=contract.runtime,
                )
                for contract in self.underwritten_contracts
                if contract.reinsurance_share != 1.0
            ]

            """obtain risk model evaluation (VaR) for underwriting decisions and for capacity specific decisions"""
            # TODO: Enable reinsurance shares other than 0.0 and 1.0
            [
                _,
                acceptable_by_category,
                cash_left_by_categ,
                var_per_risk_per_categ,
                self.excess_capital,
            ] = self.riskmodel.evaluate(underwritten_risks, self.cash)
            # TODO: resolve insurance reinsurance inconsistency (insurer underwrite after capacity decisions,
            #  reinsurers before).

            #  This is currently so because it minimizes the number of times we need to run self.riskmodel.evaluate().
            #  It would also be more consistent if excess capital would be updated at the end of the iteration.
=======
        """mature contracts"""
        if isleconfig.verbose:
            print("Number of underwritten contracts ", len(self.underwritten_contracts))
        maturing = [
            contract
            for contract in self.underwritten_contracts
            if contract.expiration <= time
        ]
        for contract in maturing:
            self.underwritten_contracts.remove(contract)
            contract.mature(time)
        contracts_dissolved = len(maturing)
        [contract.check_payment_due(time) for contract in self.underwritten_contracts]

        if self.operational is True:
            # Firms submit cash and var data for regulation every 12 iterations
            if time % 12 == 0 and isleconfig.enforce_regulations is True:
                self.submit_regulator_report(time)
                if (
                    self.operational is False
                ):  # If not enough average cash then firm is closed and so no underwriting.
                    return

            if self.warning is False:
                """request risks to be considered for underwriting in the next period, organised by insurance type"""
                new_nonproportional_risks, new_risks = self.get_newrisks_by_type()
                contracts_offered = len(new_risks)
                if isleconfig.verbose and contracts_offered < 2 * contracts_dissolved:
                    print(
                        "Something wrong; agent {0:d} receives too few new contracts {1:d} <= {2:d}".format(
                            self.id, contracts_offered, 2 * contracts_dissolved
                        )
                    )

                """deal with non-proportional risks first as they must evaluate each request separately"""
                [
                    reinrisks_per_categ,
                    number_reinrisks_categ,
                ] = self.risks_reinrisks_organizer(new_nonproportional_risks)
                for repetition in range(self.recursion_limit):
                    former_reinrisks_per_categ = copy.copy(reinrisks_per_categ)
                    [
                        reinrisks_per_categ,
                        not_accepted_reinrisks,
                    ] = self.process_newrisks_reinsurer(
                        reinrisks_per_categ, number_reinrisks_categ, time
                    )  # Here we process all the new reinrisks in order to keep the portfolio as balanced as possible.
                    if former_reinrisks_per_categ == reinrisks_per_categ:
                        break
                self.simulation.return_reinrisks(not_accepted_reinrisks)

                underwritten_risks = [
                    {
                        "value": contract.value,
                        "category": contract.category,
                        "risk_factor": contract.risk_factor,
                        "deductible": contract.deductible,
                        "excess": contract.excess,
                        "insurancetype": contract.insurancetype,
                        "runtime": contract.runtime,
                    }
                    for contract in self.underwritten_contracts
                    if contract.reinsurance_share != 1.0
                ]

                """obtain risk model evaluation (VaR) for underwriting decisions and for capacity specific decisions"""
                # TODO: Enable reinsurance shares other than 0.0 and 1.0
                expected_profit, acceptable_by_category, cash_left_by_categ, var_per_risk_per_categ, self.excess_capital = self.riskmodel.evaluate(
                    underwritten_risks, self.cash
                )
                # TODO: resolve insurance reinsurance inconsistency (insurer underwrite after capacity decisions, reinsurers before).
                #                        This is currently so because it minimizes the number of times we need to run self.riskmodel.evaluate().
                #                        It would also be more consistent if excess capital would be updated at the end of the iteration.

>>>>>>> 44050e24
            """handle adjusting capacity target and capacity"""
            # max_var_by_categ is the
            max_var_by_categ = self.cash - self.excess_capital
            self.adjust_capacity_target(max_var_by_categ)

            self.update_risk_characterisations()

            actual_capacity = self.increase_capacity(time, max_var_by_categ)
            # TODO: make independent of insurer/reinsurer, but change this to different deductible values

            """handle capital market interactions: capital history, dividends"""
            self.cash_last_periods = np.roll(self.cash_last_periods, 1)
            self.cash_last_periods[0] = self.cash
            self.adjust_dividends(time, actual_capacity)
            self.pay_dividends(time)

<<<<<<< HEAD
            """make underwriting decisions, category-wise"""
            growth_limit = max(
                50, 2 * len(self.underwritten_contracts) + contracts_dissolved
            )
            if sum(acceptable_by_category) > growth_limit:
                acceptable_by_category = np.asarray(acceptable_by_category).astype(
                    np.double
                )
                acceptable_by_category = (
                    acceptable_by_category * growth_limit / sum(acceptable_by_category)
                )
                acceptable_by_category = np.int64(np.round(acceptable_by_category))

            # Here the new risks are organized by category.
            risks_per_categ = self.risks_reinrisks_organizer(new_risks)

            for repetition in range(self.recursion_limit):
                # TODO: find an efficient way to stop the recursion if there are no more risks to accept or if it is
                #  not accepting any more over several iterations. Done, maybe?
                # Here we process all the new risks in order to keep the portfolio as balanced as possible.
                has_accepted_risks, not_accepted_risks = self.process_newrisks_insurer(
                    risks_per_categ,
                    acceptable_by_category,
                    var_per_risk_per_categ,
                    cash_left_by_categ,
                    time,
                )
                risks_per_categ = not_accepted_risks
                if not has_accepted_risks:
                    # Stop condition implemented. Might solve the previous TODO.
                    break
            self.simulation.return_risks(list(chain.from_iterable(not_accepted_risks)))
            # print(self.id, " now has ", len(self.underwritten_contracts), " & returns ", len(not_accepted_risks))
            self.update_risk_characterisations()

    def enter_illiquidity(self, time: int, sum_due: float):
=======
            if self.warning is False:
                """make underwriting decisions, category-wise"""
                growth_limit = max(
                    50, 2 * len(self.underwritten_contracts) + contracts_dissolved
                )
                if sum(acceptable_by_category) > growth_limit:
                    acceptable_by_category = np.asarray(acceptable_by_category).astype(
                        np.double
                    )
                    acceptable_by_category = (
                        acceptable_by_category
                        * growth_limit
                        / sum(acceptable_by_category)
                    )
                    acceptable_by_category = np.int64(np.round(acceptable_by_category))

                [risks_per_categ, number_risks_categ] = self.risks_reinrisks_organizer(
                    new_risks
                )
                for repetition in range(self.recursion_limit):
                    former_risks_per_categ = copy.copy(risks_per_categ)
                    [
                        risks_per_categ,
                        not_accepted_risks,
                    ] = self.process_newrisks_insurer(
                        risks_per_categ,
                        number_risks_categ,
                        acceptable_by_category,
                        var_per_risk_per_categ,
                        cash_left_by_categ,
                        time,
                    )  # Here we process all the new risks in order to keep the portfolio as balanced as possible.
                    if former_risks_per_categ == risks_per_categ:
                        break
                self.simulation.return_risks(not_accepted_risks)

                self.market_permanency(time)

                self.roll_over(time)

            self.estimated_var()

    def enter_illiquidity(self, time):
>>>>>>> 44050e24
        """Enter_illiquidity Method.
               Accepts arguments
                   time: Type integer. The current time.
                   sum_due: the outstanding sum that the firm couldn't pay
               No return value.
           This method is called when a firm does not have enough cash to pay all its obligations. It is only called
           from the method self._effect_payments() which is called at the beginning of the self.iterate() method of
           this class. This method formalizes the bankruptcy through the method self.enter_bankruptcy()."""
        self.simulation.record_unrecovered_claims(sum_due - self.cash)
        # TODO: is this record of uncovered claims correct or should it be sum_due (since the company is
        #  impounded and self.cash will also not be paid out for quite some time)?
        # QUERY: should failed payments to other firms (rein premiums, catbond payouts) count as unrecovered claims?
        # TODO: effect partial payment
        self.enter_bankruptcy(time)

    def enter_bankruptcy(self, time: int):
        """Enter_bankruptcy Method.
               Accepts arguments
                   time: Type integer. The current time.
               No return value.
           This method is used when a firm does not have enough cash to pay all its obligations. It is only called from
           the method self.enter_illiquidity() which is only called from the method self._effect_payments(). This method
           dissolves the firm through the method self.dissolve()."""
<<<<<<< HEAD
        self.dissolve(time, "record_bankruptcy")
=======
        if isleconfig.buy_bankruptcies:
            if self.is_insurer and self.operational:
                self.simulation.add_firm_to_be_sold(self, time, "record_bankruptcy")
                self.operational = False
            elif self.is_reinsurer and self.operational:
                self.simulation.add_firm_to_be_sold(self, time, "record_bankruptcy")
                self.operational = False
            else:
                self.dissolve(time, "record_bankruptcy")
        else:
            self.dissolve(time, "record_bankruptcy")
>>>>>>> 44050e24

    def market_exit(self, time: int):
        """Market_exit Method.
               Accepts arguments
                   time: Type integer. The current time.
               No return value.
           This method is called when a firms wants to leave the market because it feels that it has been
           underperforming for too many periods. It is only called from the method self.market_permanency() that it is
           run in the main iterate method of this class. It needs to be different from the method
           self.enter_bankruptcy() because in this case all the obligations can be paid. After paying all the
           obligations this method dissolves the firm through the method self.dissolve()."""
        due = [item for item in self.obligations]
        for obligation in due:
<<<<<<< HEAD
            self._pay(obligation)
        self.obligations = []
        self.dissolve(time, "record_market_exit")
=======
            if obligation["amount"] > self.cash:
                print("Not enough money to market exit")
            self.pay(obligation)
        self.obligations = []
        self.dissolve(time, "record_market_exit")
        for contract in self.underwritten_contracts:
            contract.mature(time)
        self.underwritten_contracts = []
>>>>>>> 44050e24

    def dissolve(self, time: int, record: str):
        """Dissolve Method.
               Accepts arguments
                   time: Type integer. The current time.
                   record: Type string. This argument is a string that represents the kind of record that we want for
                   the dissolution of the firm.So far it can be either 'record_bankruptcy' or 'record_market_exit'.
               No return value.
           This method dissolves the firm. It is called from the methods self.enter_bankruptcy() and self.market_exit()
           of this class (metainsuranceorg.py). First of all it dissolves all the contracts currently held (those in
           self.underwritten_contracts).
           Next all the cash currently available is transferred to insurancesimulation.py through an obligation in the
           next iteration. Finally the type of dissolution is recorded and the operational state is set to false.
<<<<<<< HEAD
           Different class variables are reset during the process: self.risks_kept, self.reinrisks_kept,
           self.excess_capital and self.profits_losses."""
        for contract in self.underwritten_contracts:
            contract.dissolve(time)
        # removing (dissolving) all risks immediately after bankruptcy (may not be realistic,
        # they might instead be bought by another company)
        # TODO: implement buyouts
        self.simulation.return_risks(self.risks_retained)
        self.risks_retained = []
        self.reinrisks_kept = []
        obligation = Obligation(
            amount=self.cash,
            recipient=self.simulation,
            due_time=time,
            purpose="Dissolution",
        )
        # This MUST be the last obligation before the dissolution of the firm.
        self._pay(obligation)
        # Excess of capital is 0 after bankruptcy or market exit.
        self.excess_capital = 0
        # Profits and losses are 0 after bankruptcy or market exit.
        self.profits_losses = 0
        if self.operational:
            # TODO: This seems... odd?
            method_to_call = getattr(self.simulation, record)
            method_to_call()
        for reincontract in self.reinsurance_profile.all_contracts():
            reincontract.dissolve(time)
        self.operational = False

    def pay_dividends(self, time: int):
        """Method to receive dividend obligation.
                    Accepts:
                        time: Type integer
                    No return value
                    If firm has positive profits will pay percentage of them as dividends.
                    Currently pays to simulation.
                    """

        self.receive_obligation(self.per_period_dividend, self.owner, time, "dividend")

    def obtain_yield(self, time: int):
        """Method to obtain intereset on cash reserves
        Accepts:
            time: Type integer
=======
           Different class variables are reset during the process: self.risks_kept, self.reinrisks_kept, self.excess_capital
           and self.profits_losses."""
        [
            contract.dissolve(time) for contract in self.underwritten_contracts
        ]  # removing (dissolving) all risks immediately after bankruptcy (may not be realistic, they might instead be bought by another company)
        self.simulation.return_risks(self.risks_kept)
        self.risks_kept = []
        self.reinrisks_kept = []
        obligation = {
            "amount": self.cash,
            "recipient": self.simulation,
            "due_time": time,
            "purpose": "Dissolution",
        }
        self.pay(
            obligation
        )  # This MUST be the last obligation before the dissolution of the firm.
        self.excess_capital = (
            0
        )  # Excess of capital is 0 after bankruptcy or market exit.
        self.profits_losses = (
            0
        )  # Profits and losses are 0 after bankruptcy or market exit.
        method_to_call = getattr(self.simulation, record)
        method_to_call()

        for category_reinsurance in self.category_reinsurance:
            if category_reinsurance is not None:
                category_reinsurance.dissolve(time)
        self.operational = False

    def receive_obligation(self, amount, recipient, due_time, purpose):
        """Method for receiving obligations that the firm will have to pay.
            Accepts:
                amount: Type integer, how much will be payed
                recipient: Type Class instance, who will be payed
                due_time: Type Integer, what time value they will be payed
                purpose: Type string, why they are being payed
            No return value
            Adds obligation (Type DataDict) to list of obligations owed by the firm."""
        obligation = {
            "amount": amount,
            "recipient": recipient,
            "due_time": due_time,
            "purpose": purpose,
        }
        self.obligations.append(obligation)

    def effect_payments(self, time):
        """Method for checking if any payments are due.
            Accepts:
                time: Type Integer
            No return value
            Method checks firms list of obligations to see if ay are due for this time, then pays them. If the firm
            does not have enough cash then it enters illiquity, leaves the market, and matures all contracts."""
        due = [item for item in self.obligations if item["due_time"] <= time]
        self.obligations = [
            item for item in self.obligations if item["due_time"] > time
        ]
        sum_due = sum([item["amount"] for item in due])
        if sum_due > self.cash:
            self.obligations += due
            self.enter_illiquidity(time)
            self.simulation.record_unrecovered_claims(sum_due - self.cash)
            # TODO: is this record of uncovered claims correct or should it be sum_due (since the company is impounded and self.cash will also not be paid out for quite some time)?
            # TODO: effect partial payment
        else:
            for obligation in due:
                self.pay(obligation)

    def pay(self, obligation):
        """Method to pay other class instances.
            Accepts:
                Obligation: Type DataDict
            No return value
            Method removes value payed from the agents cash and adds it to recipient agents cash."""
        amount = obligation["amount"]
        recipient = obligation["recipient"]
        purpose = obligation["purpose"]
        if self.get_operational() and recipient.get_operational():
            self.cash -= amount
            if purpose is not "dividend":
                self.profits_losses -= amount
            recipient.receive(amount)

    def receive(self, amount):
        """Method to accept cash payments.
            Accepts:
                amount: Type Integer
>>>>>>> 44050e24
            No return value"""
        amount = self.cash * self.interest_rate
        self.simulation.receive_obligation(amount, self, time, "yields")

<<<<<<< HEAD
    def mature_contracts(self, time: int) -> int:
        """Method to mature underwritten contracts that have expired
        Accepts:
            time: Type integer
            Returns:
                number of contracts maturing: Type integer"""
        if isleconfig.verbose:
            print("Number of underwritten contracts ", len(self.underwritten_contracts))
        maturing = [
            contract
            for contract in self.underwritten_contracts
            if contract.expiration <= time
        ]
        for contract in maturing:
            self.underwritten_contracts.remove(contract)
            contract.mature(time)
        return len(maturing)

    def get_cash(self) -> float:
=======
    def pay_dividends(self, time):
        """Method to receive dividend obligation.
            Accepts:
                time: Type integer
            No return value
            If firm has positive profits will pay percentage of them as dividends. Currently pays to simulation."""
        self.receive_obligation(self.per_period_dividend, self.owner, time, "dividend")

    def get_cash(self):
>>>>>>> 44050e24
        """Method to return agents cash. Only used to calculate total sum of capital to recalculate market premium
            each iteration.
           No accepted values.
           No return values."""
        return self.cash

    def get_excess_capital(self) -> float:
        """Method to get agents excess capital. Only used for saving data. Called by simulation.
            No Accepted values.
            Returns agents excess capital"""
        return self.excess_capital

    def number_underwritten_contracts(self) -> int:
        return len(self.underwritten_contracts)

    def get_underwritten_contracts(self) -> Sequence["MetaInsuranceContract"]:
        return self.underwritten_contracts

    def get_profitslosses(self) -> float:
        """Method to get agents profit or loss. Only used for saving data. Called by simulation.
            No Accepted values.
            Returns agents profits/losses"""
        return self.profits_losses

<<<<<<< HEAD
    def estimate_var(self) -> None:
=======
    def get_operational(self):
        """Method to return boolean of if agent is operational. Only used as check for payments.
            No accepted values
            Returns Boolean"""
        return self.operational

    def get_pointer(self):
        """Method to get pointer. Returns self so renduant? Called only by resume.py"""
        return self

    def estimated_var(self):
>>>>>>> 44050e24
        """Method to estimate Value at Risk.
            No Accepted arguments.
            No return values
           Calculates value at risk per category and overall, based on underwritten contracts initial value at risk.
           Assigns it to agent instance. Called at the end of each agents iteration cycle. Also records the VaR and
           reinsurance contract info for the last 12 iterations, used for regulation."""
        self.counter_category = np.zeros(self.simulation_no_risk_categories)
        self.var_category = np.zeros(self.simulation_no_risk_categories)
        self.var_counter = 0
        self.var_counter_per_risk = 0
        self.var_sum = 0
<<<<<<< HEAD

        if self.operational:

            for contract in self.underwritten_contracts:
                self.counter_category[contract.category] += 1
                self.var_category[contract.category] += contract.initial_VaR

            for category in range(len(self.counter_category)):
                self.var_counter += (
                    self.counter_category[category]
                    * self.riskmodel.inaccuracy[category]
                )
                self.var_sum += self.var_category[category]

            if sum(self.counter_category) != 0:
                self.var_counter_per_risk = self.var_counter / sum(
                    self.counter_category
                )
            else:
                self.var_counter_per_risk = 0
=======
        current_reinsurance_info = []

        # Extract initial VaR per category
        for contract in self.underwritten_contracts:
            self.counter_category[contract.category] += 1
            self.var_category[contract.category] += contract.initial_VaR

        # Caclulate risks per category and sum of all VaR
        for category in range(len(self.counter_category)):
            self.var_counter += (
                self.counter_category[category] * self.riskmodel.inaccuracy[category]
            )
            self.var_sum += self.var_category[category]

        # Record reinsurance info
        for reinsurance in self.category_reinsurance:
            if reinsurance is not None:
                current_reinsurance_info.append(
                    [reinsurance.deductible, reinsurance.excess]
                )
            else:
                current_reinsurance_info.append([0, 0])

        # Rotate lists and replace for up-to-date list for 12 iterations
        self.var_sum_last_periods = np.roll(self.var_sum_last_periods, 4)
        self.var_sum_last_periods[0] = self.var_category
        self.reinsurance_history = np.roll(self.reinsurance_history, 8)
        self.reinsurance_history[0] = current_reinsurance_info

        # Calculate average no. risks per category
        if not sum(self.counter_category) == 0:
            self.var_counter_per_risk = self.var_counter / sum(self.counter_category)
        else:
            self.var_counter_per_risk = 0
>>>>>>> 44050e24

    def get_newrisks_by_type(
        self
    ) -> Tuple[Sequence[RiskProperties], Sequence[RiskProperties]]:
        """Method for soliciting new risks from insurance simulation then organising them based if non-proportional
            or not.
            No accepted Values.
            Returns:
                new_non_proportional_risks: Type list of DataDicts.
                new_risks: Type list of DataDicts."""
        new_risks = []
        if self.is_insurer:
<<<<<<< HEAD
            new_risks += self.simulation.solicit_insurance_requests(self)
        if self.is_reinsurer:
            new_risks += self.simulation.solicit_reinsurance_requests(self)
=======
            new_risks += self.simulation.solicit_insurance_requests(
                self.id, self.cash, self
            )
        if self.is_reinsurer:
            new_risks += self.simulation.solicit_reinsurance_requests(
                self.id, self.cash, self
            )
>>>>>>> 44050e24

        new_nonproportional_risks = [
            risk
            for risk in new_risks
<<<<<<< HEAD
            if risk.insurancetype == "excess-of-loss" and risk.owner is not self
=======
            if risk.get("insurancetype") == "excess-of-loss"
            and risk["owner"] is not self
>>>>>>> 44050e24
        ]
        new_risks = [
            risk
            for risk in new_risks
<<<<<<< HEAD
            if risk.insurancetype in ["proportional", None] and risk.owner is not self
=======
            if risk.get("insurancetype") in ["proportional", None]
            and risk["owner"] is not self
>>>>>>> 44050e24
        ]
        return new_nonproportional_risks, new_risks

    def increase_capacity(self, time, var_by_category):
        raise NotImplementedError(
            "Method is not implemented in MetaInsuranceOrg, just in inheriting InsuranceFirm instances"
        )

    def adjust_dividends(self, time, actual_capacity):
        raise NotImplementedError(
            "Method not implemented. adjust_dividends method should be implemented in inheriting classes"
        )

    def adjust_capacity_target(self, time):
        raise NotImplementedError(
            "Method not implemented. adjust_capacity_target method should be implemented in inheriting classes"
        )

    def update_risk_characterisations(self):
        for categ in range(self.simulation_no_risk_categories):
            self.underwritten_risk_characterisation[
                categ
            ] = self.characterise_underwritten_risks_by_category(categ)

    def characterise_underwritten_risks_by_category(
        self, categ_id: int
    ) -> Tuple[float, float, int, float]:
        """Method to characterise associated risks in a given category in terms of value, number, avg risk factor, and
        total premium per iteration.
            Accepts:
                categ_id: Type Integer. The given category for characterising risks.
            Returns:
<<<<<<< HEAD
                total_value: Type Decimal. Total value of all contracts in the category.
                avg_risk_facotr: Type Decimal. Avg risk factor of all contracted risks in category.
                number_risks: Type Integer. Total number of contracted risks in category.
                periodised_total_premium: Total value per month of all contracts premium payments."""
        # TODO: Update this instead of recalculating so much
        total_value = 0
        avg_risk_factor = 0
        number_risks = 0
        periodized_total_premium = 0
        for contract in self.underwritten_contracts:
            if contract.category == categ_id:
                total_value += contract.value
                avg_risk_factor += contract.risk_factor
                number_risks += 1
                periodized_total_premium += contract.periodized_premium
        if number_risks > 0:
            avg_risk_factor /= number_risks
        return total_value, avg_risk_factor, number_risks, periodized_total_premium

    def risks_reinrisks_organizer(
        self, new_risks: Sequence[RiskProperties]
    ) -> Sequence[Sequence[RiskProperties]]:
        """This method organizes the new risks received by the insurer (or reinsurer) by category.
                    Accepts:
                        new_risks: Type list of DataDicts
                    Returns:
                        risks_by_category: Type list of categories, each contains risks originating from that category.
                        number_risks_categ: Type list, elements are integers of total risks in each category"""
        risks_by_category = [
            [] for _ in range(self.simulation_parameters["no_categories"])
        ]
        number_risks_categ = np.zeros(
            self.simulation_parameters["no_categories"], dtype=np.int_
        )

        for categ_id in range(self.simulation_parameters["no_categories"]):
            risks_by_category[categ_id] = [
                risk for risk in new_risks if risk.category == categ_id
            ]
            number_risks_categ[categ_id] = len(risks_by_category[categ_id])

        # The method returns both risks_by_category and number_risks_categ.
        return risks_by_category

    def balanced_portfolio(
        self,
        risk: RiskProperties,
        cash_left_by_categ: np.ndarray,
        var_per_risk: Optional[Sequence[float]],
    ) -> Tuple[bool, np.ndarray]:
=======
                risks_per_catgegory: Type list of categories, each contains risks originating from that category.
                number_risks_categ: Type list, elements are integers of total risks in each category
                """

        risks_per_categ = [
            [] for x in range(self.simulation_parameters["no_categories"])
        ]
        number_risks_categ = [
            [] for x in range(self.simulation_parameters["no_categories"])
        ]

        for categ_id in range(self.simulation_parameters["no_categories"]):
            risks_per_categ[categ_id] = [
                risk for risk in new_risks if risk["category"] == categ_id
            ]
            number_risks_categ[categ_id] = len(risks_per_categ[categ_id])

        return risks_per_categ, number_risks_categ

    def balanced_portfolio(self, risk, cash_left_by_categ, var_per_risk):
>>>>>>> 44050e24
        """This method decides whether the portfolio is balanced enough to accept a new risk or not. If it is balanced
            enough return True otherwise False. This method also returns the cash available per category independently
            the risk is accepted or not.
           Accepts:
                risk: Type DataDict
                cash_left_by_category: Type List, contains list of available cash per category
                var_per_risk: Type list of integers contains VaR for each category defined in getPPF from riskmodel.py
            Returns:
                Boolean
                cash_left_by_categ: Type list of integers"""

<<<<<<< HEAD
        # Compute the cash already reserved by category
        cash_reserved_by_categ = self.cash - cash_left_by_categ

        _, std_pre = get_mean_std(tuple(cash_reserved_by_categ))

        # For some reason just recreating the array is faster than copying it
        # cash_reserved_by_categ_store = np.copy(cash_reserved_by_categ)
        cash_reserved_by_categ_store = np.array(cash_reserved_by_categ)

        if risk.insurancetype == "excess-of-loss":
            percentage_value_at_risk = self.riskmodel.get_ppf(
                categ_id=risk.category, tail_size=self.riskmodel.var_tail_prob
            )
            var_damage = (
                percentage_value_at_risk
                * risk.value
                * risk.risk_factor
                * self.riskmodel.inaccuracy[risk.category]
            )
            var_claim = (
                min(var_damage, risk.value * risk.limit_fraction)
                - risk.value * risk.deductible_fraction
=======
        cash_reserved_by_categ = (
            self.cash - cash_left_by_categ
        )  # Calculates the cash already reserved by category

        _, std_pre = get_mean_std(cash_reserved_by_categ)

        cash_reserved_by_categ_store = np.copy(cash_reserved_by_categ)

        if risk.get("insurancetype") == "excess-of-loss":
            percentage_value_at_risk = self.riskmodel.getPPF(
                categ_id=risk["category"], tailSize=self.riskmodel.var_tail_prob
            )
            expected_damage = (
                percentage_value_at_risk
                * risk["value"]
                * risk["risk_factor"]
                * self.riskmodel.inaccuracy[risk["category"]]
            )
            expected_claim = (
                min(expected_damage, risk["value"] * risk["excess_fraction"])
                - risk["value"] * risk["deductible_fraction"]
>>>>>>> 44050e24
            )

            # record liquidity requirement and apply margin of safety for liquidity requirement

<<<<<<< HEAD
            # Compute how the cash reserved by category would change if the new reinsurance risk was accepted
            cash_reserved_by_categ_store[risk.category] += (
                var_claim * self.riskmodel.margin_of_safety
            )

        else:
            # Compute how the cash reserved by category would change if the new insurance risk was accepted
            cash_reserved_by_categ_store[risk.category] += var_per_risk[risk.category]

        # Compute the mean, std of the cash reserved by category after the new risk of reinrisk is accepted
        mean, std_post = get_mean_std(tuple(cash_reserved_by_categ_store))

        total_cash_reserved_by_categ_post = sum(cash_reserved_by_categ_store)

        # Doing a < b*c is about 10% faster than a/c < b
        if (std_post * total_cash_reserved_by_categ_post) <= (
            self.balance_ratio * mean * self.cash
        ) or std_post < std_pre:
            # The new risk is accepted if the standard deviation is reduced or the cash reserved by category is very
            # well balanced. (std_post) <= (self.balance_ratio * mean)
            # The balance condition is not taken into account if the cash reserve is far away from the limit.
            # (total_cash_employed_by_categ_post/self.cash <<< 1)
            cash_left_by_categ = self.cash - cash_reserved_by_categ_store
=======
            cash_reserved_by_categ_store[risk["category"]] += (
                expected_claim * self.riskmodel.margin_of_safety
            )  # Here it is computed how the cash reserved by category would change if the new reinsurance risk was accepted

        else:
            cash_reserved_by_categ_store[risk["category"]] += var_per_risk[
                risk["category"]
            ]  # Here it is computed how the cash reserved by category would change if the new insurance risk was accepted

        mean, std_post = get_mean_std(
            cash_reserved_by_categ_store
        )  # Here it is computed the mean, std of the cash reserved by category after the new risk of reinrisk is accepted

        total_cash_reserved_by_categ_post = sum(cash_reserved_by_categ_store)

        if (std_post * total_cash_reserved_by_categ_post / self.cash) <= (
            self.balance_ratio * mean
        ) or std_post < std_pre:  # The new risk is accepted is the standard deviation is reduced or the cash reserved by category is very well balanced. (std_post) <= (self.balance_ratio * mean)
            for i in range(
                len(cash_left_by_categ)
            ):  # The balance condition is not taken into account if the cash reserve is far away from the limit. (total_cash_employed_by_categ_post/self.cash <<< 1)
                cash_left_by_categ[i] = self.cash - cash_reserved_by_categ_store[i]
>>>>>>> 44050e24

            return True, cash_left_by_categ
        else:
            cash_left_by_categ = self.cash - cash_reserved_by_categ

            return False, cash_left_by_categ

    def process_newrisks_reinsurer(
<<<<<<< HEAD
        self, reinrisks_per_categ: Sequence[Sequence[RiskProperties]], time: int
=======
        self, reinrisks_per_categ, number_reinrisks_categ, time
>>>>>>> 44050e24
    ):
        """Method to decide if new risks are underwritten for the reinsurance firm.
            Accepts:
                reinrisks_per_categ: Type List of lists containing new reinsurance risks.
                time: Type integer
            No return values.
           This method processes one by one the reinrisks contained in reinrisks_per_categ in order to decide whether
           they should be underwritten or not. It is done in this way to maintain the portfolio as balanced as possible.
           For that reason we process risk[C1], risk[C2], risk[C3], risk[C4], risk[C1], risk[C2], ... and so forth. If
           risks are accepted then a contract is written."""
<<<<<<< HEAD
        not_accepted_reinrisks = [[] for _ in range(len(reinrisks_per_categ))]
        has_accepted_risks = False
        for risk in roundrobin(reinrisks_per_categ):
            # Here we take only one risk per category at a time to achieve risk[C1], risk[C2], risk[C3],
            # risk[C4], risk[C1], risk[C2], ... if possible.
            assert risk
            # TODO: Move this out of the loop (maybe somewhere else entirely) and update it when needed
            underwritten_risks = [
                RiskProperties(
                    owner=self,
                    value=contract.value,
                    category=contract.category,
                    risk_factor=contract.risk_factor,
                    deductible=contract.deductible,
                    limit=contract.limit,
                    insurancetype=contract.insurancetype,
                    runtime_left=(contract.expiration - time),
                )
                for contract in self.underwritten_contracts
                if contract.insurancetype == "excess-of-loss"
            ]
            accept, cash_left_by_categ, var_this_risk, self.excess_capital = self.riskmodel.evaluate(
                underwritten_risks, self.cash, risk
            )
            # TODO: change riskmodel.evaluate() to accept new risk to be evaluated and
            #  to account for existing non-proportional risks correctly -> DONE.
            if accept:
                # TODO: rename this to per_value_premium in insurancecontract.py to avoid confusion
                per_value_reinsurance_premium = (
                    self.np_reinsurance_premium_share
                    * risk.periodized_total_premium
                    * risk.runtime
                    * (
                        self.simulation.get_market_reinpremium()
                        / self.simulation.get_market_premium()
                    )
                    / risk.value
                )

                # Here it is check whether the portfolio is balanced or not if the reinrisk
                # (risk_to_insure) is underwritten. Return True if it is balanced. False otherwise.
                condition, cash_left_by_categ = self.balanced_portfolio(
                    risk, cash_left_by_categ, None
                )

                if condition:
                    contract = reinsurancecontract.ReinsuranceContract(
                        self,
                        risk,
                        time,
                        per_value_reinsurance_premium,
                        risk.runtime,
                        self.default_contract_payment_period,
                        expire_immediately=self.simulation_parameters[
                            "expire_immediately"
                        ],
                        initial_var=var_this_risk,
                        insurancetype=risk.insurancetype,
                    )  # TODO: implement excess of loss for reinsurance contracts
                    self.underwritten_contracts.append(contract)
                    has_accepted_risks = True
                    self.cash_left_by_categ = cash_left_by_categ
                else:
                    not_accepted_reinrisks[risk.category].append(risk)
            else:
                not_accepted_reinrisks[risk.category].append(risk)

        return has_accepted_risks, not_accepted_reinrisks

    def process_newrisks_insurer(
        self,
        risks_per_categ: Sequence[Sequence[RiskProperties]],
        acceptable_by_category: Sequence[int],
        var_per_risk_per_categ: Sequence[float],
        cash_left_by_categ: Sequence[float],
        time: int,
    ) -> Tuple[bool, Sequence[Sequence[RiskProperties]]]:
=======

        for iterion in range(max(number_reinrisks_categ)):
            for categ_id in range(self.simulation_parameters["no_categories"]):
                if (
                    iterion < number_reinrisks_categ[categ_id]
                    and reinrisks_per_categ[categ_id][iterion] is not None
                ):
                    risk_to_insure = reinrisks_per_categ[categ_id][iterion]
                    underwritten_risks = [
                        {
                            "value": contract.value,
                            "category": contract.category,
                            "risk_factor": contract.risk_factor,
                            "deductible": contract.deductible,
                            "excess": contract.excess,
                            "insurancetype": contract.insurancetype,
                            "runtime_left": (contract.expiration - time),
                        }
                        for contract in self.underwritten_contracts
                        if contract.insurancetype == "excess-of-loss"
                    ]
                    accept, cash_left_by_categ, var_this_risk, self.excess_capital = self.riskmodel.evaluate(
                        underwritten_risks, self.cash, risk_to_insure
                    )
                    if accept:
                        per_value_reinsurance_premium = (
                            self.np_reinsurance_premium_share
                            * risk_to_insure["periodized_total_premium"]
                            * risk_to_insure["runtime"]
                            * (
                                self.simulation.get_market_reinpremium()
                                / self.simulation.get_market_premium()
                            )
                            / risk_to_insure["value"]
                        )  # TODO: rename this to per_value_premium in insurancecontract.py to avoid confusion
                        [condition, cash_left_by_categ] = self.balanced_portfolio(
                            risk_to_insure, cash_left_by_categ, None
                        )  # Here it is check whether the portfolio is balanced or not if the reinrisk (risk_to_insure) is underwritten. Return True if it is balanced. False otherwise.
                        if condition:
                            contract = ReinsuranceContract(
                                self,
                                risk_to_insure,
                                time,
                                per_value_reinsurance_premium,
                                risk_to_insure["runtime"],
                                self.default_contract_payment_period,
                                expire_immediately=self.simulation_parameters[
                                    "expire_immediately"
                                ],
                                initial_VaR=var_this_risk,
                                insurancetype=risk_to_insure["insurancetype"],
                            )  # TODO: implement excess of loss for reinsurance contracts
                            self.underwritten_contracts.append(contract)
                            self.cash_left_by_categ = cash_left_by_categ
                            reinrisks_per_categ[categ_id][iterion] = None

        not_accepted_reinrisks = []
        for categ_id in range(self.simulation_parameters["no_categories"]):
            for reinrisk in reinrisks_per_categ[categ_id]:
                if reinrisk is not None:
                    not_accepted_reinrisks.append(reinrisk)

        return reinrisks_per_categ, not_accepted_reinrisks

    def process_newrisks_insurer(
        self,
        risks_per_categ,
        number_risks_categ,
        acceptable_by_category,
        var_per_risk_per_categ,
        cash_left_by_categ,
        time,
    ):
>>>>>>> 44050e24
        """Method to decide if new risks are underwritten for the insurance firm.
            Accepts:
                risks_per_categ: Type List of lists containing new risks.
                acceptable_per_category:
                var_per_risk_per_categ: Type list of integers contains VaR for each category defined in getPPF.
                cash_left_by_categ:  Type List, contains list of available cash per category
                time: Type integer.
            Returns:
                risks_per_categ: Type list of list, same as above however with None where contracts were accepted.
                not_accepted_risks: Type List of DataDicts
        This method processes one by one the risks contained in risks_per_categ in order to decide whether
        they should be underwritten or not. It is done in this way to maintain the portfolio as balanced as possible.
        For that reason we process risk[C1], risk[C2], risk[C3], risk[C4], risk[C1], risk[C2], ... and so forth. If
        risks are accepted then a contract is written."""
        random_runtime = self.contract_runtime_dist.rvs()
        not_accepted_risks = [[] for _ in range(len(risks_per_categ))]
        has_accepted_risks = False
        for risk in roundrobin(risks_per_categ):
            assert risk
            if acceptable_by_category[risk.category] > 0:
                if risk.contract and risk.contract.expiration > time:
                    # In this case the risk being inspected already has a contract, so we are deciding whether to
                    # give reinsurance for it # QUERY: is this correct?
                    [condition, cash_left_by_categ] = self.balanced_portfolio(
                        risk, cash_left_by_categ, None
                    )
                    # Here we check whether the portfolio is balanced or not if the reinrisk (risk_to_insure) is
                    # underwritten. Return True if it is balanced. False otherwise.
                    if condition:
                        contract = reinsurancecontract.ReinsuranceContract(
                            self,
                            risk,
                            time,
                            self.insurance_premium(),
                            risk.expiration - time,
                            self.default_contract_payment_period,
                            expire_immediately=self.simulation_parameters[
                                "expire_immediately"
                            ],
                        )
                        self.underwritten_contracts.append(contract)
                        has_accepted_risks = True
                        self.cash_left_by_categ = cash_left_by_categ
                        acceptable_by_category[risk.category] -= 1
                    else:
                        not_accepted_risks[risk.category].append(risk)

<<<<<<< HEAD
                else:
                    [condition, cash_left_by_categ] = self.balanced_portfolio(
                        risk, cash_left_by_categ, var_per_risk_per_categ
                    )
                    # In this case there is no contact currently associated with the risk, so we decide whether
                    # to insure it
                    # Here it is check whether the portfolio is balanced or not if the risk (risk_to_insure) is
                    # underwritten. Return True if it is balanced. False otherwise.
                    if condition:
                        contract = insurancecontract.InsuranceContract(
                            self,
                            risk,
                            time,
                            self.simulation.get_market_premium(),
                            random_runtime,
                            self.default_contract_payment_period,
                            expire_immediately=self.simulation_parameters[
                                "expire_immediately"
                            ],
                            initial_var=var_per_risk_per_categ[risk.category],
                        )
                        self.underwritten_contracts.append(contract)
                        has_accepted_risks = True
                        self.cash_left_by_categ = cash_left_by_categ
                        acceptable_by_category[risk.category] -= 1
                    else:
                        not_accepted_risks[risk.category].append(risk)
            else:
                not_accepted_risks[risk.category].append(risk)
                # TODO: allow different values per risk (i.e. sum over value (and reinsurance_share) or
                #  exposure instead of counting)
            # QUERY: should we only decrease this if the risk is accepted?
        return has_accepted_risks, not_accepted_risks

    def market_permanency(self, time: int):
        """Method determining if firm stays in market.
            Accepts:
                Time: Type Integer
            No return values. This method determines whether an insurer or reinsurer stays in the market.
        If it has very few risks underwritten or too much cash left for TOO LONG it eventually leaves the market.
        If it has very few risks underwritten it cannot balance the portfolio so it makes sense to leave the market."""
=======
        _cached_rvs = self.contract_runtime_dist.rvs()
        for iter in range(max(number_risks_categ)):
            for categ_id in range(len(acceptable_by_category)):
                if (
                    iter < number_risks_categ[categ_id]
                    and acceptable_by_category[categ_id] > 0
                    and risks_per_categ[categ_id][iter] is not None
                ):
                    risk_to_insure = risks_per_categ[categ_id][iter]
                    if (
                        risk_to_insure.get("contract") is not None
                        and risk_to_insure["contract"].expiration > time
                    ):  # required to rule out contracts that have exploded in the meantime
                        [condition, cash_left_by_categ] = self.balanced_portfolio(
                            risk_to_insure, cash_left_by_categ, None
                        )  # Here it is check whether the portfolio is balanced or not if the reinrisk (risk_to_insure) is underwritten. Return True if it is balanced. False otherwise.
                        if condition:
                            contract = ReinsuranceContract(
                                self,
                                risk_to_insure,
                                time,
                                self.simulation.get_reinsurance_market_premium(),
                                risk_to_insure["expiration"] - time,
                                self.default_contract_payment_period,
                                expire_immediately=self.simulation_parameters[
                                    "expire_immediately"
                                ],
                            )
                            self.underwritten_contracts.append(contract)
                            self.cash_left_by_categ = cash_left_by_categ
                            risks_per_categ[categ_id][iter] = None
                    else:
                        [condition, cash_left_by_categ] = self.balanced_portfolio(
                            risk_to_insure, cash_left_by_categ, var_per_risk_per_categ
                        )  # Here it is check whether the portfolio is balanced or not if the risk (risk_to_insure) is underwritten. Return True if it is balanced. False otherwise.
                        if condition:
                            contract = InsuranceContract(
                                self,
                                risk_to_insure,
                                time,
                                self.simulation.get_market_premium(),
                                _cached_rvs,
                                self.default_contract_payment_period,
                                expire_immediately=self.simulation_parameters[
                                    "expire_immediately"
                                ],
                                initial_VaR=var_per_risk_per_categ[categ_id],
                            )
                            self.underwritten_contracts.append(contract)
                            self.cash_left_by_categ = cash_left_by_categ
                            risks_per_categ[categ_id][iter] = None
                    acceptable_by_category[
                        categ_id
                    ] -= (
                        1
                    )  # TODO: allow different values per risk (i.e. sum over value (and reinsurance_share) or exposure instead of counting)

        not_accepted_risks = []
        for categ_id in range(len(acceptable_by_category)):
            for risk in risks_per_categ[categ_id]:
                if risk is not None:
                    not_accepted_risks.append(risk)

        return risks_per_categ, not_accepted_risks

    def market_permanency(self, time):
        """Method determining if firm stays in market.
            Accepts:
                Time: Type Integer
            No return values.    
        This method determines whether an insurer or reinsurer stays in the market. If it has very few risks 
        underwritten or too much cash left for TOO LONG it eventually leaves the market. If it has very few risks 
        underwritten it cannot balance the portfolio so it makes sense to leave the market."""  #

>>>>>>> 44050e24
        if not self.simulation_parameters["market_permanency_off"]:

            cash_left_by_categ = np.asarray(self.cash_left_by_categ)

            avg_cash_left = get_mean(cash_left_by_categ)

            if (
                self.cash < self.simulation_parameters["cash_permanency_limit"]
            ):  # If their level of cash is so low that they cannot underwrite anything they also leave the market.
                self.market_exit(time)
            else:
                if self.is_insurer:

                    if (
                        len(self.underwritten_contracts)
                        < self.simulation_parameters[
                            "insurance_permanency_contracts_limit"
                        ]
                        or avg_cash_left / self.cash
                        > self.simulation_parameters["insurance_permanency_ratio_limit"]
                    ):
<<<<<<< HEAD
                        # Insurers leave the market if they have contracts under the limit or an excess capital
                        # over the limit for too long.
                        self.market_permanency_counter += 1
                    else:
                        self.market_permanency_counter = 0
=======
                        # Insurers leave the market if they have contracts under the limit or an excess capital over the limit for too long.
                        self.market_permanency_counter += 1
                    else:
                        self.market_permanency_counter = (
                            0
                        )  # All these limits maybe should be parameters in isleconfig.py

>>>>>>> 44050e24
                    if (
                        self.market_permanency_counter
                        >= self.simulation_parameters[
                            "insurance_permanency_time_constraint"
                        ]
<<<<<<< HEAD
                    ):
                        # Here we determine how much is too long.
=======
                    ):  # Here we determine how much is too long.
>>>>>>> 44050e24
                        self.market_exit(time)

                if self.is_reinsurer:

                    if (
                        len(self.underwritten_contracts)
                        < self.simulation_parameters[
                            "reinsurance_permanency_contracts_limit"
                        ]
                        or avg_cash_left / self.cash
                        > self.simulation_parameters[
                            "reinsurance_permanency_ratio_limit"
                        ]
                    ):
<<<<<<< HEAD
                        # Reinsurers leave the market if they have contracts under the limit or an excess capital
                        # over the limit for too long.

                        self.market_permanency_counter += 1
                        # Insurers and reinsurers potentially have different reasons to leave the market.
                        # That's why the code is duplicated here.
=======
                        # Reinsurers leave the market if they have contracts under the limit or an excess capital over the limit for too long.

                        self.market_permanency_counter += (
                            1
                        )  # Insurers and reinsurers potentially have different reasons to leave the market. That's why the code is duplicated here.
>>>>>>> 44050e24
                    else:
                        self.market_permanency_counter = 0

                    if (
                        self.market_permanency_counter
                        >= self.simulation_parameters[
                            "reinsurance_permanency_time_constraint"
                        ]
<<<<<<< HEAD
                    ):
                        # Here we determine how much is too long.
=======
                    ):  # Here we determine how much is too long.
>>>>>>> 44050e24
                        self.market_exit(time)

    def register_claim(self, claim: float):
        """Method to register claims.
            Accepts:
                claim: Type Integer, value of claim.
            No return values.
        This method records in insurancesimulation.py every claim made. It is called either from insurancecontract.py
        or reinsurancecontract.py respectively."""
        self.simulation.record_claims(claim)

    def reset_pl(self):
        """Reset_pl Method.
               Accepts no arguments:
               No return value.
           Reset the profits and losses variable of each firm at the beginning of every iteration. It has to be run in
           insurancesimulation.py at the beginning of the iterate method"""
        self.profits_losses = 0

    def roll_over(self, time: int):
        """Roll_over Method.
               Accepts arguments
                   time: Type integer. The current time.               No return value.
               No return value.
            This method tries to roll over the insurance and reinsurance contracts expiring in the next iteration. In
            the case of insurance contracts it assumes that it can only retain a fraction of contracts inferior to the
            retention rate. The contracts that cannot be retained are sent back to insurancesimulation.py. The rest are
            kept and evaluated the next iteration. For reinsurancecontracts is exactly the same with the difference that
            there is no need to return the contracts not rolled over to insurancesimulation.py, since reinsurance risks
            are created and destroyed every iteration. The main reason to implemented this method is to avoid a lack of
            coverage that appears, if contracts are allowed to mature and are evaluated again the next iteration."""

        maturing_next = [
            contract
            for contract in self.underwritten_contracts
            if contract.expiration == time + 1
        ]
<<<<<<< HEAD
        # QUERY: Is it true to say that no firm underwrites both insurance and reinsurance?
        # Generate all the rvs at the start
        if maturing_next:
            uniform_rvs = np.nditer(np.random.uniform(size=len(maturing_next)))
            if self.is_insurer:
                for contract in maturing_next:
                    contract.roll_over_flag = 1
                    if (
                        next(uniform_rvs)
                        > self.simulation_parameters["insurance_retention"]
                    ):
                        self.simulation.return_risks(
                            [contract.risk]
                        )  # TODO: This is not a retention, so the roll_over_flag might be confusing in this case
                    else:
                        self.risks_retained.append(contract.risk)

            if self.is_reinsurer:
                for reincontract in maturing_next:
                    if reincontract.property_holder.operational:
                        reincontract.roll_over_flag = 1
                        reinrisk = reincontract.property_holder.refresh_reinrisk(
                            time=time, old_contract=reincontract
                        )
                        if (
                            next(uniform_rvs)
                            < self.simulation_parameters["reinsurance_retention"]
                        ):
                            if reinrisk is not None:
                                self.reinrisks_kept.append(reinrisk)

    def make_reinsurance_claims(self, time: int):
        raise NotImplementedError(
            "MetaInsuranceOrg does not implement make_reinsurance_claims, "
            "it should have been overridden"
        )

    def update_risk_share(self):
        """Updates own value for share of all risks held by this firm. Has neither arguments nor a return value"""
        self.risk_share = self.simulation.get_risk_share(self)

    def insurance_premium(self) -> float:
        """Returns the premium this firm will charge for insurance.

        Returns the market premium multiplied by a factor that scales linearly with self.risk_share between 1 and
        the max permissble adjustment"""
        max_adjustment = isleconfig.simulation_parameters["max_scale_premiums"]
        premium = self.simulation.get_market_premium() * (
            1 * (1 - self.risk_share) + max_adjustment * self.risk_share
        )
        return premium

    def adjust_riskmodel_inaccuracy(self):
        """Adjusts the inaccuracy parameter in the risk model in use depending on the share of risks held.
        Accepts no parameters and has no return

        Shrinks the risk model towards the best available risk model (as determined by "scale_inaccuracy" in isleconfig)
        by the share of risk this firm holds.
        """
        if isleconfig.simulation_parameters["scale_inaccuracy"] != 1:
            self.riskmodel.inaccuracy = (
                self.max_inaccuracy * (1 - self.risk_share)
                + self.min_inaccuracy * self.risk_share
            )
=======
        if self.operational is False and len(self.underwritten_contracts) > 0:
            print("rolling over non operational contracts")

        if self.is_insurer is True:
            for contract in maturing_next:
                contract.roll_over_flag = 1
                if (
                    np.random.uniform(0, 1, 1)
                    > self.simulation_parameters["insurance_retention"]
                ):
                    self.simulation.return_risks(
                        [contract.risk_data]
                    )  # TODO: This is not a retention, so the roll_over_flag might be confusing in this case
                else:
                    self.risks_kept.append(contract.risk_data)

        if self.is_reinsurer is True:
            for reincontract in maturing_next:
                if reincontract.property_holder.operational:
                    reincontract.roll_over_flag = 1
                    # reinrisk = reincontract.property_holder.create_reinrisk(time, reincontract.category)
                    reinrisk = reincontract.property_holder.ask_reinsurance_non_proportional_by_category(
                        time, reincontract.category, purpose="rollover"
                    )
                    if (
                        np.random.uniform(0, 1, 1)
                        < self.simulation_parameters["reinsurance_retention"]
                    ):
                        if reinrisk is not None:
                            self.reinrisks_kept.append(reinrisk)

    def consider_buyout(self, type="insurer"):
        """Method to allow firm to decide if to buy one of the firms going bankrupt.
            Accepts:
                type: Type string. Used to decide if insurance or reinsurance firm.
            No return values.
        This method is called for both types of firms to consider buying one firm going bankrupt for only this iteration
        It has a chance (based on market share) to buyout other firm if its excess capital is large enough to cover
        the other firms value at risk multiplied by its margin of safety. Will call buyout() if necessary."""
        firms_to_consider = self.simulation.get_firms_to_sell(type)
        firms_further_considered = []

        for firm, time, reason in firms_to_consider:
            all_firms_cash = self.simulation.get_total_firm_cash(type)
            all_obligations = sum(
                [obligation["amount"] for obligation in firm.obligations]
            )
            total_premium = sum(
                [
                    np.mean(contract.payment_values)
                    for contract in firm.underwritten_contracts
                    if len(contract.payment_values) > 0
                ]
            )
            if (
                self.excess_capital
                > self.riskmodel.margin_of_safety * firm.var_sum
                + all_obligations
                - total_premium
            ):
                firm_likelihood = (
                    0.25
                    + (
                        1.5 * firm.cash
                        + np.mean(firm.cash_last_periods[1:12])
                        + self.cash
                    )
                    / all_firms_cash
                )
                firm_likelihood = min(1, 2 * firm_likelihood)
                firm_price = (
                    (firm.var_sum / 10) + total_premium + firm.per_period_dividend
                )
                firm_sell_reason = reason
                firms_further_considered.append(
                    [firm, firm_likelihood, firm_price, firm_sell_reason]
                )

        if len(firms_further_considered) > 0:
            best_likelihood = 0
            for firm_data in firms_further_considered:
                if firm_data[1] > best_likelihood:
                    best_likelihood = firm_data[1]
                    best_firm = firm_data[0]
                    best_firm_cost = firm_data[2]
                    best_firm_sell_reason = firm_data[3]
            random_chance = np.random.uniform(0, 1)
            if best_likelihood > random_chance:
                self.buyout(best_firm, best_firm_cost, time)
                self.simulation.remove_sold_firm(best_firm, time, best_firm_sell_reason)

    def buyout(self, firm, firm_cost, time):
        """Method called to actually buyout firm.
        Accepts:
            firm: Type Class. Firm being bought.
            firm_cost: Type Decimal. Cost of firm being bought.
            time: Type Integer. Time at which bought.
        No return values.
    This method causes buyer to receive obligation to buy firm. Sets all the bought firms contracts as its own. Then
    clears bought firms contracts and dissolves it. Only called from consider_buyout()."""
        self.receive_obligation(firm_cost, self.simulation, time, "buyout")

        if self.is_insurer and firm.is_insurer:
            print(
                "Insurer %i has bought %i for %d with total cash %d"
                % (self.id, firm.id, firm_cost, self.cash)
            )
        elif self.is_reinsurer and firm.is_reinsurer:
            print(
                "Reinsurer %i has bought %i  for %d with total cash %d"
                % (self.id, firm.id, firm_cost, self.cash)
            )

        for contract in firm.underwritten_contracts:
            contract.insurer = self
            self.underwritten_contracts.append(contract)
        for obli in firm.obligations:
            self.receive_obligation(
                obli["amount"], obli["recipient"], obli["due_time"], obli["purpose"]
            )

        firm.obligations = []
        firm.underwritten_contracts = []
        firm.dissolve(time, "record_bought_firm")

    def submit_regulator_report(self, time):
        """Method to submit cash, VaR, and reinsurance data to central banks regulate(). Sets a warning or triggers
        selling of firm if not complying with regulation (holding enough effective capital for risk).
            No accepted values.
            No return values."""
        condition = self.simulation.bank.regulate(
            self.id,
            self.cash_last_periods,
            self.var_sum_last_periods,
            self.reinsurance_history,
            self.age,
        )
        if condition == "Good":
            self.warning = False
        if condition == "Warning":
            self.warning = True
        if condition == "LoseControl":
            if isleconfig.buy_bankruptcies:
                self.simulation.add_firm_to_be_sold(
                    self, time, "record_nonregulation_firm"
                )
                self.operational = False
            else:
                self.dissolve(time, "record_nonregulation_firm")
                for contract in self.underwritten_contracts:
                    contract.mature(time)
                self.underwritten_contracts = []
>>>>>>> 44050e24
<|MERGE_RESOLUTION|>--- conflicted
+++ resolved
@@ -78,7 +78,6 @@
         self, simulation_parameters: Mapping, agent_parameters: AgentProperties
     ):
         """Constructor method.
-<<<<<<< HEAD
                     Accepts:
                         Simulation_parameters: Type DataDict
                         agent_parameters:   Type DataDict
@@ -87,15 +86,6 @@
         super().__init__()
         self.simulation: "InsuranceSimulation" = simulation_parameters["simulation"]
         self.simulation_parameters: Mapping = simulation_parameters
-=======
-            Accepts:
-                Simulation_parameters: Type DataDict
-                agent_parameters:   Type DataDict
-            Constructor creates general instance of an insurance company which is inherited by the reinsurance and
-            insurance firm classes. Initialises all necessary values provided by config file."""
-        self.simulation = simulation_parameters["simulation"]
-        self.simulation_parameters = simulation_parameters
->>>>>>> 44050e24
         self.contract_runtime_dist = scipy.stats.randint(
             simulation_parameters["mean_contract_runtime"]
             - simulation_parameters["contract_runtime_halfspread"],
@@ -103,7 +93,6 @@
             + simulation_parameters["contract_runtime_halfspread"]
             + 1,
         )
-<<<<<<< HEAD
         self.default_contract_payment_period: int = simulation_parameters[
             "default_contract_payment_period"
         ]
@@ -131,37 +120,6 @@
         )  # 0.9 #1.0 to switch off
         self.interest_rate = agent_parameters.interest_rate
         self.reinsurance_limit = agent_parameters.reinsurance_limit
-=======
-        self.default_contract_payment_period = simulation_parameters[
-            "default_contract_payment_period"
-        ]
-        self.id = agent_parameters["id"]
-        self.cash = agent_parameters["initial_cash"]
-        self.capacity_target = self.cash * 0.9
-        self.capacity_target_decrement_threshold = agent_parameters[
-            "capacity_target_decrement_threshold"
-        ]
-        self.capacity_target_increment_threshold = agent_parameters[
-            "capacity_target_increment_threshold"
-        ]
-        self.capacity_target_decrement_factor = agent_parameters[
-            "capacity_target_decrement_factor"
-        ]
-        self.capacity_target_increment_factor = agent_parameters[
-            "capacity_target_increment_factor"
-        ]
-        self.excess_capital = self.cash
-        self.premium = agent_parameters["norm_premium"]
-        self.profit_target = agent_parameters["profit_target"]
-        self.acceptance_threshold = agent_parameters[
-            "initial_acceptance_threshold"
-        ]  # 0.5
-        self.acceptance_threshold_friction = agent_parameters[
-            "acceptance_threshold_friction"
-        ]  # 0.9 #1.0 to switch off
-        self.interest_rate = agent_parameters["interest_rate"]
-        self.reinsurance_limit = agent_parameters["reinsurance_limit"]
->>>>>>> 44050e24
         self.simulation_no_risk_categories = simulation_parameters["no_categories"]
         self.simulation_reinsurance_type = simulation_parameters[
             "simulation_reinsurance_type"
@@ -170,19 +128,11 @@
             "dividend_share_of_profits"
         ]
 
-<<<<<<< HEAD
         # If the firm goes bankrupt then by default any further payments should be made to the simulation
         self.creditor = self.simulation
         self.owner = self.simulation  # TODO: Make this into agent_parameter value?
         self.per_period_dividend = 0
-        self.cash_last_periods = list(np.zeros(4, dtype=int) * self.cash)
-=======
-        self.owner = self.simulation  # TODO: Make this into agent_parameter value?
-        self.per_period_dividend = 0
         self.cash_last_periods = list(np.zeros(12, dtype=int) * self.cash)
-
-        rm_config = agent_parameters["riskmodel_config"]
->>>>>>> 44050e24
 
         rm_config = agent_parameters.riskmodel_config
 
@@ -195,7 +145,6 @@
             * simulation_parameters["margin_increase"]
         )
 
-<<<<<<< HEAD
         self.max_inaccuracy = rm_config["inaccuracy_by_categ"]
         self.min_inaccuracy = self.max_inaccuracy * isleconfig.simulation_parameters[
             "scale_inaccuracy"
@@ -204,9 +153,6 @@
         )
 
         self.riskmodel: riskmodel.RiskModel = riskmodel.RiskModel(
-=======
-        self.riskmodel = RiskModel(
->>>>>>> 44050e24
             damage_distribution=rm_config["damage_distribution"],
             expire_immediately=rm_config["expire_immediately"],
             cat_separation_distribution=rm_config["cat_separation_distribution"],
@@ -217,7 +163,6 @@
             init_profit_estimate=rm_config["norm_profit_markup"],
             margin_of_safety=margin_of_safety_correction,
             var_tail_prob=rm_config["var_tail_prob"],
-<<<<<<< HEAD
             inaccuracy=self.max_inaccuracy,
         )
 
@@ -229,19 +174,6 @@
                 self.np_reinsurance_deductible_fraction = (
                     agent_parameters.non_proportional_reinsurance_level
                 )
-=======
-            inaccuracy=rm_config["inaccuracy_by_categ"],
-        )
-
-        self.category_reinsurance = [
-            None for i in range(self.simulation_no_risk_categories)
-        ]
-        if self.simulation_reinsurance_type == "non-proportional":
-            if agent_parameters["non-proportional_reinsurance_level"] is not None:
-                self.np_reinsurance_deductible_fraction = agent_parameters[
-                    "non-proportional_reinsurance_level"
-                ]
->>>>>>> 44050e24
             else:
                 self.np_reinsurance_deductible_fraction = simulation_parameters[
                     "default_non-proportional_reinsurance_deductible"
@@ -252,36 +184,26 @@
             self.np_reinsurance_premium_share = simulation_parameters[
                 "default_non-proportional_reinsurance_premium_share"
             ]
-<<<<<<< HEAD
         self.underwritten_contracts: MutableSequence["MetaInsuranceContract"] = []
-=======
-        self.obligations = []
-        self.underwritten_contracts = []
-        self.profits_losses = 0
-        # self.reinsurance_contracts = []
+        self.is_insurer = True
+        self.is_reinsurer = False
         self.operational = True
         self.warning = False
         self.age = 0
->>>>>>> 44050e24
-        self.is_insurer = True
-        self.is_reinsurer = False
 
         """set up risk value estimate variables"""
         self.var_counter = 0  # sum over risk model inaccuracies for all contracts
         self.var_counter_per_risk = 0  # average risk model inaccuracy across contracts
         self.var_sum = 0  # sum over initial VaR for all contracts
-<<<<<<< HEAD
-=======
         self.var_sum_last_periods = list(np.zeros((12, 4), dtype=int))
         self.reinsurance_history = list(np.zeros((12, 4, 2), dtype=int))
->>>>>>> 44050e24
         self.counter_category = np.zeros(
             self.simulation_no_risk_categories
         )  # var_counter disaggregated by category
         self.var_category = np.zeros(
             self.simulation_no_risk_categories
         )  # var_sum disaggregated by category
-<<<<<<< HEAD
+        self.naccep = []
         self.risks_retained = []
         self.reinrisks_kept = []
         self.balance_ratio = simulation_parameters["insurers_balance_ratio"]
@@ -290,16 +212,6 @@
         self.cash_left_by_categ = self.cash * np.ones(
             self.simulation_parameters["no_categories"]
         )
-=======
-        self.naccep = []
-        self.risks_kept = []
-        self.reinrisks_kept = []
-        self.balance_ratio = simulation_parameters["insurers_balance_ratio"]
-        self.recursion_limit = simulation_parameters["insurers_recursion_limit"]
-        self.cash_left_by_categ = [
-            self.cash for i in range(self.simulation_parameters["no_categories"])
-        ]
->>>>>>> 44050e24
         self.market_permanency_counter = 0
         # TODO: make this into a dict
         self.underwritten_risk_characterisation: MutableSequence[
@@ -313,7 +225,6 @@
 
     def iterate(self, time: int):
         """Method that iterates each firm by one time step.
-<<<<<<< HEAD
                     Accepts:
                         Time: Type Integer
                     No return value
@@ -321,19 +232,9 @@
                     reinsurance, matures necessary contracts. Check condition for operational firms (as never removed)
                     so only operational firms receive new risks to evaluate, pay dividends, adjust capacity."""
 
-        """obtain investments yield"""
-        self.obtain_yield(time)
-=======
-            Accepts:
-                Time: Type Integer
-            No return value
-            For each time step this method obtains every firms interest payments, pays obligations, claim reinsurance,
-            matures necessary contracts. Check condition for operational firms (as never removed) so only operational
-            firms receive new risks to evaluate, pay dividends, adjust capacity."""
         """Obtain interest generated by cash"""
         self.simulation.bank.award_interest(self, self.cash)
         self.age += 1
->>>>>>> 44050e24
 
         """realize due payments"""
         self._effect_payments(time)
@@ -349,7 +250,6 @@
 
         self.make_reinsurance_claims(time)
 
-<<<<<<< HEAD
         contracts_dissolved = self.mature_contracts(time)
 
         """effect payments from contracts"""
@@ -360,15 +260,35 @@
         self.update_risk_share()
         self.adjust_riskmodel_inaccuracy()
 
+        if self.operational:
+            # Firms submit cash and var data for regulation every 12 iterations
+            if time % 12 == 0 and isleconfig.enforce_regulations is True:
+                self.submit_regulator_report(time)
+                if (
+                    self.operational is False
+                ):  # If not enough average cash then firm is closed and so no underwriting.
+                    return
+
+            if self.warning is False:
+                """request risks to be considered for underwriting in the next period, organised by insurance type"""
+                new_nonproportional_risks, new_risks = self.get_newrisks_by_type()
+                contracts_offered = len(new_risks)
+                if isleconfig.verbose and contracts_offered < 2 * contracts_dissolved:
+                    print(
+                        "Something wrong; agent {0:d} receives too few new contracts {1:d} <= {2:d}".format(
+                            self.id, contracts_offered, 2 * contracts_dissolved
+                        )
+                    )
         """Collect and process new risks"""
         self.collect_process_evaluate_risks(time, contracts_dissolved)
 
         """adjust liquidity, borrow or invest"""
         # Not implemented
 
-        self.market_permanency(time)
-
-        self.roll_over(time)
+        if not self.warning:
+            self.market_permanency(time)
+
+            self.roll_over(time)
 
         self.estimate_var()
 
@@ -445,82 +365,6 @@
 
             #  This is currently so because it minimizes the number of times we need to run self.riskmodel.evaluate().
             #  It would also be more consistent if excess capital would be updated at the end of the iteration.
-=======
-        """mature contracts"""
-        if isleconfig.verbose:
-            print("Number of underwritten contracts ", len(self.underwritten_contracts))
-        maturing = [
-            contract
-            for contract in self.underwritten_contracts
-            if contract.expiration <= time
-        ]
-        for contract in maturing:
-            self.underwritten_contracts.remove(contract)
-            contract.mature(time)
-        contracts_dissolved = len(maturing)
-        [contract.check_payment_due(time) for contract in self.underwritten_contracts]
-
-        if self.operational is True:
-            # Firms submit cash and var data for regulation every 12 iterations
-            if time % 12 == 0 and isleconfig.enforce_regulations is True:
-                self.submit_regulator_report(time)
-                if (
-                    self.operational is False
-                ):  # If not enough average cash then firm is closed and so no underwriting.
-                    return
-
-            if self.warning is False:
-                """request risks to be considered for underwriting in the next period, organised by insurance type"""
-                new_nonproportional_risks, new_risks = self.get_newrisks_by_type()
-                contracts_offered = len(new_risks)
-                if isleconfig.verbose and contracts_offered < 2 * contracts_dissolved:
-                    print(
-                        "Something wrong; agent {0:d} receives too few new contracts {1:d} <= {2:d}".format(
-                            self.id, contracts_offered, 2 * contracts_dissolved
-                        )
-                    )
-
-                """deal with non-proportional risks first as they must evaluate each request separately"""
-                [
-                    reinrisks_per_categ,
-                    number_reinrisks_categ,
-                ] = self.risks_reinrisks_organizer(new_nonproportional_risks)
-                for repetition in range(self.recursion_limit):
-                    former_reinrisks_per_categ = copy.copy(reinrisks_per_categ)
-                    [
-                        reinrisks_per_categ,
-                        not_accepted_reinrisks,
-                    ] = self.process_newrisks_reinsurer(
-                        reinrisks_per_categ, number_reinrisks_categ, time
-                    )  # Here we process all the new reinrisks in order to keep the portfolio as balanced as possible.
-                    if former_reinrisks_per_categ == reinrisks_per_categ:
-                        break
-                self.simulation.return_reinrisks(not_accepted_reinrisks)
-
-                underwritten_risks = [
-                    {
-                        "value": contract.value,
-                        "category": contract.category,
-                        "risk_factor": contract.risk_factor,
-                        "deductible": contract.deductible,
-                        "excess": contract.excess,
-                        "insurancetype": contract.insurancetype,
-                        "runtime": contract.runtime,
-                    }
-                    for contract in self.underwritten_contracts
-                    if contract.reinsurance_share != 1.0
-                ]
-
-                """obtain risk model evaluation (VaR) for underwriting decisions and for capacity specific decisions"""
-                # TODO: Enable reinsurance shares other than 0.0 and 1.0
-                expected_profit, acceptable_by_category, cash_left_by_categ, var_per_risk_per_categ, self.excess_capital = self.riskmodel.evaluate(
-                    underwritten_risks, self.cash
-                )
-                # TODO: resolve insurance reinsurance inconsistency (insurer underwrite after capacity decisions, reinsurers before).
-                #                        This is currently so because it minimizes the number of times we need to run self.riskmodel.evaluate().
-                #                        It would also be more consistent if excess capital would be updated at the end of the iteration.
-
->>>>>>> 44050e24
             """handle adjusting capacity target and capacity"""
             # max_var_by_categ is the
             max_var_by_categ = self.cash - self.excess_capital
@@ -537,45 +381,7 @@
             self.adjust_dividends(time, actual_capacity)
             self.pay_dividends(time)
 
-<<<<<<< HEAD
-            """make underwriting decisions, category-wise"""
-            growth_limit = max(
-                50, 2 * len(self.underwritten_contracts) + contracts_dissolved
-            )
-            if sum(acceptable_by_category) > growth_limit:
-                acceptable_by_category = np.asarray(acceptable_by_category).astype(
-                    np.double
-                )
-                acceptable_by_category = (
-                    acceptable_by_category * growth_limit / sum(acceptable_by_category)
-                )
-                acceptable_by_category = np.int64(np.round(acceptable_by_category))
-
-            # Here the new risks are organized by category.
-            risks_per_categ = self.risks_reinrisks_organizer(new_risks)
-
-            for repetition in range(self.recursion_limit):
-                # TODO: find an efficient way to stop the recursion if there are no more risks to accept or if it is
-                #  not accepting any more over several iterations. Done, maybe?
-                # Here we process all the new risks in order to keep the portfolio as balanced as possible.
-                has_accepted_risks, not_accepted_risks = self.process_newrisks_insurer(
-                    risks_per_categ,
-                    acceptable_by_category,
-                    var_per_risk_per_categ,
-                    cash_left_by_categ,
-                    time,
-                )
-                risks_per_categ = not_accepted_risks
-                if not has_accepted_risks:
-                    # Stop condition implemented. Might solve the previous TODO.
-                    break
-            self.simulation.return_risks(list(chain.from_iterable(not_accepted_risks)))
-            # print(self.id, " now has ", len(self.underwritten_contracts), " & returns ", len(not_accepted_risks))
-            self.update_risk_characterisations()
-
-    def enter_illiquidity(self, time: int, sum_due: float):
-=======
-            if self.warning is False:
+            if not self.warning:
                 """make underwriting decisions, category-wise"""
                 growth_limit = max(
                     50, 2 * len(self.underwritten_contracts) + contracts_dissolved
@@ -591,34 +397,31 @@
                     )
                     acceptable_by_category = np.int64(np.round(acceptable_by_category))
 
-                [risks_per_categ, number_risks_categ] = self.risks_reinrisks_organizer(
-                    new_risks
-                )
+                # Here the new risks are organized by category.
+                risks_per_categ = self.risks_reinrisks_organizer(new_risks)
+
                 for repetition in range(self.recursion_limit):
-                    former_risks_per_categ = copy.copy(risks_per_categ)
-                    [
+                    # TODO: find an efficient way to stop the recursion if there are no more risks to accept or if it is
+                    #  not accepting any more over several iterations. Done, maybe?
+                    # Here we process all the new risks in order to keep the portfolio as balanced as possible.
+                    has_accepted_risks, not_accepted_risks = self.process_newrisks_insurer(
                         risks_per_categ,
-                        not_accepted_risks,
-                    ] = self.process_newrisks_insurer(
-                        risks_per_categ,
-                        number_risks_categ,
                         acceptable_by_category,
                         var_per_risk_per_categ,
                         cash_left_by_categ,
                         time,
-                    )  # Here we process all the new risks in order to keep the portfolio as balanced as possible.
-                    if former_risks_per_categ == risks_per_categ:
+                    )
+                    risks_per_categ = not_accepted_risks
+                    if not has_accepted_risks:
+                        # Stop condition implemented. Might solve the previous TODO.
                         break
-                self.simulation.return_risks(not_accepted_risks)
-
-                self.market_permanency(time)
-
-                self.roll_over(time)
-
-            self.estimated_var()
-
-    def enter_illiquidity(self, time):
->>>>>>> 44050e24
+                self.simulation.return_risks(
+                    list(chain.from_iterable(not_accepted_risks))
+                )
+            # print(self.id, " now has ", len(self.underwritten_contracts), " & returns ", len(not_accepted_risks))
+            self.update_risk_characterisations()
+
+    def enter_illiquidity(self, time: int, sum_due: float):
         """Enter_illiquidity Method.
                Accepts arguments
                    time: Type integer. The current time.
@@ -642,9 +445,6 @@
            This method is used when a firm does not have enough cash to pay all its obligations. It is only called from
            the method self.enter_illiquidity() which is only called from the method self._effect_payments(). This method
            dissolves the firm through the method self.dissolve()."""
-<<<<<<< HEAD
-        self.dissolve(time, "record_bankruptcy")
-=======
         if isleconfig.buy_bankruptcies:
             if self.is_insurer and self.operational:
                 self.simulation.add_firm_to_be_sold(self, time, "record_bankruptcy")
@@ -656,7 +456,6 @@
                 self.dissolve(time, "record_bankruptcy")
         else:
             self.dissolve(time, "record_bankruptcy")
->>>>>>> 44050e24
 
     def market_exit(self, time: int):
         """Market_exit Method.
@@ -670,20 +469,9 @@
            obligations this method dissolves the firm through the method self.dissolve()."""
         due = [item for item in self.obligations]
         for obligation in due:
-<<<<<<< HEAD
             self._pay(obligation)
         self.obligations = []
         self.dissolve(time, "record_market_exit")
-=======
-            if obligation["amount"] > self.cash:
-                print("Not enough money to market exit")
-            self.pay(obligation)
-        self.obligations = []
-        self.dissolve(time, "record_market_exit")
-        for contract in self.underwritten_contracts:
-            contract.mature(time)
-        self.underwritten_contracts = []
->>>>>>> 44050e24
 
     def dissolve(self, time: int, record: str):
         """Dissolve Method.
@@ -697,7 +485,6 @@
            self.underwritten_contracts).
            Next all the cash currently available is transferred to insurancesimulation.py through an obligation in the
            next iteration. Finally the type of dissolution is recorded and the operational state is set to false.
-<<<<<<< HEAD
            Different class variables are reset during the process: self.risks_kept, self.reinrisks_kept,
            self.excess_capital and self.profits_losses."""
         for contract in self.underwritten_contracts:
@@ -743,102 +530,10 @@
         """Method to obtain intereset on cash reserves
         Accepts:
             time: Type integer
-=======
-           Different class variables are reset during the process: self.risks_kept, self.reinrisks_kept, self.excess_capital
-           and self.profits_losses."""
-        [
-            contract.dissolve(time) for contract in self.underwritten_contracts
-        ]  # removing (dissolving) all risks immediately after bankruptcy (may not be realistic, they might instead be bought by another company)
-        self.simulation.return_risks(self.risks_kept)
-        self.risks_kept = []
-        self.reinrisks_kept = []
-        obligation = {
-            "amount": self.cash,
-            "recipient": self.simulation,
-            "due_time": time,
-            "purpose": "Dissolution",
-        }
-        self.pay(
-            obligation
-        )  # This MUST be the last obligation before the dissolution of the firm.
-        self.excess_capital = (
-            0
-        )  # Excess of capital is 0 after bankruptcy or market exit.
-        self.profits_losses = (
-            0
-        )  # Profits and losses are 0 after bankruptcy or market exit.
-        method_to_call = getattr(self.simulation, record)
-        method_to_call()
-
-        for category_reinsurance in self.category_reinsurance:
-            if category_reinsurance is not None:
-                category_reinsurance.dissolve(time)
-        self.operational = False
-
-    def receive_obligation(self, amount, recipient, due_time, purpose):
-        """Method for receiving obligations that the firm will have to pay.
-            Accepts:
-                amount: Type integer, how much will be payed
-                recipient: Type Class instance, who will be payed
-                due_time: Type Integer, what time value they will be payed
-                purpose: Type string, why they are being payed
-            No return value
-            Adds obligation (Type DataDict) to list of obligations owed by the firm."""
-        obligation = {
-            "amount": amount,
-            "recipient": recipient,
-            "due_time": due_time,
-            "purpose": purpose,
-        }
-        self.obligations.append(obligation)
-
-    def effect_payments(self, time):
-        """Method for checking if any payments are due.
-            Accepts:
-                time: Type Integer
-            No return value
-            Method checks firms list of obligations to see if ay are due for this time, then pays them. If the firm
-            does not have enough cash then it enters illiquity, leaves the market, and matures all contracts."""
-        due = [item for item in self.obligations if item["due_time"] <= time]
-        self.obligations = [
-            item for item in self.obligations if item["due_time"] > time
-        ]
-        sum_due = sum([item["amount"] for item in due])
-        if sum_due > self.cash:
-            self.obligations += due
-            self.enter_illiquidity(time)
-            self.simulation.record_unrecovered_claims(sum_due - self.cash)
-            # TODO: is this record of uncovered claims correct or should it be sum_due (since the company is impounded and self.cash will also not be paid out for quite some time)?
-            # TODO: effect partial payment
-        else:
-            for obligation in due:
-                self.pay(obligation)
-
-    def pay(self, obligation):
-        """Method to pay other class instances.
-            Accepts:
-                Obligation: Type DataDict
-            No return value
-            Method removes value payed from the agents cash and adds it to recipient agents cash."""
-        amount = obligation["amount"]
-        recipient = obligation["recipient"]
-        purpose = obligation["purpose"]
-        if self.get_operational() and recipient.get_operational():
-            self.cash -= amount
-            if purpose is not "dividend":
-                self.profits_losses -= amount
-            recipient.receive(amount)
-
-    def receive(self, amount):
-        """Method to accept cash payments.
-            Accepts:
-                amount: Type Integer
->>>>>>> 44050e24
             No return value"""
         amount = self.cash * self.interest_rate
         self.simulation.receive_obligation(amount, self, time, "yields")
 
-<<<<<<< HEAD
     def mature_contracts(self, time: int) -> int:
         """Method to mature underwritten contracts that have expired
         Accepts:
@@ -858,17 +553,6 @@
         return len(maturing)
 
     def get_cash(self) -> float:
-=======
-    def pay_dividends(self, time):
-        """Method to receive dividend obligation.
-            Accepts:
-                time: Type integer
-            No return value
-            If firm has positive profits will pay percentage of them as dividends. Currently pays to simulation."""
-        self.receive_obligation(self.per_period_dividend, self.owner, time, "dividend")
-
-    def get_cash(self):
->>>>>>> 44050e24
         """Method to return agents cash. Only used to calculate total sum of capital to recalculate market premium
             each iteration.
            No accepted values.
@@ -893,21 +577,7 @@
             Returns agents profits/losses"""
         return self.profits_losses
 
-<<<<<<< HEAD
     def estimate_var(self) -> None:
-=======
-    def get_operational(self):
-        """Method to return boolean of if agent is operational. Only used as check for payments.
-            No accepted values
-            Returns Boolean"""
-        return self.operational
-
-    def get_pointer(self):
-        """Method to get pointer. Returns self so renduant? Called only by resume.py"""
-        return self
-
-    def estimated_var(self):
->>>>>>> 44050e24
         """Method to estimate Value at Risk.
             No Accepted arguments.
             No return values
@@ -916,17 +586,19 @@
            reinsurance contract info for the last 12 iterations, used for regulation."""
         self.counter_category = np.zeros(self.simulation_no_risk_categories)
         self.var_category = np.zeros(self.simulation_no_risk_categories)
+
         self.var_counter = 0
         self.var_counter_per_risk = 0
         self.var_sum = 0
-<<<<<<< HEAD
+        current_reinsurance_info = []
 
         if self.operational:
-
+            # Extract initial VaR per category
             for contract in self.underwritten_contracts:
                 self.counter_category[contract.category] += 1
                 self.var_category[contract.category] += contract.initial_VaR
 
+            # Caclulate risks per category and sum of all VaR
             for category in range(len(self.counter_category)):
                 self.var_counter += (
                     self.counter_category[category]
@@ -934,48 +606,28 @@
                 )
                 self.var_sum += self.var_category[category]
 
-            if sum(self.counter_category) != 0:
+            # Record reinsurance info
+            for reinsurance in self.category_reinsurance:
+                if reinsurance is not None:
+                    current_reinsurance_info.append(
+                        [reinsurance.deductible, reinsurance.excess]
+                    )
+                else:
+                    current_reinsurance_info.append([0, 0])
+
+            # Rotate lists and replace for up-to-date list for 12 iterations
+            self.var_sum_last_periods = np.roll(self.var_sum_last_periods, 4)
+            self.var_sum_last_periods[0] = self.var_category
+            self.reinsurance_history = np.roll(self.reinsurance_history, 8)
+            self.reinsurance_history[0] = current_reinsurance_info
+
+            # Calculate average no. risks per category
+            if not sum(self.counter_category) == 0:
                 self.var_counter_per_risk = self.var_counter / sum(
                     self.counter_category
                 )
             else:
                 self.var_counter_per_risk = 0
-=======
-        current_reinsurance_info = []
-
-        # Extract initial VaR per category
-        for contract in self.underwritten_contracts:
-            self.counter_category[contract.category] += 1
-            self.var_category[contract.category] += contract.initial_VaR
-
-        # Caclulate risks per category and sum of all VaR
-        for category in range(len(self.counter_category)):
-            self.var_counter += (
-                self.counter_category[category] * self.riskmodel.inaccuracy[category]
-            )
-            self.var_sum += self.var_category[category]
-
-        # Record reinsurance info
-        for reinsurance in self.category_reinsurance:
-            if reinsurance is not None:
-                current_reinsurance_info.append(
-                    [reinsurance.deductible, reinsurance.excess]
-                )
-            else:
-                current_reinsurance_info.append([0, 0])
-
-        # Rotate lists and replace for up-to-date list for 12 iterations
-        self.var_sum_last_periods = np.roll(self.var_sum_last_periods, 4)
-        self.var_sum_last_periods[0] = self.var_category
-        self.reinsurance_history = np.roll(self.reinsurance_history, 8)
-        self.reinsurance_history[0] = current_reinsurance_info
-
-        # Calculate average no. risks per category
-        if not sum(self.counter_category) == 0:
-            self.var_counter_per_risk = self.var_counter / sum(self.counter_category)
-        else:
-            self.var_counter_per_risk = 0
->>>>>>> 44050e24
 
     def get_newrisks_by_type(
         self
@@ -988,39 +640,19 @@
                 new_risks: Type list of DataDicts."""
         new_risks = []
         if self.is_insurer:
-<<<<<<< HEAD
             new_risks += self.simulation.solicit_insurance_requests(self)
         if self.is_reinsurer:
             new_risks += self.simulation.solicit_reinsurance_requests(self)
-=======
-            new_risks += self.simulation.solicit_insurance_requests(
-                self.id, self.cash, self
-            )
-        if self.is_reinsurer:
-            new_risks += self.simulation.solicit_reinsurance_requests(
-                self.id, self.cash, self
-            )
->>>>>>> 44050e24
 
         new_nonproportional_risks = [
             risk
             for risk in new_risks
-<<<<<<< HEAD
             if risk.insurancetype == "excess-of-loss" and risk.owner is not self
-=======
-            if risk.get("insurancetype") == "excess-of-loss"
-            and risk["owner"] is not self
->>>>>>> 44050e24
         ]
         new_risks = [
             risk
             for risk in new_risks
-<<<<<<< HEAD
             if risk.insurancetype in ["proportional", None] and risk.owner is not self
-=======
-            if risk.get("insurancetype") in ["proportional", None]
-            and risk["owner"] is not self
->>>>>>> 44050e24
         ]
         return new_nonproportional_risks, new_risks
 
@@ -1053,7 +685,6 @@
             Accepts:
                 categ_id: Type Integer. The given category for characterising risks.
             Returns:
-<<<<<<< HEAD
                 total_value: Type Decimal. Total value of all contracts in the category.
                 avg_risk_facotr: Type Decimal. Avg risk factor of all contracted risks in category.
                 number_risks: Type Integer. Total number of contracted risks in category.
@@ -1104,28 +735,6 @@
         cash_left_by_categ: np.ndarray,
         var_per_risk: Optional[Sequence[float]],
     ) -> Tuple[bool, np.ndarray]:
-=======
-                risks_per_catgegory: Type list of categories, each contains risks originating from that category.
-                number_risks_categ: Type list, elements are integers of total risks in each category
-                """
-
-        risks_per_categ = [
-            [] for x in range(self.simulation_parameters["no_categories"])
-        ]
-        number_risks_categ = [
-            [] for x in range(self.simulation_parameters["no_categories"])
-        ]
-
-        for categ_id in range(self.simulation_parameters["no_categories"]):
-            risks_per_categ[categ_id] = [
-                risk for risk in new_risks if risk["category"] == categ_id
-            ]
-            number_risks_categ[categ_id] = len(risks_per_categ[categ_id])
-
-        return risks_per_categ, number_risks_categ
-
-    def balanced_portfolio(self, risk, cash_left_by_categ, var_per_risk):
->>>>>>> 44050e24
         """This method decides whether the portfolio is balanced enough to accept a new risk or not. If it is balanced
             enough return True otherwise False. This method also returns the cash available per category independently
             the risk is accepted or not.
@@ -1137,7 +746,6 @@
                 Boolean
                 cash_left_by_categ: Type list of integers"""
 
-<<<<<<< HEAD
         # Compute the cash already reserved by category
         cash_reserved_by_categ = self.cash - cash_left_by_categ
 
@@ -1160,34 +768,10 @@
             var_claim = (
                 min(var_damage, risk.value * risk.limit_fraction)
                 - risk.value * risk.deductible_fraction
-=======
-        cash_reserved_by_categ = (
-            self.cash - cash_left_by_categ
-        )  # Calculates the cash already reserved by category
-
-        _, std_pre = get_mean_std(cash_reserved_by_categ)
-
-        cash_reserved_by_categ_store = np.copy(cash_reserved_by_categ)
-
-        if risk.get("insurancetype") == "excess-of-loss":
-            percentage_value_at_risk = self.riskmodel.getPPF(
-                categ_id=risk["category"], tailSize=self.riskmodel.var_tail_prob
-            )
-            expected_damage = (
-                percentage_value_at_risk
-                * risk["value"]
-                * risk["risk_factor"]
-                * self.riskmodel.inaccuracy[risk["category"]]
-            )
-            expected_claim = (
-                min(expected_damage, risk["value"] * risk["excess_fraction"])
-                - risk["value"] * risk["deductible_fraction"]
->>>>>>> 44050e24
             )
 
             # record liquidity requirement and apply margin of safety for liquidity requirement
 
-<<<<<<< HEAD
             # Compute how the cash reserved by category would change if the new reinsurance risk was accepted
             cash_reserved_by_categ_store[risk.category] += (
                 var_claim * self.riskmodel.margin_of_safety
@@ -1211,30 +795,6 @@
             # The balance condition is not taken into account if the cash reserve is far away from the limit.
             # (total_cash_employed_by_categ_post/self.cash <<< 1)
             cash_left_by_categ = self.cash - cash_reserved_by_categ_store
-=======
-            cash_reserved_by_categ_store[risk["category"]] += (
-                expected_claim * self.riskmodel.margin_of_safety
-            )  # Here it is computed how the cash reserved by category would change if the new reinsurance risk was accepted
-
-        else:
-            cash_reserved_by_categ_store[risk["category"]] += var_per_risk[
-                risk["category"]
-            ]  # Here it is computed how the cash reserved by category would change if the new insurance risk was accepted
-
-        mean, std_post = get_mean_std(
-            cash_reserved_by_categ_store
-        )  # Here it is computed the mean, std of the cash reserved by category after the new risk of reinrisk is accepted
-
-        total_cash_reserved_by_categ_post = sum(cash_reserved_by_categ_store)
-
-        if (std_post * total_cash_reserved_by_categ_post / self.cash) <= (
-            self.balance_ratio * mean
-        ) or std_post < std_pre:  # The new risk is accepted is the standard deviation is reduced or the cash reserved by category is very well balanced. (std_post) <= (self.balance_ratio * mean)
-            for i in range(
-                len(cash_left_by_categ)
-            ):  # The balance condition is not taken into account if the cash reserve is far away from the limit. (total_cash_employed_by_categ_post/self.cash <<< 1)
-                cash_left_by_categ[i] = self.cash - cash_reserved_by_categ_store[i]
->>>>>>> 44050e24
 
             return True, cash_left_by_categ
         else:
@@ -1243,11 +803,7 @@
             return False, cash_left_by_categ
 
     def process_newrisks_reinsurer(
-<<<<<<< HEAD
         self, reinrisks_per_categ: Sequence[Sequence[RiskProperties]], time: int
-=======
-        self, reinrisks_per_categ, number_reinrisks_categ, time
->>>>>>> 44050e24
     ):
         """Method to decide if new risks are underwritten for the reinsurance firm.
             Accepts:
@@ -1258,7 +814,6 @@
            they should be underwritten or not. It is done in this way to maintain the portfolio as balanced as possible.
            For that reason we process risk[C1], risk[C2], risk[C3], risk[C4], risk[C1], risk[C2], ... and so forth. If
            risks are accepted then a contract is written."""
-<<<<<<< HEAD
         not_accepted_reinrisks = [[] for _ in range(len(reinrisks_per_categ))]
         has_accepted_risks = False
         for risk in roundrobin(reinrisks_per_categ):
@@ -1336,81 +891,6 @@
         cash_left_by_categ: Sequence[float],
         time: int,
     ) -> Tuple[bool, Sequence[Sequence[RiskProperties]]]:
-=======
-
-        for iterion in range(max(number_reinrisks_categ)):
-            for categ_id in range(self.simulation_parameters["no_categories"]):
-                if (
-                    iterion < number_reinrisks_categ[categ_id]
-                    and reinrisks_per_categ[categ_id][iterion] is not None
-                ):
-                    risk_to_insure = reinrisks_per_categ[categ_id][iterion]
-                    underwritten_risks = [
-                        {
-                            "value": contract.value,
-                            "category": contract.category,
-                            "risk_factor": contract.risk_factor,
-                            "deductible": contract.deductible,
-                            "excess": contract.excess,
-                            "insurancetype": contract.insurancetype,
-                            "runtime_left": (contract.expiration - time),
-                        }
-                        for contract in self.underwritten_contracts
-                        if contract.insurancetype == "excess-of-loss"
-                    ]
-                    accept, cash_left_by_categ, var_this_risk, self.excess_capital = self.riskmodel.evaluate(
-                        underwritten_risks, self.cash, risk_to_insure
-                    )
-                    if accept:
-                        per_value_reinsurance_premium = (
-                            self.np_reinsurance_premium_share
-                            * risk_to_insure["periodized_total_premium"]
-                            * risk_to_insure["runtime"]
-                            * (
-                                self.simulation.get_market_reinpremium()
-                                / self.simulation.get_market_premium()
-                            )
-                            / risk_to_insure["value"]
-                        )  # TODO: rename this to per_value_premium in insurancecontract.py to avoid confusion
-                        [condition, cash_left_by_categ] = self.balanced_portfolio(
-                            risk_to_insure, cash_left_by_categ, None
-                        )  # Here it is check whether the portfolio is balanced or not if the reinrisk (risk_to_insure) is underwritten. Return True if it is balanced. False otherwise.
-                        if condition:
-                            contract = ReinsuranceContract(
-                                self,
-                                risk_to_insure,
-                                time,
-                                per_value_reinsurance_premium,
-                                risk_to_insure["runtime"],
-                                self.default_contract_payment_period,
-                                expire_immediately=self.simulation_parameters[
-                                    "expire_immediately"
-                                ],
-                                initial_VaR=var_this_risk,
-                                insurancetype=risk_to_insure["insurancetype"],
-                            )  # TODO: implement excess of loss for reinsurance contracts
-                            self.underwritten_contracts.append(contract)
-                            self.cash_left_by_categ = cash_left_by_categ
-                            reinrisks_per_categ[categ_id][iterion] = None
-
-        not_accepted_reinrisks = []
-        for categ_id in range(self.simulation_parameters["no_categories"]):
-            for reinrisk in reinrisks_per_categ[categ_id]:
-                if reinrisk is not None:
-                    not_accepted_reinrisks.append(reinrisk)
-
-        return reinrisks_per_categ, not_accepted_reinrisks
-
-    def process_newrisks_insurer(
-        self,
-        risks_per_categ,
-        number_risks_categ,
-        acceptable_by_category,
-        var_per_risk_per_categ,
-        cash_left_by_categ,
-        time,
-    ):
->>>>>>> 44050e24
         """Method to decide if new risks are underwritten for the insurance firm.
             Accepts:
                 risks_per_categ: Type List of lists containing new risks.
@@ -1458,7 +938,6 @@
                     else:
                         not_accepted_risks[risk.category].append(risk)
 
-<<<<<<< HEAD
                 else:
                     [condition, cash_left_by_categ] = self.balanced_portfolio(
                         risk, cash_left_by_categ, var_per_risk_per_categ
@@ -1500,82 +979,6 @@
             No return values. This method determines whether an insurer or reinsurer stays in the market.
         If it has very few risks underwritten or too much cash left for TOO LONG it eventually leaves the market.
         If it has very few risks underwritten it cannot balance the portfolio so it makes sense to leave the market."""
-=======
-        _cached_rvs = self.contract_runtime_dist.rvs()
-        for iter in range(max(number_risks_categ)):
-            for categ_id in range(len(acceptable_by_category)):
-                if (
-                    iter < number_risks_categ[categ_id]
-                    and acceptable_by_category[categ_id] > 0
-                    and risks_per_categ[categ_id][iter] is not None
-                ):
-                    risk_to_insure = risks_per_categ[categ_id][iter]
-                    if (
-                        risk_to_insure.get("contract") is not None
-                        and risk_to_insure["contract"].expiration > time
-                    ):  # required to rule out contracts that have exploded in the meantime
-                        [condition, cash_left_by_categ] = self.balanced_portfolio(
-                            risk_to_insure, cash_left_by_categ, None
-                        )  # Here it is check whether the portfolio is balanced or not if the reinrisk (risk_to_insure) is underwritten. Return True if it is balanced. False otherwise.
-                        if condition:
-                            contract = ReinsuranceContract(
-                                self,
-                                risk_to_insure,
-                                time,
-                                self.simulation.get_reinsurance_market_premium(),
-                                risk_to_insure["expiration"] - time,
-                                self.default_contract_payment_period,
-                                expire_immediately=self.simulation_parameters[
-                                    "expire_immediately"
-                                ],
-                            )
-                            self.underwritten_contracts.append(contract)
-                            self.cash_left_by_categ = cash_left_by_categ
-                            risks_per_categ[categ_id][iter] = None
-                    else:
-                        [condition, cash_left_by_categ] = self.balanced_portfolio(
-                            risk_to_insure, cash_left_by_categ, var_per_risk_per_categ
-                        )  # Here it is check whether the portfolio is balanced or not if the risk (risk_to_insure) is underwritten. Return True if it is balanced. False otherwise.
-                        if condition:
-                            contract = InsuranceContract(
-                                self,
-                                risk_to_insure,
-                                time,
-                                self.simulation.get_market_premium(),
-                                _cached_rvs,
-                                self.default_contract_payment_period,
-                                expire_immediately=self.simulation_parameters[
-                                    "expire_immediately"
-                                ],
-                                initial_VaR=var_per_risk_per_categ[categ_id],
-                            )
-                            self.underwritten_contracts.append(contract)
-                            self.cash_left_by_categ = cash_left_by_categ
-                            risks_per_categ[categ_id][iter] = None
-                    acceptable_by_category[
-                        categ_id
-                    ] -= (
-                        1
-                    )  # TODO: allow different values per risk (i.e. sum over value (and reinsurance_share) or exposure instead of counting)
-
-        not_accepted_risks = []
-        for categ_id in range(len(acceptable_by_category)):
-            for risk in risks_per_categ[categ_id]:
-                if risk is not None:
-                    not_accepted_risks.append(risk)
-
-        return risks_per_categ, not_accepted_risks
-
-    def market_permanency(self, time):
-        """Method determining if firm stays in market.
-            Accepts:
-                Time: Type Integer
-            No return values.    
-        This method determines whether an insurer or reinsurer stays in the market. If it has very few risks 
-        underwritten or too much cash left for TOO LONG it eventually leaves the market. If it has very few risks 
-        underwritten it cannot balance the portfolio so it makes sense to leave the market."""  #
-
->>>>>>> 44050e24
         if not self.simulation_parameters["market_permanency_off"]:
 
             cash_left_by_categ = np.asarray(self.cash_left_by_categ)
@@ -1597,32 +1000,18 @@
                         or avg_cash_left / self.cash
                         > self.simulation_parameters["insurance_permanency_ratio_limit"]
                     ):
-<<<<<<< HEAD
                         # Insurers leave the market if they have contracts under the limit or an excess capital
                         # over the limit for too long.
                         self.market_permanency_counter += 1
                     else:
                         self.market_permanency_counter = 0
-=======
-                        # Insurers leave the market if they have contracts under the limit or an excess capital over the limit for too long.
-                        self.market_permanency_counter += 1
-                    else:
-                        self.market_permanency_counter = (
-                            0
-                        )  # All these limits maybe should be parameters in isleconfig.py
-
->>>>>>> 44050e24
                     if (
                         self.market_permanency_counter
                         >= self.simulation_parameters[
                             "insurance_permanency_time_constraint"
                         ]
-<<<<<<< HEAD
                     ):
                         # Here we determine how much is too long.
-=======
-                    ):  # Here we determine how much is too long.
->>>>>>> 44050e24
                         self.market_exit(time)
 
                 if self.is_reinsurer:
@@ -1637,20 +1026,12 @@
                             "reinsurance_permanency_ratio_limit"
                         ]
                     ):
-<<<<<<< HEAD
                         # Reinsurers leave the market if they have contracts under the limit or an excess capital
                         # over the limit for too long.
 
                         self.market_permanency_counter += 1
                         # Insurers and reinsurers potentially have different reasons to leave the market.
                         # That's why the code is duplicated here.
-=======
-                        # Reinsurers leave the market if they have contracts under the limit or an excess capital over the limit for too long.
-
-                        self.market_permanency_counter += (
-                            1
-                        )  # Insurers and reinsurers potentially have different reasons to leave the market. That's why the code is duplicated here.
->>>>>>> 44050e24
                     else:
                         self.market_permanency_counter = 0
 
@@ -1659,12 +1040,8 @@
                         >= self.simulation_parameters[
                             "reinsurance_permanency_time_constraint"
                         ]
-<<<<<<< HEAD
                     ):
                         # Here we determine how much is too long.
-=======
-                    ):  # Here we determine how much is too long.
->>>>>>> 44050e24
                         self.market_exit(time)
 
     def register_claim(self, claim: float):
@@ -1702,7 +1079,6 @@
             for contract in self.underwritten_contracts
             if contract.expiration == time + 1
         ]
-<<<<<<< HEAD
         # QUERY: Is it true to say that no firm underwrites both insurance and reinsurance?
         # Generate all the rvs at the start
         if maturing_next:
@@ -1767,37 +1143,6 @@
                 self.max_inaccuracy * (1 - self.risk_share)
                 + self.min_inaccuracy * self.risk_share
             )
-=======
-        if self.operational is False and len(self.underwritten_contracts) > 0:
-            print("rolling over non operational contracts")
-
-        if self.is_insurer is True:
-            for contract in maturing_next:
-                contract.roll_over_flag = 1
-                if (
-                    np.random.uniform(0, 1, 1)
-                    > self.simulation_parameters["insurance_retention"]
-                ):
-                    self.simulation.return_risks(
-                        [contract.risk_data]
-                    )  # TODO: This is not a retention, so the roll_over_flag might be confusing in this case
-                else:
-                    self.risks_kept.append(contract.risk_data)
-
-        if self.is_reinsurer is True:
-            for reincontract in maturing_next:
-                if reincontract.property_holder.operational:
-                    reincontract.roll_over_flag = 1
-                    # reinrisk = reincontract.property_holder.create_reinrisk(time, reincontract.category)
-                    reinrisk = reincontract.property_holder.ask_reinsurance_non_proportional_by_category(
-                        time, reincontract.category, purpose="rollover"
-                    )
-                    if (
-                        np.random.uniform(0, 1, 1)
-                        < self.simulation_parameters["reinsurance_retention"]
-                    ):
-                        if reinrisk is not None:
-                            self.reinrisks_kept.append(reinrisk)
 
     def consider_buyout(self, type="insurer"):
         """Method to allow firm to decide if to buy one of the firms going bankrupt.
@@ -1919,5 +1264,4 @@
                 self.dissolve(time, "record_nonregulation_firm")
                 for contract in self.underwritten_contracts:
                     contract.mature(time)
-                self.underwritten_contracts = []
->>>>>>> 44050e24
+                self.underwritten_contracts = []