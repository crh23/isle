--- conflicted
+++ resolved
@@ -66,7 +66,7 @@
 
 
 # A quick check tells me that we don't need a very large cache for this, as it only tends to repeat a couple of times.
-@functools.lru_cache(maxsize=10)
+@functools.lru_cache(maxsize=16)
 def get_mean_std(x: Tuple[float, ...]) -> Tuple[float, float]:
     # At the moment this is always called with a no_category length array
     # I have tested the numpy versions of this, they are slower for small arrays but much, much faster for large ones
@@ -215,7 +215,8 @@
             self.simulation_parameters["no_categories"]
         )
         self.market_permanency_counter = 0
-        self.underwritten_risk_characterisation: MutableSequence[RiskChar] = [
+        # TODO: make this into a dict
+        self.underwritten_risk_characterisation: Sequence[RiskChar] = [
             RiskChar(0, 0, 0, 0, 0, 0)
             for _ in range(self.simulation_parameters["no_categories"])
         ]
@@ -293,7 +294,8 @@
 
             # Only get risks if firm not issued warning (breaks otherwise)
             if not self.warning:
-                """request risks to be considered for underwriting in the next period and collect those for this period"""
+                """request risks to be considered for underwriting in the next period and collect those for this
+                period"""
                 new_nonproportional_risks, new_risks = self.get_newrisks_by_type()
                 contracts_offered = len(new_risks)
                 if isleconfig.verbose and contracts_offered < 2 * contracts_dissolved:
@@ -311,6 +313,7 @@
                 )
 
                 assert self.recursion_limit > 0
+                not_accepted_reinrisks = None
                 for repetition in range(self.recursion_limit):
                     # TODO: find an efficient way to stop the loop if there are no more risks to accept or if it is
                     #  not accepting any more over several iterations.
@@ -327,32 +330,6 @@
                 self.simulation.return_reinrisks(
                     list(chain.from_iterable(not_accepted_reinrisks))
                 )
-
-            """underwritten_risks = [
-                RiskProperties(
-                    owner=self,
-                    value=contract.value,
-                    category=contract.category,
-                    risk_factor=contract.risk_factor,
-                    deductible=contract.deductible,
-                    limit=contract.limit,
-                    insurancetype=contract.insurancetype,
-                    runtime=contract.runtime,
-                )
-                for contract in self.underwritten_contracts
-                if contract.reinsurance_share != 1.0
-            ]
-            if not underwritten_risks == self.underwritten_risks:
-                assert all(
-                    [
-                        (
-                            underwritten_risks[i] in self.underwritten_risks
-                            and self.underwritten_risks[i] in underwritten_risks
-                        )
-                        for i in range(len(underwritten_risks))
-                    ]
-                )
-            """
 
             """obtain risk model evaluation (VaR) for underwriting decisions and for capacity specific decisions"""
             # TODO: Enable reinsurance shares other than 0.0 and 1.0
@@ -416,11 +393,6 @@
                     self.simulation.return_risks(
                         list(chain.from_iterable(not_accepted_risks))
                     )
-<<<<<<< HEAD
-            self.update_risk_characterisations()
-=======
-            # print(self.id, " now has ", len(self.underwritten_contracts), " & returns ", len(not_accepted_risks))
->>>>>>> bbeaecf1
 
     def enter_illiquidity(self, time: int, sum_due: float):
         """Enter_illiquidity Method.
@@ -431,7 +403,6 @@
            This method is called when a firm does not have enough cash to pay all its obligations. It is only called
            from the method self._effect_payments() which is called at the beginning of the self.iterate() method of
            this class. This method formalizes the bankruptcy through the method self.enter_bankruptcy()."""
-        # TODO Check if this is duplicated after merge
         self.simulation.record_unrecovered_claims(sum_due - self.cash)
         # TODO: is this record of uncovered claims correct or should it be sum_due (since the company is
         #  impounded and self.cash will also not be paid out for quite some time)?
@@ -525,7 +496,6 @@
         else:
             pass
         # Set to None so trying to add more obligations throws an error
-        # TODO: this is okay, right?
         self.obligations = None
         self.operational = False
 
@@ -537,11 +507,6 @@
                     If firm has positive profits will pay percentage of them as dividends.
                     Currently pays to simulation.
                     """
-<<<<<<< HEAD
-        self.receive_obligation(
-            self.per_period_dividend, self.simulation, due_time=time, purpose="dividend"
-        )
-=======
 
         self.receive_obligation(self.per_period_dividend, self.owner, time, "dividend")
 
@@ -679,14 +644,14 @@
             contract.category
         ] = new_characterisation
 
-    def obtain_yield(self, time: int):
-        """Method to obtain intereset on cash reserves
-        Accepts:
-            time: Type integer
-            No return value"""
-        amount = self.cash * self.interest_rate
-        self.simulation.receive_obligation(amount, self, time, "yields")
->>>>>>> bbeaecf1
+    # TODO: Check usage and delete
+    # def obtain_yield(self, time: int):
+    #     """Method to obtain intereset on cash reserves
+    #     Accepts:
+    #         time: Type integer
+    #         No return value"""
+    #     amount = self.cash * self.interest_rate
+    #     self.simulation.receive_obligation(amount, self, time, "yields")
 
     def mature_contracts(self, time: int) -> int:
         """Method to mature underwritten contracts that have expired
@@ -722,7 +687,7 @@
     def number_underwritten_contracts(self) -> int:
         return len(self.underwritten_contracts)
 
-    def get_underwritten_contracts(self) -> Sequence["MetaInsuranceContract"]:
+    def get_underwritten_contracts(self) -> Collection["MetaInsuranceContract"]:
         return self.underwritten_contracts
 
     def get_profitslosses(self) -> float:
@@ -746,26 +711,6 @@
         self.var_sum = 0
         current_reinsurance_info = []
 
-<<<<<<< HEAD
-        # Extract initial VaR per category
-        for contract in self.underwritten_contracts:
-            self.counter_category[contract.category] += 1
-            self.var_category[contract.category] += contract.initial_VaR
-
-        # Calculate risks per category and sum of all VaR
-        for category in range(len(self.counter_category)):
-            self.var_counter += (
-                self.counter_category[category] * self.riskmodel.inaccuracy[category]
-            )
-            self.var_sum += self.var_category[category]
-
-        # Record reinsurance info
-        for region_list in self.reinsurance_profile.reinsured_regions:
-            current_region_info = []
-            if len(region_list) > 0:
-                for contract in region_list:
-                    current_region_info.append([contract[0], contract[1]])
-=======
         if self.operational:
             # Extract initial VaR per category
             # for contract in self.underwritten_contracts:
@@ -786,30 +731,12 @@
                 )
                 self.var_sum += self.var_category[category]
 
-            # TODO: Fix
-            # # Record reinsurance info
-            # for reinsurance in self.category_reinsurance:
-            #     if reinsurance is not None:
-            #         current_reinsurance_info.append(
-            #             [reinsurance.deductible, reinsurance.excess]
-            #         )
-            #     else:
-            #         current_reinsurance_info.append([0, 0])
-
-            # Rotate lists and replace for up-to-date list for 12 iterations
-            self.var_sum_last_periods = np.roll(self.var_sum_last_periods, 4)
-            self.var_sum_last_periods[0] = self.var_category
-            self.reinsurance_history = np.roll(self.reinsurance_history, 8)
-
-            # TODO: as above
-            # self.reinsurance_history[0] = current_reinsurance_info
-
-            # Calculate average no. risks per category
-            if sum(self.counter_category) != 0:
-                self.var_counter_per_risk = self.var_counter / sum(
-                    self.counter_category
-                )
->>>>>>> bbeaecf1
+        # Record reinsurance info
+        for region_list in self.reinsurance_profile.reinsured_regions:
+            current_region_info = []
+            if len(region_list) > 0:
+                for contract in region_list:
+                    current_region_info.append([contract[0], contract[1]])
             else:
                 current_region_info.append([0, 0])
             current_reinsurance_info.append(current_region_info)
@@ -1308,7 +1235,6 @@
         firms_further_considered = []
 
         for firm, time, reason in firms_to_consider:
-<<<<<<< HEAD
             cagr = (firm.cash_last_periods[11] / firm.cash_last_periods[0]) ** (
                 1 / 12
             ) - 1  # Aggregate growth over last 12
@@ -1316,10 +1242,7 @@
             ddm_stock = firm.per_period_dividend / (
                 0.12 - cagr
             )  # Use DDM model to evaluate price of all stock based on total dividend
-            all_firms_cash = self.simulation.get_total_firm_cash(type)
-=======
             all_firms_cash = self.simulation.get_total_firm_cash(firm_type)
->>>>>>> bbeaecf1
             all_obligations = sum(
                 [obligation.amount for obligation in firm.obligations]
             )
@@ -1387,18 +1310,12 @@
             )
 
         for contract in firm.underwritten_contracts:
-<<<<<<< HEAD
             if contract.insurancetype == "proportional":
                 contract.insurer = self
             else:
-                contract.property_holder = (
-                    self
-                )  # In case of reinsurance however not observed.
-            self.underwritten_contracts.append(contract)
-=======
-            contract.insurer = self
+                # In case of reinsurance however not observed.
+                contract.property_holder = self
             self.underwrite(contract)
->>>>>>> bbeaecf1
         for obli in firm.obligations:
             self.receive_obligation(
                 obli.amount, obli.recipient, obli.due_time, obli.purpose
@@ -1432,12 +1349,4 @@
                 )
                 self.operational = False
             else:
-<<<<<<< HEAD
-                self.dissolve(time, "record_nonregulation_firm")
-                for contract in self.underwritten_contracts:
-                    # Mature contracts so they are returned to simulation as firm non-op
-                    contract.mature(time)
-                self.underwritten_contracts = []
-=======
-                self.dissolve(time, "record_nonregulation_firm")
->>>>>>> bbeaecf1
+                self.dissolve(time, "record_nonregulation_firm")