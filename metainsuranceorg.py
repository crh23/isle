import isleconfig
import numpy as np
import scipy.stats
import copy
import math
from insurancecontract import InsuranceContract
from reinsurancecontract import ReinsuranceContract
from riskmodel import RiskModel
import functools

<<<<<<< HEAD
if isleconfig.use_abce:
    from genericagentabce import GenericAgent

    # print("abce imported")
else:
    from genericagent import GenericAgent

    # print("abce not imported")

=======
>>>>>>> a346ab8e

def get_mean(x):
    return sum(x) / len(x)


<<<<<<< HEAD
=======
# A quick check tells me that we don't need a very large cache for this, as it only tends to repeat a couple of times.
@functools.lru_cache(maxsize=16)
>>>>>>> a346ab8e
def get_mean_std(x):
    # At the moment this is always called with a no_category length array
    # I have tested the numpy versions of this, they are slower for small arrays but much, much faster for large ones
    # If we ever let no_category be much larger, might want to use np for this bit
    m = get_mean(x)
    std = math.sqrt(sum((val - m) ** 2 for val in x)) / len(x)
    return m, std


<<<<<<< HEAD
class MetaInsuranceOrg(GenericAgent):
    def init(self, simulation_parameters, agent_parameters):
=======
class MetaInsuranceOrg:
    def __init__(self, simulation_parameters, agent_parameters):
>>>>>>> a346ab8e
        self.simulation = simulation_parameters["simulation"]
        self.simulation_parameters = simulation_parameters
        self.contract_runtime_dist = scipy.stats.randint(
            simulation_parameters["mean_contract_runtime"]
            - simulation_parameters["contract_runtime_halfspread"],
            simulation_parameters["mean_contract_runtime"]
            + simulation_parameters["contract_runtime_halfspread"]
            + 1,
        )
        self.default_contract_payment_period = simulation_parameters[
            "default_contract_payment_period"
        ]
        self.id = agent_parameters["id"]
        self.cash = agent_parameters["initial_cash"]
        self.capacity_target = self.cash * 0.9
        self.capacity_target_decrement_threshold = agent_parameters[
            "capacity_target_decrement_threshold"
        ]
        self.capacity_target_increment_threshold = agent_parameters[
            "capacity_target_increment_threshold"
        ]
        self.capacity_target_decrement_factor = agent_parameters[
            "capacity_target_decrement_factor"
        ]
        self.capacity_target_increment_factor = agent_parameters[
            "capacity_target_increment_factor"
        ]
        self.excess_capital = self.cash
        self.premium = agent_parameters["norm_premium"]
        self.profit_target = agent_parameters["profit_target"]
        self.acceptance_threshold = agent_parameters[
            "initial_acceptance_threshold"
        ]  # 0.5
        self.acceptance_threshold_friction = agent_parameters[
            "acceptance_threshold_friction"
        ]  # 0.9 #1.0 to switch off
        self.interest_rate = agent_parameters["interest_rate"]
        self.reinsurance_limit = agent_parameters["reinsurance_limit"]
        self.simulation_no_risk_categories = simulation_parameters["no_categories"]
        self.simulation_reinsurance_type = simulation_parameters[
            "simulation_reinsurance_type"
        ]
        self.dividend_share_of_profits = simulation_parameters[
            "dividend_share_of_profits"
        ]

        self.owner = self.simulation  # TODO: Make this into agent_parameter value?
        self.per_period_dividend = 0
        self.cash_last_periods = list(np.zeros(4, dtype=int) * self.cash)

        rm_config = agent_parameters["riskmodel_config"]

        """Here we modify the margin of safety depending on the number of risks models available in the market. 
           When is 0 all risk models have the same margin of safety. The reason for doing this is that with more risk
           models the firms tend to be closer to the max capacity"""
        margin_of_safety_correction = (
            rm_config["margin_of_safety"]
            + (simulation_parameters["no_riskmodels"] - 1)
            * simulation_parameters["margin_increase"]
        )

        self.riskmodel = RiskModel(
            damage_distribution=rm_config["damage_distribution"],
            expire_immediately=rm_config["expire_immediately"],
            cat_separation_distribution=rm_config["cat_separation_distribution"],
            norm_premium=rm_config["norm_premium"],
            category_number=rm_config["no_categories"],
            init_average_exposure=rm_config["risk_value_mean"],
            init_average_risk_factor=rm_config["risk_factor_mean"],
            init_profit_estimate=rm_config["norm_profit_markup"],
            margin_of_safety=margin_of_safety_correction,
            var_tail_prob=rm_config["var_tail_prob"],
            inaccuracy=rm_config["inaccuracy_by_categ"],
        )

        self.category_reinsurance = [
            None for i in range(self.simulation_no_risk_categories)
        ]
        if self.simulation_reinsurance_type == "non-proportional":
            if agent_parameters["non-proportional_reinsurance_level"] is not None:
                self.np_reinsurance_deductible_fraction = agent_parameters[
                    "non-proportional_reinsurance_level"
                ]
            else:
                self.np_reinsurance_deductible_fraction = simulation_parameters[
                    "default_non-proportional_reinsurance_deductible"
                ]
            self.np_reinsurance_excess_fraction = simulation_parameters[
                "default_non-proportional_reinsurance_excess"
            ]
            self.np_reinsurance_premium_share = simulation_parameters[
                "default_non-proportional_reinsurance_premium_share"
            ]
        self.obligations = []
        self.underwritten_contracts = []
        self.profits_losses = 0
        # self.reinsurance_contracts = []
        self.operational = True
        self.is_insurer = True
        self.is_reinsurer = False

        """set up risk value estimate variables"""
        self.var_counter = 0  # sum over risk model inaccuracies for all contracts
        self.var_counter_per_risk = 0  # average risk model inaccuracy across contracts
        self.var_sum = 0  # sum over initial VaR for all contracts
        self.counter_category = np.zeros(
            self.simulation_no_risk_categories
        )  # var_counter disaggregated by category
        self.var_category = np.zeros(
            self.simulation_no_risk_categories
        )  # var_sum disaggregated by category
        self.naccep = []
        self.risks_kept = []
        self.reinrisks_kept = []
        self.balance_ratio = simulation_parameters["insurers_balance_ratio"]
        self.recursion_limit = simulation_parameters["insurers_recursion_limit"]
<<<<<<< HEAD
        self.cash_left_by_categ = [
            self.cash for i in range(self.simulation_parameters["no_categories"])
        ]
        self.market_permanency_counter = 0

    def iterate(
        self, time
    ):  # TODO: split function so that only the sequence of events remains here and everything else is in separate methods
=======
        # QUERY: Should this have to sum to self.cash
        self.cash_left_by_categ = self.cash * np.ones(
            self.simulation_parameters["no_categories"]
        )
        self.market_permanency_counter = 0

    def iterate(self, time):
        # TODO: split up so that only the sequence of events remains here and everything else is in separate methods
>>>>>>> a346ab8e

        """obtain investments yield"""
        self.obtain_yield(time)

        """realize due payments"""
        self.effect_payments(time)
        if isleconfig.verbose:
            print(
                time,
                ":",
                self.id,
                len(self.underwritten_contracts),
                self.cash,
                self.operational,
            )

        self.make_reinsurance_claims(time)

<<<<<<< HEAD
        """mature contracts"""
        if isleconfig.verbose:
            print("Number of underwritten contracts ", len(self.underwritten_contracts))
        maturing = [
            contract
            for contract in self.underwritten_contracts
            if contract.expiration <= time
        ]
        for contract in maturing:
            self.underwritten_contracts.remove(contract)
            contract.mature(time)
        contracts_dissolved = len(maturing)
=======
        contracts_dissolved = self.mature_contracts(time)
>>>>>>> a346ab8e

        """effect payments from contracts"""
        for contract in self.underwritten_contracts:
            contract.check_payment_due(time)

        self.collect_process_evaluate_risks(time, contracts_dissolved)

        # """adjust liquidity, borrow or invest""" # Not implemented
        # pass

        self.market_permanency(time)

        self.roll_over(time)

        self.estimate_var()

    def collect_process_evaluate_risks(self, time, contracts_dissolved):
        if self.operational:

            """request risks to be considered for underwriting in the next period and collect those for this period"""
            new_risks = []
            if self.is_insurer:
                new_risks += self.simulation.solicit_insurance_requests(
                    self.id, self.cash, self
                )
            if self.is_reinsurer:
                new_risks += self.simulation.solicit_reinsurance_requests(
                    self.id, self.cash, self
                )
            contracts_offered = len(new_risks)
            if isleconfig.verbose and contracts_offered < 2 * contracts_dissolved:
                print(
                    "Something wrong; agent {0:d} receives too few new contracts {1:d} <= {2:d}".format(
                        self.id, contracts_offered, 2 * contracts_dissolved
                    )
                )

            new_nonproportional_risks = [
                risk
                for risk in new_risks
                if risk.get("insurancetype") == "excess-of-loss"
                and risk["owner"] is not self
            ]
            new_risks = [
                risk
                for risk in new_risks
                if risk.get("insurancetype") in ["proportional", None]
                and risk["owner"] is not self
            ]

<<<<<<< HEAD
            """deal with non-proportional risks first as they must evaluate each request separatly, then with proportional ones"""

            [
                reinrisks_per_categ,
                number_reinrisks_categ,
            ] = self.risks_reinrisks_organizer(
                new_nonproportional_risks
            )  # Here the new reinrisks are organized by category.

            for repetition in range(
                self.recursion_limit
            ):  # TODO: find an efficient way to stop the recursion if there are no more risks to accept or if it is not accepting any more over several iterations.
=======
            """deal with non-proportional risks first as they must evaluate each request separatly,
             then with proportional ones"""

            # Here the new reinrisks are organized by category.
            reinrisks_per_categ, number_reinrisks_categ = self.risks_reinrisks_organizer(
                new_nonproportional_risks
            )

            assert self.recursion_limit > 0
            for repetition in range(self.recursion_limit):
                # TODO: find an efficient way to stop the loop if there are no more risks to accept or if it is
                #  not accepting any more over several iterations.
                # Here we process all the new reinrisks in order to keep the portfolio as balanced as possible.
>>>>>>> a346ab8e
                former_reinrisks_per_categ = copy.copy(reinrisks_per_categ)
                [
                    reinrisks_per_categ,
                    not_accepted_reinrisks,
                ] = self.process_newrisks_reinsurer(
                    reinrisks_per_categ, number_reinrisks_categ, time
<<<<<<< HEAD
                )  # Here we process all the new reinrisks in order to keep the portfolio as balanced as possible.
                if (
                    former_reinrisks_per_categ == reinrisks_per_categ
                ):  # Stop condition implemented. Might solve the previous TODO.
                    break

            self.simulation.return_reinrisks(not_accepted_reinrisks)

=======
                )

                # QUERY: I moved this into the loop - was this correct?
                #  The loop only runs once in my tests, what needs tweaking to have firms not accept risks?
                self.simulation.return_reinrisks(not_accepted_reinrisks)

                if former_reinrisks_per_categ == reinrisks_per_categ:
                    # Stop condition implemented. Might solve the previous TODO.
                    break

            # QUERY: it's typically dangerous to compare floats with !=, is it okay in this case? Probably, since
            #  no arithmetic is done
>>>>>>> a346ab8e
            underwritten_risks = [
                {
                    "value": contract.value,
                    "category": contract.category,
                    "risk_factor": contract.risk_factor,
                    "deductible": contract.deductible,
                    "excess": contract.excess,
                    "insurancetype": contract.insurancetype,
                    "runtime": contract.runtime,
                }
                for contract in self.underwritten_contracts
                if contract.reinsurance_share != 1.0
            ]

            """obtain risk model evaluation (VaR) for underwriting decisions and for capacity specific decisions"""
<<<<<<< HEAD
            # TODO: Enable reinsurance shares other tan 0.0 and 1.0
=======
            # TODO: Enable reinsurance shares other than 0.0 and 1.0
>>>>>>> a346ab8e
            expected_profit, acceptable_by_category, cash_left_by_categ, var_per_risk_per_categ, self.excess_capital = self.riskmodel.evaluate(
                underwritten_risks, self.cash
            )
            # TODO: resolve insurance reinsurance inconsistency (insurer underwrite after capacity decisions, reinsurers before).
<<<<<<< HEAD
            #                        This is currently so because it minimizes the number of times we need to run self.riskmodel.evaluate().
            #                        It would also be more consistent if excess capital would be updated at the end of the iteration.
=======
            #  This is currently so because it minimizes the number of times we need to run self.riskmodel.evaluate().
            #  It would also be more consistent if excess capital would be updated at the end of the iteration.
>>>>>>> a346ab8e
            """handle adjusting capacity target and capacity"""
            max_var_by_categ = self.cash - self.excess_capital
            self.adjust_capacity_target(max_var_by_categ)
            actual_capacity = self.increase_capacity(time, max_var_by_categ)
<<<<<<< HEAD
            # seek reinsurance
            # if self.is_insurer:
            #    # TODO: Why should only insurers be able to get reinsurance (not reinsurers)? (Technically, it should work) --> OBSOLETE
            #    self.ask_reinsurance(time)
            #    # TODO: make independent of insurer/reinsurer, but change this to different deductable values
=======

>>>>>>> a346ab8e
            """handle capital market interactions: capital history, dividends"""
            self.cash_last_periods = [self.cash] + self.cash_last_periods[:3]
            self.adjust_dividends(time, actual_capacity)
            self.pay_dividends(time)

            """make underwriting decisions, category-wise"""
            # if expected_profit * 1./self.cash < self.profit_target:
            #    self.acceptance_threshold = ((self.acceptance_threshold - .4) * 5. * self.acceptance_threshold_friction) / 5. + .4
            # else:
            #    self.acceptance_threshold = (1 - self.acceptance_threshold_friction * (1 - (self.acceptance_threshold - .4) * 5.)) / 5. + .4

            growth_limit = max(
                50, 2 * len(self.underwritten_contracts) + contracts_dissolved
            )
            if sum(acceptable_by_category) > growth_limit:
                acceptable_by_category = np.asarray(acceptable_by_category).astype(
                    np.double
                )
                acceptable_by_category = (
                    acceptable_by_category * growth_limit / sum(acceptable_by_category)
                )
                acceptable_by_category = np.int64(np.round(acceptable_by_category))

<<<<<<< HEAD
            [risks_per_categ, number_risks_categ] = self.risks_reinrisks_organizer(
                new_risks
            )  # Here the new risks are organized by category.

            for repetition in range(
                self.recursion_limit
            ):  # TODO: find an efficient way to stop the recursion if there are no more risks to accept or if it is not accepting any more over several iterations.
                former_risks_per_categ = copy.copy(risks_per_categ)
                [risks_per_categ, not_accepted_risks] = self.process_newrisks_insurer(
=======
            # Here the new risks are organized by category.
            [risks_per_categ, number_risks_categ] = self.risks_reinrisks_organizer(
                new_risks
            )

            for repetition in range(self.recursion_limit):
                # TODO: find an efficient way to stop the recursion if there are no more risks to accept or if it is not accepting any more over several iterations.
                former_risks_per_categ = copy.copy(risks_per_categ)
                # Here we process all the new risks in order to keep the portfolio as balanced as possible.
                risks_per_categ, not_accepted_risks = self.process_newrisks_insurer(
>>>>>>> a346ab8e
                    risks_per_categ,
                    number_risks_categ,
                    acceptable_by_category,
                    var_per_risk_per_categ,
                    cash_left_by_categ,
                    time,
<<<<<<< HEAD
                )  # Here we process all the new risks in order to keep the portfolio as balanced as possible.
=======
                )
                # QUERY: As above, moved inside loop
                self.simulation.return_risks(not_accepted_risks)
>>>>>>> a346ab8e
                if (
                    former_risks_per_categ == risks_per_categ
                ):  # Stop condition implemented. Might solve the previous TODO.
                    break

            # return unacceptables
            # print(self.id, " now has ", len(self.underwritten_contracts), " & returns ", len(not_accepted_risks))
<<<<<<< HEAD
            self.simulation.return_risks(not_accepted_risks)

            # not implemented
            # """adjust liquidity, borrow or invest"""
            # pass

        self.market_permanency(time)

        self.roll_over(time)

        self.estimated_var()
=======
>>>>>>> a346ab8e

    def enter_illiquidity(self, time):
        """Enter_illiquidity Method.
               Accepts arguments
                   time: Type integer. The current time.
               No return value.
           This method is called when a firm does not have enough cash to pay all its obligations. It is only called from
           the method self.effect_payments() which is called at the beginning of the self.iterate() method of this class.
           This method formalizes the bankruptcy through the method self.enter_bankruptcy()."""
        self.enter_bankruptcy(time)

    def enter_bankruptcy(self, time):
        """Enter_bankruptcy Method.
               Accepts arguments
                   time: Type integer. The current time.
               No return value.
           This method is used when a firm does not have enough cash to pay all its obligations. It is only called from
           the method self.enter_illiquidity() which is only called from the method self.effect_payments(). This method
           dissolves the firm through the method self.dissolve()."""
        self.dissolve(time, "record_bankruptcy")

    def market_exit(self, time):
        """Market_exit Method.
               Accepts arguments
                   time: Type integer. The current time.
               No return value.
           This method is called when a firms wants to leave the market because it feels that it has been underperforming
           for too many periods. It is only called from the method self.market_permanency() that it is run in the main iterate
           method of this class. It needs to be different from the method self.enter_bankruptcy() because in this case
           all the obligations can be paid. After paying all the obligations this method dissolves the firm through the
           method self.dissolve()."""
        due = [item for item in self.obligations]
        for obligation in due:
            self.pay(obligation)
        self.obligations = []
        self.dissolve(time, "record_market_exit")

    def dissolve(self, time, record):
        """Dissolve Method.
               Accepts arguments
                   time: Type integer. The current time.
                   record: Type string. This argument is a string that represents the kind of record that we want for
                   the dissolution of the firm.So far it can be either 'record_bankruptcy' or 'record_market_exit'.
               No return value.
           This method dissolves the firm. It is called from the methods self.enter_bankruptcy() and self.market_exit()
           of this class (metainsuranceorg.py). First of all it dissolves all the contracts currently held (those in self.underwritten_contracts).
           Next all the cash currently available is transferred to insurancesimulation.py through an obligation in the
           next iteration. Finally the type of dissolution is recorded and the operational state is set to false.
           Different class variables are reset during the process: self.risks_kept, self.reinrisks_kept, self.excess_capital
           and self.profits_losses."""
<<<<<<< HEAD
        [
            contract.dissolve(time) for contract in self.underwritten_contracts
        ]  # removing (dissolving) all risks immediately after bankruptcy (may not be realistic, they might instead be bought by another company)
=======
        for contract in self.underwritten_contracts:
            contract.dissolve(time)
        # removing (dissolving) all risks immediately after bankruptcy (may not be realistic,
        # they might instead be bought by another company)
        # TODO: implement buyouts
>>>>>>> a346ab8e
        self.simulation.return_risks(self.risks_kept)
        self.risks_kept = []
        self.reinrisks_kept = []
        obligation = {
            "amount": self.cash,
            "recipient": self.simulation,
            "due_time": time,
            "purpose": "Dissolution",
        }
        self.pay(
            obligation
        )  # This MUST be the last obligation before the dissolution of the firm.
        self.excess_capital = (
            0
        )  # Excess of capital is 0 after bankruptcy or market exit.
        self.profits_losses = (
            0
        )  # Profits and losses are 0 after bankruptcy or market exit.
        if self.operational:
            method_to_call = getattr(self.simulation, record)
            method_to_call()
        for category_reinsurance in self.category_reinsurance:
            if category_reinsurance is not None:
                category_reinsurance.dissolve(time)
        self.operational = False

    def receive_obligation(self, amount, recipient, due_time, purpose):
        obligation = {
            "amount": amount,
            "recipient": recipient,
            "due_time": due_time,
            "purpose": purpose,
        }
        self.obligations.append(obligation)

    def effect_payments(self, time):
<<<<<<< HEAD
=======
        # TODO: don't really want to be reconstructing lists every time (unless the oblications are naturally sorted by
        #  time, in which case this could be done slightly better). Low priority, but something to consider
>>>>>>> a346ab8e
        due = [item for item in self.obligations if item["due_time"] <= time]
        self.obligations = [
            item for item in self.obligations if item["due_time"] > time
        ]
<<<<<<< HEAD
=======
        # TODO: could this cause a firm to enter illiquidity if it has obligations to non-operational firms? Such
        #  firms can't recieve payment, so this possibly shouldn't happen.
>>>>>>> a346ab8e
        sum_due = sum([item["amount"] for item in due])
        if sum_due > self.cash:
            self.obligations += due
            self.enter_illiquidity(time)
            self.simulation.record_unrecovered_claims(sum_due - self.cash)
            # TODO: is this record of uncovered claims correct or should it be sum_due (since the company is
            #  impounded and self.cash will also not be paid out for quite some time)?
            # TODO: effect partial payment
        else:
            for obligation in due:
                self.pay(obligation)

    def pay(self, obligation):
        amount = obligation["amount"]
        recipient = obligation["recipient"]
        purpose = obligation["purpose"]
        if self.get_operational() and recipient.get_operational():
            self.cash -= amount
            if purpose is not "dividend":
                self.profits_losses -= amount
            recipient.receive(amount)

    def receive(self, amount):
        """Method to accept cash payments."""
        self.cash += amount
        self.profits_losses += amount

    def pay_dividends(self, time):
        self.receive_obligation(self.per_period_dividend, self.owner, time, "dividend")

    def obtain_yield(self, time):
<<<<<<< HEAD
        amount = (
            self.cash * self.interest_rate
        )  # TODO: agent should not award her own interest. This interest rate should be taken from self.simulation with a getter method
        self.simulation.receive_obligation(amount, self, time, "yields")

    def increase_capacity(self):
        raise AttributeError(
            "Method is not implemented in MetaInsuranceOrg, just in inheriting InsuranceFirm instances"
        )
=======
        amount = self.cash * self.interest_rate
        # TODO: agent should not award her own interest.
        #  This interest rate should be taken from self.simulation with a getter method
        self.simulation.receive_obligation(amount, self, time, "yields")

    def mature_contracts(self, time):
        # matures all contracts that have expired, returns the number of contracts that matured
        if isleconfig.verbose:
            print("Number of underwritten contracts ", len(self.underwritten_contracts))
        maturing = [
            contract
            for contract in self.underwritten_contracts
            if contract.expiration <= time
        ]
        for contract in maturing:
            self.underwritten_contracts.remove(contract)
            contract.mature(time)
        return len(maturing)
>>>>>>> a346ab8e

    def get_cash(self):
        return self.cash

    def get_excess_capital(self):
        return self.excess_capital

    def logme(self):
        self.log("cash", self.cash)
        self.log("underwritten_contracts", self.underwritten_contracts)
        self.log("operational", self.operational)

<<<<<<< HEAD
    # def zeros(self):
    #    return 0
=======
    def log(self, *args):
        raise NotImplementedError(
            "The log method should have been overridden by the subclass"
        )
>>>>>>> a346ab8e

    def number_underwritten_contracts(self):
        return len(self.underwritten_contracts)

    def get_operational(self):
        return self.operational

    def get_profitslosses(self):
        return self.profits_losses

    def get_underwritten_contracts(self):
        return self.underwritten_contracts
<<<<<<< HEAD

    def get_pointer(self):
        return self

    def estimated_var(self):
=======
>>>>>>> a346ab8e

    def estimate_var(self):
        self.counter_category = np.zeros(self.simulation_no_risk_categories)
        self.var_category = np.zeros(self.simulation_no_risk_categories)

        self.var_counter = 0
        self.var_counter_per_risk = 0
        self.var_sum = 0

        if self.operational:

            for contract in self.underwritten_contracts:
<<<<<<< HEAD
                self.counter_category[contract.category] = (
                    self.counter_category[contract.category] + 1
                )
                self.var_category[contract.category] = (
                    self.var_category[contract.category] + contract.initial_VaR
                )

            for category in range(len(self.counter_category)):
                self.var_counter = (
                    self.var_counter
                    + self.counter_category[category]
                    * self.riskmodel.inaccuracy[category]
                )
                self.var_sum = self.var_sum + self.var_category[category]

            if not sum(self.counter_category) == 0:
=======
                self.counter_category[contract.category] += 1
                self.var_category[contract.category] += contract.initial_VaR

            for category in range(len(self.counter_category)):
                self.var_counter += (
                    self.counter_category[category]
                    * self.riskmodel.inaccuracy[category]
                )
                self.var_sum += self.var_category[category]

            if sum(self.counter_category) != 0:
>>>>>>> a346ab8e
                self.var_counter_per_risk = self.var_counter / sum(
                    self.counter_category
                )
            else:
                self.var_counter_per_risk = 0

<<<<<<< HEAD
    def increase_capacity(self, time):
        assert (
            False
        ), "Method not implemented. increase_capacity method should be implemented in inheriting classes"

    def adjust_dividend(self, time):
        assert (
            False
        ), "Method not implemented. adjust_dividend method should be implemented in inheriting classes"

    def adjust_capacity_target(self, time):
        assert (
            False
        ), "Method not implemented. adjust_dividend method should be implemented in inheriting classes"

    def risks_reinrisks_organizer(
        self, new_risks
    ):  # This method organizes the new risks received by the insurer (or reinsurer)

        risks_per_categ = [
            [] for x in range(self.simulation_parameters["no_categories"])
        ]  # This method organizes the new risks received by the insurer (or reinsurer) by category in the nested list "risks_per_categ".
        number_risks_categ = [
            [] for x in range(self.simulation_parameters["no_categories"])
        ]  # This method also counts the new risks received by the insurer (or reinsurer) by category in the list "number_risks_categ".
=======
    def increase_capacity(self, time, var_by_category):
        raise NotImplementedError(
            "Method is not implemented in MetaInsuranceOrg, just in inheriting InsuranceFirm instances"
        )

    def adjust_dividends(self, time, actual_capacity):
        raise NotImplementedError(
            "Method not implemented. adjust_dividends method should be implemented in inheriting classes"
        )

    def adjust_capacity_target(self, time):
        raise NotImplementedError(
            "Method not implemented. adjust_capacity_target method should be implemented in inheriting classes"
        )

    def risks_reinrisks_organizer(self, new_risks):
        # This method organizes the new risks received by the insurer (or reinsurer)

        # This method organizes the new risks received by category in the nested list "risks_per_categ".
        risks_per_categ = [[] for _ in range(self.simulation_parameters["no_categories"])]
        # This method also counts the new risks received by category in the list "number_risks_categ".
        number_risks_categ = [0 for _ in range(self.simulation_parameters["no_categories"])]
>>>>>>> a346ab8e

        for categ_id in range(self.simulation_parameters["no_categories"]):
            risks_per_categ[categ_id] = [
                risk for risk in new_risks if risk["category"] == categ_id
            ]
            number_risks_categ[categ_id] = len(risks_per_categ[categ_id])

<<<<<<< HEAD
        return (
            risks_per_categ,
            number_risks_categ,
        )  # The method returns both risks_per_categ and risks_per_categ.

    def balanced_portfolio(
        self, risk, cash_left_by_categ, var_per_risk
    ):  # This method decides whether the portfolio is balanced enough to accept a new risk or not. If it is balanced enough return True otherwise False.
        # This method also returns the cash available per category independently the risk is accepted or not.
        cash_reserved_by_categ = (
            self.cash - cash_left_by_categ
        )  # Here it is computed the cash already reserved by category

        _, std_pre = get_mean_std(cash_reserved_by_categ)

        cash_reserved_by_categ_store = np.copy(cash_reserved_by_categ)

        if risk.get("insurancetype") == "excess-of-loss":
            percentage_value_at_risk = self.riskmodel.getPPF(
                categ_id=risk["category"], tailSize=self.riskmodel.var_tail_prob
=======
        # The method returns both risks_per_categ and number_risks_categ.
        return risks_per_categ, number_risks_categ

    def balanced_portfolio(self, risk, cash_left_by_categ, var_per_risk):
        # This method decides whether the portfolio is balanced enough to accept a new risk or not.
        # If it is balanced enough return True, otherwise False.
        # This method also returns the cash available per category independently the risk is accepted or not.

        # Compute the cash already reserved by category
        cash_reserved_by_categ = self.cash - cash_left_by_categ

        _, std_pre = get_mean_std(tuple(cash_reserved_by_categ))

        # For some reason just recreating the array is faster than copying it
        # cash_reserved_by_categ_store = np.copy(cash_reserved_by_categ)
        cash_reserved_by_categ_store = np.array(cash_reserved_by_categ)

        if risk.get("insurancetype") == "excess-of-loss":
            percentage_value_at_risk = self.riskmodel.get_ppf(
                categ_id=risk["category"], tail_size=self.riskmodel.var_tail_prob
>>>>>>> a346ab8e
            )
            expected_damage = (
                percentage_value_at_risk
                * risk["value"]
                * risk["risk_factor"]
                * self.riskmodel.inaccuracy[risk["category"]]
            )
            expected_claim = (
                min(expected_damage, risk["value"] * risk["excess_fraction"])
                - risk["value"] * risk["deductible_fraction"]
            )

            # record liquidity requirement and apply margin of safety for liquidity requirement

<<<<<<< HEAD
            cash_reserved_by_categ_store[risk["category"]] += (
                expected_claim * self.riskmodel.margin_of_safety
            )  # Here it is computed how the cash reserved by category would change if the new reinsurance risk was accepted

        else:
            cash_reserved_by_categ_store[risk["category"]] += var_per_risk[
                risk["category"]
            ]  # Here it is computed how the cash reserved by category would change if the new insurance risk was accepted

        mean, std_post = get_mean_std(
            cash_reserved_by_categ_store
        )  # Here it is computed the mean, std of the cash reserved by category after the new risk of reinrisk is accepted

        total_cash_reserved_by_categ_post = sum(cash_reserved_by_categ_store)

        if (std_post * total_cash_reserved_by_categ_post / self.cash) <= (
            self.balance_ratio * mean
        ) or std_post < std_pre:  # The new risk is accepted is the standard deviation is reduced or the cash reserved by category is very well balanced. (std_post) <= (self.balance_ratio * mean)
            for i in range(
                len(cash_left_by_categ)
            ):  # The balance condition is not taken into account if the cash reserve is far away from the limit. (total_cash_employed_by_categ_post/self.cash <<< 1)
                cash_left_by_categ[i] = self.cash - cash_reserved_by_categ_store[i]
=======
            # Compute how the cash reserved by category would change if the new reinsurance risk was accepted
            cash_reserved_by_categ_store[risk["category"]] += (
                expected_claim * self.riskmodel.margin_of_safety
            )

        else:
            # Compute how the cash reserved by category would change if the new insurance risk was accepted
            cash_reserved_by_categ_store[risk["category"]] += var_per_risk[
                risk["category"]
            ]

        # Compute the mean, std of the cash reserved by category after the new risk of reinrisk is accepted
        mean, std_post = get_mean_std(tuple(cash_reserved_by_categ_store))

        total_cash_reserved_by_categ_post = sum(cash_reserved_by_categ_store)

        # Doing a < b*c is about 10% faster than a/c < b
        if (std_post * total_cash_reserved_by_categ_post) <= (
            self.balance_ratio * mean * self.cash
        ) or std_post < std_pre:
            # The new risk is accepted if the standard deviation is reduced or the cash reserved by category is very
            # well balanced. (std_post) <= (self.balance_ratio * mean)
            # The balance condition is not taken into account if the cash reserve is far away from the limit.
            # (total_cash_employed_by_categ_post/self.cash <<< 1)
            cash_left_by_categ = self.cash - cash_reserved_by_categ_store
>>>>>>> a346ab8e

            return True, cash_left_by_categ
        else:
            cash_left_by_categ = self.cash - cash_reserved_by_categ

            return False, cash_left_by_categ

    def process_newrisks_reinsurer(
        self, reinrisks_per_categ, number_reinrisks_categ, time
<<<<<<< HEAD
    ):  # This method processes one by one the reinrisks contained in reinrisks_per_categ in order to decide whether they should be underwritten or not.
        # It is done in this way to maintain the portfolio as balanced as possible. For that reason we process risk[C1], risk[C2], risk[C3], risk[C4], risk[C1], risk[C2], ... and so forth.
        for iterion in range(max(number_reinrisks_categ)):
            for categ_id in range(
                self.simulation_parameters["no_categories"]
            ):  # Here we take only one risk per category at a time to achieve risk[C1], risk[C2], risk[C3], risk[C4], risk[C1], risk[C2], ... if possible.
=======
    ):
        # This method processes one by one the reinrisks contained in reinrisks_per_categ in
        # order to decide whether they should be underwritten or not.
        # It is done in this way to maintain the portfolio as balanced as possible.
        # For that reason we process risk[C1], risk[C2], risk[C3], risk[C4], risk[C1], risk[C2], ... and so forth.
        for iterion in range(max(number_reinrisks_categ)):
            for categ_id in range(self.simulation_parameters["no_categories"]):
                # Here we take only one risk per category at a time to achieve risk[C1], risk[C2], risk[C3],
                # risk[C4], risk[C1], risk[C2], ... if possible.
>>>>>>> a346ab8e
                if (
                    iterion < number_reinrisks_categ[categ_id]
                    and reinrisks_per_categ[categ_id][iterion] is not None
                ):
                    risk_to_insure = reinrisks_per_categ[categ_id][iterion]
                    underwritten_risks = [
                        {
                            "value": contract.value,
                            "category": contract.category,
                            "risk_factor": contract.risk_factor,
                            "deductible": contract.deductible,
                            "excess": contract.excess,
                            "insurancetype": contract.insurancetype,
                            "runtime_left": (contract.expiration - time),
                        }
                        for contract in self.underwritten_contracts
                        if contract.insurancetype == "excess-of-loss"
                    ]
                    accept, cash_left_by_categ, var_this_risk, self.excess_capital = self.riskmodel.evaluate(
                        underwritten_risks, self.cash, risk_to_insure
<<<<<<< HEAD
                    )  # TODO: change riskmodel.evaluate() to accept new risk to be evaluated and to account for existing non-proportional risks correctly -> DONE.
                    if accept:
=======
                    )
                    # TODO: change riskmodel.evaluate() to accept new risk to be evaluated and
                    #  to account for existing non-proportional risks correctly -> DONE.
                    if accept:
                        # TODO: rename this to per_value_premium in insurancecontract.py to avoid confusion
>>>>>>> a346ab8e
                        per_value_reinsurance_premium = (
                            self.np_reinsurance_premium_share
                            * risk_to_insure["periodized_total_premium"]
                            * risk_to_insure["runtime"]
                            * (
                                self.simulation.get_market_reinpremium()
                                / self.simulation.get_market_premium()
                            )
                            / risk_to_insure["value"]
<<<<<<< HEAD
                        )  # TODO: rename this to per_value_premium in insurancecontract.py to avoid confusion
                        [condition, cash_left_by_categ] = self.balanced_portfolio(
                            risk_to_insure, cash_left_by_categ, None
                        )  # Here it is check whether the portfolio is balanced or not if the reinrisk (risk_to_insure) is underwritten. Return True if it is balanced. False otherwise.
=======
                        )
                        # Here it is check whether the portfolio is balanced or not if the reinrisk
                        # (risk_to_insure) is underwritten. Return True if it is balanced. False otherwise.
                        condition, cash_left_by_categ = self.balanced_portfolio(
                            risk_to_insure, cash_left_by_categ, None
                        )

>>>>>>> a346ab8e
                        if condition:
                            contract = ReinsuranceContract(
                                self,
                                risk_to_insure,
                                time,
                                per_value_reinsurance_premium,
                                risk_to_insure["runtime"],
                                self.default_contract_payment_period,
                                expire_immediately=self.simulation_parameters[
                                    "expire_immediately"
                                ],
<<<<<<< HEAD
                                initial_VaR=var_this_risk,
=======
                                initial_var=var_this_risk,
>>>>>>> a346ab8e
                                insurancetype=risk_to_insure["insurancetype"],
                            )  # TODO: implement excess of loss for reinsurance contracts
                            self.underwritten_contracts.append(contract)
                            self.cash_left_by_categ = cash_left_by_categ
                            reinrisks_per_categ[categ_id][iterion] = None

        not_accepted_reinrisks = []
        for categ_id in range(self.simulation_parameters["no_categories"]):
            for reinrisk in reinrisks_per_categ[categ_id]:
                if reinrisk is not None:
                    not_accepted_reinrisks.append(reinrisk)

        return reinrisks_per_categ, not_accepted_reinrisks

    def process_newrisks_insurer(
        self,
        risks_per_categ,
        number_risks_categ,
        acceptable_by_category,
        var_per_risk_per_categ,
        cash_left_by_categ,
        time,
<<<<<<< HEAD
    ):  # This method processes one by one the risks contained in risks_per_categ in order to decide whether they should be underwritten or not.
        # It is done in this way to maintain the portfolio as balanced as possible. For that reason we process risk[C1], risk[C2], risk[C3], risk[C4], risk[C1], risk[C2], ... and so forth.
        _cached_rvs = self.contract_runtime_dist.rvs()
        for iter in range(max(number_risks_categ)):
            for categ_id in range(
                len(acceptable_by_category)
            ):  # Here we take only one risk per category at a time to achieve risk[C1], risk[C2], risk[C3], risk[C4], risk[C1], risk[C2], ... if possible.
                if (
                    iter < number_risks_categ[categ_id]
                    and acceptable_by_category[categ_id] > 0
                    and risks_per_categ[categ_id][iter] is not None
                ):
                    risk_to_insure = risks_per_categ[categ_id][iter]
                    if (
                        risk_to_insure.get("contract") is not None
                        and risk_to_insure["contract"].expiration > time
                    ):  # risk_to_insure["contract"]: # required to rule out contracts that have exploded in the meantime
                        [condition, cash_left_by_categ] = self.balanced_portfolio(
                            risk_to_insure, cash_left_by_categ, None
                        )  # Here it is check whether the portfolio is balanced or not if the reinrisk (risk_to_insure) is underwritten. Return True if it is balanced. False otherwise.
=======
    ):
        # This method processes one by one the risks contained in risks_per_categ in order to decide whether they should
        # be underwritten or not. It is done in this way to maintain the portfolio as balanced as possible. For that
        # reason we process risk[C1], risk[C2], risk[C3], risk[C4], risk[C1], risk[C2], ... and so forth.
        _cached_rvs = self.contract_runtime_dist.rvs()
        for risk_index in range(max(number_risks_categ)):
            for categ_id in range(len(acceptable_by_category)):
                # Here we take only one risk per category at a time to achieve risk[C1], risk[C2], risk[C3],
                # risk[C4], risk[C1], risk[C2], ... if possible.

                # First check that we are actually going to hit a risk
                if (
                    risk_index < number_risks_categ[categ_id]
                    and acceptable_by_category[categ_id] > 0
                    and risks_per_categ[categ_id][risk_index] is not None
                ):
                    risk_to_insure = risks_per_categ[categ_id][risk_index]
                    if (
                        "contract" in risk_to_insure
                        and risk_to_insure["contract"].expiration > time
                    ):
                        # In this case the risk being inspected already has a contract, so we are deciding whether to
                        # give reinsurance for it # QUERY: is this correct?
                        [condition, cash_left_by_categ] = self.balanced_portfolio(
                            risk_to_insure, cash_left_by_categ, None
                        )
                        # Here we check whether the portfolio is balanced or not if the reinrisk (risk_to_insure) is
                        # underwritten. Return True if it is balanced. False otherwise.
>>>>>>> a346ab8e
                        if condition:
                            contract = ReinsuranceContract(
                                self,
                                risk_to_insure,
                                time,
                                self.simulation.get_reinsurance_market_premium(),
                                risk_to_insure["expiration"] - time,
                                self.default_contract_payment_period,
                                expire_immediately=self.simulation_parameters[
                                    "expire_immediately"
                                ],
                            )
                            self.underwritten_contracts.append(contract)
                            self.cash_left_by_categ = cash_left_by_categ
                            risks_per_categ[categ_id][risk_index] = None
                            # TODO: move this to insurancecontract (ca. line 14) -> DONE
                            # TODO: do not write into other object's properties, use setter -> DONE
                    else:
                        [condition, cash_left_by_categ] = self.balanced_portfolio(
                            risk_to_insure, cash_left_by_categ, var_per_risk_per_categ
<<<<<<< HEAD
                        )  # Here it is check whether the portfolio is balanced or not if the risk (risk_to_insure) is underwritten. Return True if it is balanced. False otherwise.
=======
                        )
                        # In this case there is no contact currently associated with the risk, so we decide whether
                        # to insure it
                        # Here it is check whether the portfolio is balanced or not if the risk (risk_to_insure) is
                        # underwritten. Return True if it is balanced. False otherwise.
>>>>>>> a346ab8e
                        if condition:
                            contract = InsuranceContract(
                                self,
                                risk_to_insure,
                                time,
                                self.simulation.get_market_premium(),
                                _cached_rvs,
                                self.default_contract_payment_period,
                                expire_immediately=self.simulation_parameters[
                                    "expire_immediately"
                                ],
<<<<<<< HEAD
                                initial_VaR=var_per_risk_per_categ[categ_id],
                            )
                            self.underwritten_contracts.append(contract)
                            self.cash_left_by_categ = cash_left_by_categ
                            risks_per_categ[categ_id][iter] = None
                    acceptable_by_category[
                        categ_id
                    ] -= (
                        1
                    )  # TODO: allow different values per risk (i.e. sum over value (and reinsurance_share) or exposure instead of counting)
=======
                                initial_var=var_per_risk_per_categ[categ_id],
                            )
                            self.underwritten_contracts.append(contract)
                            self.cash_left_by_categ = cash_left_by_categ
                            risks_per_categ[categ_id][risk_index] = None
                    acceptable_by_category[categ_id] -= 1
                    # TODO: allow different values per risk (i.e. sum over value (and reinsurance_share) or
                    #  exposure instead of counting)
>>>>>>> a346ab8e

        not_accepted_risks = []
        for categ_id in range(len(acceptable_by_category)):
            for risk in risks_per_categ[categ_id]:
                if risk is not None:
                    not_accepted_risks.append(risk)

        return risks_per_categ, not_accepted_risks

<<<<<<< HEAD
    def market_permanency(
        self, time
    ):  # This method determines whether an insurer or reinsurer stays in the market. If it has very few risks underwritten or too much cash left for TOO LONG it eventually leaves the market.
=======
    def market_permanency(self, time):
        # This method determines whether an insurer or reinsurer stays in the market.
        # If it has very few risks underwritten or too much cash left for TOO LONG it eventually leaves the market.
>>>>>>> a346ab8e
        # If it has very few risks underwritten it cannot balance the portfolio so it makes sense to leave the market.
        if not self.simulation_parameters["market_permanency_off"]:

            cash_left_by_categ = np.asarray(self.cash_left_by_categ)

            avg_cash_left = get_mean(cash_left_by_categ)

            if (
                self.cash < self.simulation_parameters["cash_permanency_limit"]
            ):  # If their level of cash is so low that they cannot underwrite anything they also leave the market.
                self.market_exit(time)
            else:
                if self.is_insurer:

                    if (
                        len(self.underwritten_contracts)
                        < self.simulation_parameters[
                            "insurance_permanency_contracts_limit"
                        ]
                        or avg_cash_left / self.cash
                        > self.simulation_parameters["insurance_permanency_ratio_limit"]
                    ):
<<<<<<< HEAD
                        # Insurers leave the market if they have contracts under the limit or an excess capital over the limit for too long.
                        self.market_permanency_counter += 1
                    else:
                        self.market_permanency_counter = (
                            0
                        )  # All these limits maybe should be parameters in isleconfig.py

=======
                        # Insurers leave the market if they have contracts under the limit or an excess capital
                        # over the limit for too long.
                        self.market_permanency_counter += 1
                    else:
                        self.market_permanency_counter = 0
>>>>>>> a346ab8e
                    if (
                        self.market_permanency_counter
                        >= self.simulation_parameters[
                            "insurance_permanency_time_constraint"
                        ]
<<<<<<< HEAD
                    ):  # Here we determine how much is too long.
=======
                    ):
                        # Here we determine how much is too long.
>>>>>>> a346ab8e
                        self.market_exit(time)

                if self.is_reinsurer:

                    if (
                        len(self.underwritten_contracts)
                        < self.simulation_parameters[
                            "reinsurance_permanency_contracts_limit"
                        ]
                        or avg_cash_left / self.cash
                        > self.simulation_parameters[
                            "reinsurance_permanency_ratio_limit"
                        ]
                    ):
<<<<<<< HEAD
                        # Reinsurers leave the market if they have contracts under the limit or an excess capital over the limit for too long.

                        self.market_permanency_counter += (
                            1
                        )  # Insurers and reinsurers potentially have different reasons to leave the market. That's why the code is duplicated here.
=======
                        # Reinsurers leave the market if they have contracts under the limit or an excess capital
                        # over the limit for too long.

                        self.market_permanency_counter += 1
                        # Insurers and reinsurers potentially have different reasons to leave the market.
                        # That's why the code is duplicated here.
>>>>>>> a346ab8e
                    else:
                        self.market_permanency_counter = 0

                    if (
                        self.market_permanency_counter
                        >= self.simulation_parameters[
                            "reinsurance_permanency_time_constraint"
                        ]
<<<<<<< HEAD
                    ):  # Here we determine how much is too long.
                        self.market_exit(time)

    def register_claim(
        self, claim
    ):  # This method records in insurancesimulation.py every claim made. It is called either from insurancecontract.py or reinsurancecontract.py respectively.
=======
                    ):
                        # Here we determine how much is too long.
                        self.market_exit(time)

    def register_claim(self, claim):
        # This method records in insurancesimulation.py every claim made. It is called either from insurancecontract.py
        # or reinsurancecontract.py respectively.
>>>>>>> a346ab8e
        self.simulation.record_claims(claim)

    def reset_pl(self):
        """Reset_pl Method.
               Accepts no arguments:
               No return value.
            Reset the profits and losses variable of each firm at the beginning of every iteration.
            It has to be run in insurancesimulation.py at the beginning of the iterate method"""
        self.profits_losses = 0

    def roll_over(self, time):
        """Roll_over Method.
               Accepts arguments
                   time: Type integer. The current time.               No return value.
               No return value.
            This method tries to roll over the insurance and reinsurance contracts expiring in the next iteration. In
            the case of insurance contracts it assumes that it can only retain a fraction of contracts inferior to the
            retention rate. The contracts that cannot be retained are sent back to insurancesimulation.py. The rest are
            kept and evaluated the next iteration. For reinsurancecontracts is exactly the same with the difference that
            there is no need to return the contracts not rolled over to insurancesimulation.py, since reinsurance risks
            are created and destroyed every iteration. The main reason to implemented this method is to avoid a lack of
            coverage that appears, if contracts are allowed to mature and are evaluated again the next iteration."""

        maturing_next = [
            contract
            for contract in self.underwritten_contracts
            if contract.expiration == time + 1
        ]
<<<<<<< HEAD

        if self.is_insurer is True:
            for contract in maturing_next:
                contract.roll_over_flag = 1
                if (
                    np.random.uniform(0, 1, 1)
                    > self.simulation_parameters["insurance_retention"]
                ):
                    self.simulation.return_risks(
                        [contract.risk_data]
                    )  # TODO: This is not a retention, so the roll_over_flag might be confusing in this case
                else:
                    self.risks_kept.append(contract.risk_data)

        if self.is_reinsurer is True:
            for reincontract in maturing_next:
                if reincontract.property_holder.operational:
                    reincontract.roll_over_flag = 1
                    reinrisk = reincontract.property_holder.create_reinrisk(
                        time, reincontract.category
                    )
                    if (
                        np.random.uniform(0, 1, 1)
                        < self.simulation_parameters["reinsurance_retention"]
                    ):
                        if reinrisk is not None:
                            self.reinrisks_kept.append(reinrisk)
=======
        # QUERY: Is it true to say that no firm underwrites both insurance and reinsurance?
        # Generate all the rvs at the start
        if maturing_next:
            uniform_rvs = np.nditer(np.random.uniform(size=len(maturing_next)))
            if self.is_insurer is True:
                for contract in maturing_next:
                    contract.roll_over_flag = 1
                    if (
                        next(uniform_rvs)
                        > self.simulation_parameters["insurance_retention"]
                    ):
                        self.simulation.return_risks(
                            [contract.risk_data]
                        )  # TODO: This is not a retention, so the roll_over_flag might be confusing in this case
                    else:
                        self.risks_kept.append(contract.risk_data)

            if self.is_reinsurer is True:
                for reincontract in maturing_next:
                    if reincontract.property_holder.operational:
                        reincontract.roll_over_flag = 1
                        reinrisk = reincontract.property_holder.create_reinrisk(
                            time, reincontract.category
                        )
                        if (
                            next(uniform_rvs)
                            < self.simulation_parameters["reinsurance_retention"]
                        ):
                            if reinrisk is not None:
                                self.reinrisks_kept.append(reinrisk)

    def make_reinsurance_claims(self, time):
        raise NotImplementedError(
            "MetaInsuranceOrg does not implement make_reinsurance_claims, "
            "it should have been overridden"
        )
>>>>>>> a346ab8e
<|MERGE_RESOLUTION|>--- conflicted
+++ resolved
@@ -8,28 +8,13 @@
 from riskmodel import RiskModel
 import functools
 
-<<<<<<< HEAD
-if isleconfig.use_abce:
-    from genericagentabce import GenericAgent
-
-    # print("abce imported")
-else:
-    from genericagent import GenericAgent
-
-    # print("abce not imported")
-
-=======
->>>>>>> a346ab8e
 
 def get_mean(x):
     return sum(x) / len(x)
 
 
-<<<<<<< HEAD
-=======
 # A quick check tells me that we don't need a very large cache for this, as it only tends to repeat a couple of times.
 @functools.lru_cache(maxsize=16)
->>>>>>> a346ab8e
 def get_mean_std(x):
     # At the moment this is always called with a no_category length array
     # I have tested the numpy versions of this, they are slower for small arrays but much, much faster for large ones
@@ -39,13 +24,8 @@
     return m, std
 
 
-<<<<<<< HEAD
-class MetaInsuranceOrg(GenericAgent):
-    def init(self, simulation_parameters, agent_parameters):
-=======
 class MetaInsuranceOrg:
     def __init__(self, simulation_parameters, agent_parameters):
->>>>>>> a346ab8e
         self.simulation = simulation_parameters["simulation"]
         self.simulation_parameters = simulation_parameters
         self.contract_runtime_dist = scipy.stats.randint(
@@ -162,16 +142,6 @@
         self.reinrisks_kept = []
         self.balance_ratio = simulation_parameters["insurers_balance_ratio"]
         self.recursion_limit = simulation_parameters["insurers_recursion_limit"]
-<<<<<<< HEAD
-        self.cash_left_by_categ = [
-            self.cash for i in range(self.simulation_parameters["no_categories"])
-        ]
-        self.market_permanency_counter = 0
-
-    def iterate(
-        self, time
-    ):  # TODO: split function so that only the sequence of events remains here and everything else is in separate methods
-=======
         # QUERY: Should this have to sum to self.cash
         self.cash_left_by_categ = self.cash * np.ones(
             self.simulation_parameters["no_categories"]
@@ -180,7 +150,6 @@
 
     def iterate(self, time):
         # TODO: split up so that only the sequence of events remains here and everything else is in separate methods
->>>>>>> a346ab8e
 
         """obtain investments yield"""
         self.obtain_yield(time)
@@ -199,22 +168,7 @@
 
         self.make_reinsurance_claims(time)
 
-<<<<<<< HEAD
-        """mature contracts"""
-        if isleconfig.verbose:
-            print("Number of underwritten contracts ", len(self.underwritten_contracts))
-        maturing = [
-            contract
-            for contract in self.underwritten_contracts
-            if contract.expiration <= time
-        ]
-        for contract in maturing:
-            self.underwritten_contracts.remove(contract)
-            contract.mature(time)
-        contracts_dissolved = len(maturing)
-=======
         contracts_dissolved = self.mature_contracts(time)
->>>>>>> a346ab8e
 
         """effect payments from contracts"""
         for contract in self.underwritten_contracts:
@@ -265,20 +219,6 @@
                 and risk["owner"] is not self
             ]
 
-<<<<<<< HEAD
-            """deal with non-proportional risks first as they must evaluate each request separatly, then with proportional ones"""
-
-            [
-                reinrisks_per_categ,
-                number_reinrisks_categ,
-            ] = self.risks_reinrisks_organizer(
-                new_nonproportional_risks
-            )  # Here the new reinrisks are organized by category.
-
-            for repetition in range(
-                self.recursion_limit
-            ):  # TODO: find an efficient way to stop the recursion if there are no more risks to accept or if it is not accepting any more over several iterations.
-=======
             """deal with non-proportional risks first as they must evaluate each request separatly,
              then with proportional ones"""
 
@@ -292,23 +232,12 @@
                 # TODO: find an efficient way to stop the loop if there are no more risks to accept or if it is
                 #  not accepting any more over several iterations.
                 # Here we process all the new reinrisks in order to keep the portfolio as balanced as possible.
->>>>>>> a346ab8e
                 former_reinrisks_per_categ = copy.copy(reinrisks_per_categ)
                 [
                     reinrisks_per_categ,
                     not_accepted_reinrisks,
                 ] = self.process_newrisks_reinsurer(
                     reinrisks_per_categ, number_reinrisks_categ, time
-<<<<<<< HEAD
-                )  # Here we process all the new reinrisks in order to keep the portfolio as balanced as possible.
-                if (
-                    former_reinrisks_per_categ == reinrisks_per_categ
-                ):  # Stop condition implemented. Might solve the previous TODO.
-                    break
-
-            self.simulation.return_reinrisks(not_accepted_reinrisks)
-
-=======
                 )
 
                 # QUERY: I moved this into the loop - was this correct?
@@ -321,7 +250,6 @@
 
             # QUERY: it's typically dangerous to compare floats with !=, is it okay in this case? Probably, since
             #  no arithmetic is done
->>>>>>> a346ab8e
             underwritten_risks = [
                 {
                     "value": contract.value,
@@ -337,35 +265,18 @@
             ]
 
             """obtain risk model evaluation (VaR) for underwriting decisions and for capacity specific decisions"""
-<<<<<<< HEAD
-            # TODO: Enable reinsurance shares other tan 0.0 and 1.0
-=======
             # TODO: Enable reinsurance shares other than 0.0 and 1.0
->>>>>>> a346ab8e
             expected_profit, acceptable_by_category, cash_left_by_categ, var_per_risk_per_categ, self.excess_capital = self.riskmodel.evaluate(
                 underwritten_risks, self.cash
             )
             # TODO: resolve insurance reinsurance inconsistency (insurer underwrite after capacity decisions, reinsurers before).
-<<<<<<< HEAD
-            #                        This is currently so because it minimizes the number of times we need to run self.riskmodel.evaluate().
-            #                        It would also be more consistent if excess capital would be updated at the end of the iteration.
-=======
             #  This is currently so because it minimizes the number of times we need to run self.riskmodel.evaluate().
             #  It would also be more consistent if excess capital would be updated at the end of the iteration.
->>>>>>> a346ab8e
             """handle adjusting capacity target and capacity"""
             max_var_by_categ = self.cash - self.excess_capital
             self.adjust_capacity_target(max_var_by_categ)
             actual_capacity = self.increase_capacity(time, max_var_by_categ)
-<<<<<<< HEAD
-            # seek reinsurance
-            # if self.is_insurer:
-            #    # TODO: Why should only insurers be able to get reinsurance (not reinsurers)? (Technically, it should work) --> OBSOLETE
-            #    self.ask_reinsurance(time)
-            #    # TODO: make independent of insurer/reinsurer, but change this to different deductable values
-=======
-
->>>>>>> a346ab8e
+
             """handle capital market interactions: capital history, dividends"""
             self.cash_last_periods = [self.cash] + self.cash_last_periods[:3]
             self.adjust_dividends(time, actual_capacity)
@@ -389,17 +300,6 @@
                 )
                 acceptable_by_category = np.int64(np.round(acceptable_by_category))
 
-<<<<<<< HEAD
-            [risks_per_categ, number_risks_categ] = self.risks_reinrisks_organizer(
-                new_risks
-            )  # Here the new risks are organized by category.
-
-            for repetition in range(
-                self.recursion_limit
-            ):  # TODO: find an efficient way to stop the recursion if there are no more risks to accept or if it is not accepting any more over several iterations.
-                former_risks_per_categ = copy.copy(risks_per_categ)
-                [risks_per_categ, not_accepted_risks] = self.process_newrisks_insurer(
-=======
             # Here the new risks are organized by category.
             [risks_per_categ, number_risks_categ] = self.risks_reinrisks_organizer(
                 new_risks
@@ -410,20 +310,15 @@
                 former_risks_per_categ = copy.copy(risks_per_categ)
                 # Here we process all the new risks in order to keep the portfolio as balanced as possible.
                 risks_per_categ, not_accepted_risks = self.process_newrisks_insurer(
->>>>>>> a346ab8e
                     risks_per_categ,
                     number_risks_categ,
                     acceptable_by_category,
                     var_per_risk_per_categ,
                     cash_left_by_categ,
                     time,
-<<<<<<< HEAD
-                )  # Here we process all the new risks in order to keep the portfolio as balanced as possible.
-=======
                 )
                 # QUERY: As above, moved inside loop
                 self.simulation.return_risks(not_accepted_risks)
->>>>>>> a346ab8e
                 if (
                     former_risks_per_categ == risks_per_categ
                 ):  # Stop condition implemented. Might solve the previous TODO.
@@ -431,20 +326,6 @@
 
             # return unacceptables
             # print(self.id, " now has ", len(self.underwritten_contracts), " & returns ", len(not_accepted_risks))
-<<<<<<< HEAD
-            self.simulation.return_risks(not_accepted_risks)
-
-            # not implemented
-            # """adjust liquidity, borrow or invest"""
-            # pass
-
-        self.market_permanency(time)
-
-        self.roll_over(time)
-
-        self.estimated_var()
-=======
->>>>>>> a346ab8e
 
     def enter_illiquidity(self, time):
         """Enter_illiquidity Method.
@@ -495,17 +376,11 @@
            next iteration. Finally the type of dissolution is recorded and the operational state is set to false.
            Different class variables are reset during the process: self.risks_kept, self.reinrisks_kept, self.excess_capital
            and self.profits_losses."""
-<<<<<<< HEAD
-        [
-            contract.dissolve(time) for contract in self.underwritten_contracts
-        ]  # removing (dissolving) all risks immediately after bankruptcy (may not be realistic, they might instead be bought by another company)
-=======
         for contract in self.underwritten_contracts:
             contract.dissolve(time)
         # removing (dissolving) all risks immediately after bankruptcy (may not be realistic,
         # they might instead be bought by another company)
         # TODO: implement buyouts
->>>>>>> a346ab8e
         self.simulation.return_risks(self.risks_kept)
         self.risks_kept = []
         self.reinrisks_kept = []
@@ -542,20 +417,14 @@
         self.obligations.append(obligation)
 
     def effect_payments(self, time):
-<<<<<<< HEAD
-=======
         # TODO: don't really want to be reconstructing lists every time (unless the oblications are naturally sorted by
         #  time, in which case this could be done slightly better). Low priority, but something to consider
->>>>>>> a346ab8e
         due = [item for item in self.obligations if item["due_time"] <= time]
         self.obligations = [
             item for item in self.obligations if item["due_time"] > time
         ]
-<<<<<<< HEAD
-=======
         # TODO: could this cause a firm to enter illiquidity if it has obligations to non-operational firms? Such
         #  firms can't recieve payment, so this possibly shouldn't happen.
->>>>>>> a346ab8e
         sum_due = sum([item["amount"] for item in due])
         if sum_due > self.cash:
             self.obligations += due
@@ -587,17 +456,6 @@
         self.receive_obligation(self.per_period_dividend, self.owner, time, "dividend")
 
     def obtain_yield(self, time):
-<<<<<<< HEAD
-        amount = (
-            self.cash * self.interest_rate
-        )  # TODO: agent should not award her own interest. This interest rate should be taken from self.simulation with a getter method
-        self.simulation.receive_obligation(amount, self, time, "yields")
-
-    def increase_capacity(self):
-        raise AttributeError(
-            "Method is not implemented in MetaInsuranceOrg, just in inheriting InsuranceFirm instances"
-        )
-=======
         amount = self.cash * self.interest_rate
         # TODO: agent should not award her own interest.
         #  This interest rate should be taken from self.simulation with a getter method
@@ -616,7 +474,6 @@
             self.underwritten_contracts.remove(contract)
             contract.mature(time)
         return len(maturing)
->>>>>>> a346ab8e
 
     def get_cash(self):
         return self.cash
@@ -629,15 +486,10 @@
         self.log("underwritten_contracts", self.underwritten_contracts)
         self.log("operational", self.operational)
 
-<<<<<<< HEAD
-    # def zeros(self):
-    #    return 0
-=======
     def log(self, *args):
         raise NotImplementedError(
             "The log method should have been overridden by the subclass"
         )
->>>>>>> a346ab8e
 
     def number_underwritten_contracts(self):
         return len(self.underwritten_contracts)
@@ -650,14 +502,6 @@
 
     def get_underwritten_contracts(self):
         return self.underwritten_contracts
-<<<<<<< HEAD
-
-    def get_pointer(self):
-        return self
-
-    def estimated_var(self):
-=======
->>>>>>> a346ab8e
 
     def estimate_var(self):
         self.counter_category = np.zeros(self.simulation_no_risk_categories)
@@ -670,24 +514,6 @@
         if self.operational:
 
             for contract in self.underwritten_contracts:
-<<<<<<< HEAD
-                self.counter_category[contract.category] = (
-                    self.counter_category[contract.category] + 1
-                )
-                self.var_category[contract.category] = (
-                    self.var_category[contract.category] + contract.initial_VaR
-                )
-
-            for category in range(len(self.counter_category)):
-                self.var_counter = (
-                    self.var_counter
-                    + self.counter_category[category]
-                    * self.riskmodel.inaccuracy[category]
-                )
-                self.var_sum = self.var_sum + self.var_category[category]
-
-            if not sum(self.counter_category) == 0:
-=======
                 self.counter_category[contract.category] += 1
                 self.var_category[contract.category] += contract.initial_VaR
 
@@ -699,40 +525,12 @@
                 self.var_sum += self.var_category[category]
 
             if sum(self.counter_category) != 0:
->>>>>>> a346ab8e
                 self.var_counter_per_risk = self.var_counter / sum(
                     self.counter_category
                 )
             else:
                 self.var_counter_per_risk = 0
 
-<<<<<<< HEAD
-    def increase_capacity(self, time):
-        assert (
-            False
-        ), "Method not implemented. increase_capacity method should be implemented in inheriting classes"
-
-    def adjust_dividend(self, time):
-        assert (
-            False
-        ), "Method not implemented. adjust_dividend method should be implemented in inheriting classes"
-
-    def adjust_capacity_target(self, time):
-        assert (
-            False
-        ), "Method not implemented. adjust_dividend method should be implemented in inheriting classes"
-
-    def risks_reinrisks_organizer(
-        self, new_risks
-    ):  # This method organizes the new risks received by the insurer (or reinsurer)
-
-        risks_per_categ = [
-            [] for x in range(self.simulation_parameters["no_categories"])
-        ]  # This method organizes the new risks received by the insurer (or reinsurer) by category in the nested list "risks_per_categ".
-        number_risks_categ = [
-            [] for x in range(self.simulation_parameters["no_categories"])
-        ]  # This method also counts the new risks received by the insurer (or reinsurer) by category in the list "number_risks_categ".
-=======
     def increase_capacity(self, time, var_by_category):
         raise NotImplementedError(
             "Method is not implemented in MetaInsuranceOrg, just in inheriting InsuranceFirm instances"
@@ -755,7 +553,6 @@
         risks_per_categ = [[] for _ in range(self.simulation_parameters["no_categories"])]
         # This method also counts the new risks received by category in the list "number_risks_categ".
         number_risks_categ = [0 for _ in range(self.simulation_parameters["no_categories"])]
->>>>>>> a346ab8e
 
         for categ_id in range(self.simulation_parameters["no_categories"]):
             risks_per_categ[categ_id] = [
@@ -763,28 +560,6 @@
             ]
             number_risks_categ[categ_id] = len(risks_per_categ[categ_id])
 
-<<<<<<< HEAD
-        return (
-            risks_per_categ,
-            number_risks_categ,
-        )  # The method returns both risks_per_categ and risks_per_categ.
-
-    def balanced_portfolio(
-        self, risk, cash_left_by_categ, var_per_risk
-    ):  # This method decides whether the portfolio is balanced enough to accept a new risk or not. If it is balanced enough return True otherwise False.
-        # This method also returns the cash available per category independently the risk is accepted or not.
-        cash_reserved_by_categ = (
-            self.cash - cash_left_by_categ
-        )  # Here it is computed the cash already reserved by category
-
-        _, std_pre = get_mean_std(cash_reserved_by_categ)
-
-        cash_reserved_by_categ_store = np.copy(cash_reserved_by_categ)
-
-        if risk.get("insurancetype") == "excess-of-loss":
-            percentage_value_at_risk = self.riskmodel.getPPF(
-                categ_id=risk["category"], tailSize=self.riskmodel.var_tail_prob
-=======
         # The method returns both risks_per_categ and number_risks_categ.
         return risks_per_categ, number_risks_categ
 
@@ -805,7 +580,6 @@
         if risk.get("insurancetype") == "excess-of-loss":
             percentage_value_at_risk = self.riskmodel.get_ppf(
                 categ_id=risk["category"], tail_size=self.riskmodel.var_tail_prob
->>>>>>> a346ab8e
             )
             expected_damage = (
                 percentage_value_at_risk
@@ -820,30 +594,6 @@
 
             # record liquidity requirement and apply margin of safety for liquidity requirement
 
-<<<<<<< HEAD
-            cash_reserved_by_categ_store[risk["category"]] += (
-                expected_claim * self.riskmodel.margin_of_safety
-            )  # Here it is computed how the cash reserved by category would change if the new reinsurance risk was accepted
-
-        else:
-            cash_reserved_by_categ_store[risk["category"]] += var_per_risk[
-                risk["category"]
-            ]  # Here it is computed how the cash reserved by category would change if the new insurance risk was accepted
-
-        mean, std_post = get_mean_std(
-            cash_reserved_by_categ_store
-        )  # Here it is computed the mean, std of the cash reserved by category after the new risk of reinrisk is accepted
-
-        total_cash_reserved_by_categ_post = sum(cash_reserved_by_categ_store)
-
-        if (std_post * total_cash_reserved_by_categ_post / self.cash) <= (
-            self.balance_ratio * mean
-        ) or std_post < std_pre:  # The new risk is accepted is the standard deviation is reduced or the cash reserved by category is very well balanced. (std_post) <= (self.balance_ratio * mean)
-            for i in range(
-                len(cash_left_by_categ)
-            ):  # The balance condition is not taken into account if the cash reserve is far away from the limit. (total_cash_employed_by_categ_post/self.cash <<< 1)
-                cash_left_by_categ[i] = self.cash - cash_reserved_by_categ_store[i]
-=======
             # Compute how the cash reserved by category would change if the new reinsurance risk was accepted
             cash_reserved_by_categ_store[risk["category"]] += (
                 expected_claim * self.riskmodel.margin_of_safety
@@ -869,7 +619,6 @@
             # The balance condition is not taken into account if the cash reserve is far away from the limit.
             # (total_cash_employed_by_categ_post/self.cash <<< 1)
             cash_left_by_categ = self.cash - cash_reserved_by_categ_store
->>>>>>> a346ab8e
 
             return True, cash_left_by_categ
         else:
@@ -879,14 +628,6 @@
 
     def process_newrisks_reinsurer(
         self, reinrisks_per_categ, number_reinrisks_categ, time
-<<<<<<< HEAD
-    ):  # This method processes one by one the reinrisks contained in reinrisks_per_categ in order to decide whether they should be underwritten or not.
-        # It is done in this way to maintain the portfolio as balanced as possible. For that reason we process risk[C1], risk[C2], risk[C3], risk[C4], risk[C1], risk[C2], ... and so forth.
-        for iterion in range(max(number_reinrisks_categ)):
-            for categ_id in range(
-                self.simulation_parameters["no_categories"]
-            ):  # Here we take only one risk per category at a time to achieve risk[C1], risk[C2], risk[C3], risk[C4], risk[C1], risk[C2], ... if possible.
-=======
     ):
         # This method processes one by one the reinrisks contained in reinrisks_per_categ in
         # order to decide whether they should be underwritten or not.
@@ -896,7 +637,6 @@
             for categ_id in range(self.simulation_parameters["no_categories"]):
                 # Here we take only one risk per category at a time to achieve risk[C1], risk[C2], risk[C3],
                 # risk[C4], risk[C1], risk[C2], ... if possible.
->>>>>>> a346ab8e
                 if (
                     iterion < number_reinrisks_categ[categ_id]
                     and reinrisks_per_categ[categ_id][iterion] is not None
@@ -917,16 +657,11 @@
                     ]
                     accept, cash_left_by_categ, var_this_risk, self.excess_capital = self.riskmodel.evaluate(
                         underwritten_risks, self.cash, risk_to_insure
-<<<<<<< HEAD
-                    )  # TODO: change riskmodel.evaluate() to accept new risk to be evaluated and to account for existing non-proportional risks correctly -> DONE.
-                    if accept:
-=======
                     )
                     # TODO: change riskmodel.evaluate() to accept new risk to be evaluated and
                     #  to account for existing non-proportional risks correctly -> DONE.
                     if accept:
                         # TODO: rename this to per_value_premium in insurancecontract.py to avoid confusion
->>>>>>> a346ab8e
                         per_value_reinsurance_premium = (
                             self.np_reinsurance_premium_share
                             * risk_to_insure["periodized_total_premium"]
@@ -936,12 +671,6 @@
                                 / self.simulation.get_market_premium()
                             )
                             / risk_to_insure["value"]
-<<<<<<< HEAD
-                        )  # TODO: rename this to per_value_premium in insurancecontract.py to avoid confusion
-                        [condition, cash_left_by_categ] = self.balanced_portfolio(
-                            risk_to_insure, cash_left_by_categ, None
-                        )  # Here it is check whether the portfolio is balanced or not if the reinrisk (risk_to_insure) is underwritten. Return True if it is balanced. False otherwise.
-=======
                         )
                         # Here it is check whether the portfolio is balanced or not if the reinrisk
                         # (risk_to_insure) is underwritten. Return True if it is balanced. False otherwise.
@@ -949,7 +678,6 @@
                             risk_to_insure, cash_left_by_categ, None
                         )
 
->>>>>>> a346ab8e
                         if condition:
                             contract = ReinsuranceContract(
                                 self,
@@ -961,11 +689,7 @@
                                 expire_immediately=self.simulation_parameters[
                                     "expire_immediately"
                                 ],
-<<<<<<< HEAD
-                                initial_VaR=var_this_risk,
-=======
                                 initial_var=var_this_risk,
->>>>>>> a346ab8e
                                 insurancetype=risk_to_insure["insurancetype"],
                             )  # TODO: implement excess of loss for reinsurance contracts
                             self.underwritten_contracts.append(contract)
@@ -988,28 +712,6 @@
         var_per_risk_per_categ,
         cash_left_by_categ,
         time,
-<<<<<<< HEAD
-    ):  # This method processes one by one the risks contained in risks_per_categ in order to decide whether they should be underwritten or not.
-        # It is done in this way to maintain the portfolio as balanced as possible. For that reason we process risk[C1], risk[C2], risk[C3], risk[C4], risk[C1], risk[C2], ... and so forth.
-        _cached_rvs = self.contract_runtime_dist.rvs()
-        for iter in range(max(number_risks_categ)):
-            for categ_id in range(
-                len(acceptable_by_category)
-            ):  # Here we take only one risk per category at a time to achieve risk[C1], risk[C2], risk[C3], risk[C4], risk[C1], risk[C2], ... if possible.
-                if (
-                    iter < number_risks_categ[categ_id]
-                    and acceptable_by_category[categ_id] > 0
-                    and risks_per_categ[categ_id][iter] is not None
-                ):
-                    risk_to_insure = risks_per_categ[categ_id][iter]
-                    if (
-                        risk_to_insure.get("contract") is not None
-                        and risk_to_insure["contract"].expiration > time
-                    ):  # risk_to_insure["contract"]: # required to rule out contracts that have exploded in the meantime
-                        [condition, cash_left_by_categ] = self.balanced_portfolio(
-                            risk_to_insure, cash_left_by_categ, None
-                        )  # Here it is check whether the portfolio is balanced or not if the reinrisk (risk_to_insure) is underwritten. Return True if it is balanced. False otherwise.
-=======
     ):
         # This method processes one by one the risks contained in risks_per_categ in order to decide whether they should
         # be underwritten or not. It is done in this way to maintain the portfolio as balanced as possible. For that
@@ -1038,7 +740,6 @@
                         )
                         # Here we check whether the portfolio is balanced or not if the reinrisk (risk_to_insure) is
                         # underwritten. Return True if it is balanced. False otherwise.
->>>>>>> a346ab8e
                         if condition:
                             contract = ReinsuranceContract(
                                 self,
@@ -1059,15 +760,11 @@
                     else:
                         [condition, cash_left_by_categ] = self.balanced_portfolio(
                             risk_to_insure, cash_left_by_categ, var_per_risk_per_categ
-<<<<<<< HEAD
-                        )  # Here it is check whether the portfolio is balanced or not if the risk (risk_to_insure) is underwritten. Return True if it is balanced. False otherwise.
-=======
                         )
                         # In this case there is no contact currently associated with the risk, so we decide whether
                         # to insure it
                         # Here it is check whether the portfolio is balanced or not if the risk (risk_to_insure) is
                         # underwritten. Return True if it is balanced. False otherwise.
->>>>>>> a346ab8e
                         if condition:
                             contract = InsuranceContract(
                                 self,
@@ -1079,18 +776,6 @@
                                 expire_immediately=self.simulation_parameters[
                                     "expire_immediately"
                                 ],
-<<<<<<< HEAD
-                                initial_VaR=var_per_risk_per_categ[categ_id],
-                            )
-                            self.underwritten_contracts.append(contract)
-                            self.cash_left_by_categ = cash_left_by_categ
-                            risks_per_categ[categ_id][iter] = None
-                    acceptable_by_category[
-                        categ_id
-                    ] -= (
-                        1
-                    )  # TODO: allow different values per risk (i.e. sum over value (and reinsurance_share) or exposure instead of counting)
-=======
                                 initial_var=var_per_risk_per_categ[categ_id],
                             )
                             self.underwritten_contracts.append(contract)
@@ -1099,7 +784,6 @@
                     acceptable_by_category[categ_id] -= 1
                     # TODO: allow different values per risk (i.e. sum over value (and reinsurance_share) or
                     #  exposure instead of counting)
->>>>>>> a346ab8e
 
         not_accepted_risks = []
         for categ_id in range(len(acceptable_by_category)):
@@ -1109,15 +793,9 @@
 
         return risks_per_categ, not_accepted_risks
 
-<<<<<<< HEAD
-    def market_permanency(
-        self, time
-    ):  # This method determines whether an insurer or reinsurer stays in the market. If it has very few risks underwritten or too much cash left for TOO LONG it eventually leaves the market.
-=======
     def market_permanency(self, time):
         # This method determines whether an insurer or reinsurer stays in the market.
         # If it has very few risks underwritten or too much cash left for TOO LONG it eventually leaves the market.
->>>>>>> a346ab8e
         # If it has very few risks underwritten it cannot balance the portfolio so it makes sense to leave the market.
         if not self.simulation_parameters["market_permanency_off"]:
 
@@ -1140,32 +818,18 @@
                         or avg_cash_left / self.cash
                         > self.simulation_parameters["insurance_permanency_ratio_limit"]
                     ):
-<<<<<<< HEAD
-                        # Insurers leave the market if they have contracts under the limit or an excess capital over the limit for too long.
-                        self.market_permanency_counter += 1
-                    else:
-                        self.market_permanency_counter = (
-                            0
-                        )  # All these limits maybe should be parameters in isleconfig.py
-
-=======
                         # Insurers leave the market if they have contracts under the limit or an excess capital
                         # over the limit for too long.
                         self.market_permanency_counter += 1
                     else:
                         self.market_permanency_counter = 0
->>>>>>> a346ab8e
                     if (
                         self.market_permanency_counter
                         >= self.simulation_parameters[
                             "insurance_permanency_time_constraint"
                         ]
-<<<<<<< HEAD
-                    ):  # Here we determine how much is too long.
-=======
                     ):
                         # Here we determine how much is too long.
->>>>>>> a346ab8e
                         self.market_exit(time)
 
                 if self.is_reinsurer:
@@ -1180,20 +844,12 @@
                             "reinsurance_permanency_ratio_limit"
                         ]
                     ):
-<<<<<<< HEAD
-                        # Reinsurers leave the market if they have contracts under the limit or an excess capital over the limit for too long.
-
-                        self.market_permanency_counter += (
-                            1
-                        )  # Insurers and reinsurers potentially have different reasons to leave the market. That's why the code is duplicated here.
-=======
                         # Reinsurers leave the market if they have contracts under the limit or an excess capital
                         # over the limit for too long.
 
                         self.market_permanency_counter += 1
                         # Insurers and reinsurers potentially have different reasons to leave the market.
                         # That's why the code is duplicated here.
->>>>>>> a346ab8e
                     else:
                         self.market_permanency_counter = 0
 
@@ -1202,14 +858,6 @@
                         >= self.simulation_parameters[
                             "reinsurance_permanency_time_constraint"
                         ]
-<<<<<<< HEAD
-                    ):  # Here we determine how much is too long.
-                        self.market_exit(time)
-
-    def register_claim(
-        self, claim
-    ):  # This method records in insurancesimulation.py every claim made. It is called either from insurancecontract.py or reinsurancecontract.py respectively.
-=======
                     ):
                         # Here we determine how much is too long.
                         self.market_exit(time)
@@ -1217,7 +865,6 @@
     def register_claim(self, claim):
         # This method records in insurancesimulation.py every claim made. It is called either from insurancecontract.py
         # or reinsurancecontract.py respectively.
->>>>>>> a346ab8e
         self.simulation.record_claims(claim)
 
     def reset_pl(self):
@@ -1246,35 +893,6 @@
             for contract in self.underwritten_contracts
             if contract.expiration == time + 1
         ]
-<<<<<<< HEAD
-
-        if self.is_insurer is True:
-            for contract in maturing_next:
-                contract.roll_over_flag = 1
-                if (
-                    np.random.uniform(0, 1, 1)
-                    > self.simulation_parameters["insurance_retention"]
-                ):
-                    self.simulation.return_risks(
-                        [contract.risk_data]
-                    )  # TODO: This is not a retention, so the roll_over_flag might be confusing in this case
-                else:
-                    self.risks_kept.append(contract.risk_data)
-
-        if self.is_reinsurer is True:
-            for reincontract in maturing_next:
-                if reincontract.property_holder.operational:
-                    reincontract.roll_over_flag = 1
-                    reinrisk = reincontract.property_holder.create_reinrisk(
-                        time, reincontract.category
-                    )
-                    if (
-                        np.random.uniform(0, 1, 1)
-                        < self.simulation_parameters["reinsurance_retention"]
-                    ):
-                        if reinrisk is not None:
-                            self.reinrisks_kept.append(reinrisk)
-=======
         # QUERY: Is it true to say that no firm underwrites both insurance and reinsurance?
         # Generate all the rvs at the start
         if maturing_next:
@@ -1310,5 +928,4 @@
         raise NotImplementedError(
             "MetaInsuranceOrg does not implement make_reinsurance_claims, "
             "it should have been overridden"
-        )
->>>>>>> a346ab8e
+        )