--- conflicted
+++ resolved
@@ -191,25 +191,19 @@
         self.age = 0
 
         """set up risk value estimate variables"""
-        self.var_counter = 0  # sum over risk model inaccuracies for all contracts
-        self.var_counter_per_risk = 0  # average risk model inaccuracy across contracts
-        self.var_sum = 0  # sum over initial VaR for all contracts
+        self.var_counter = 0                # sum over risk model inaccuracies for all contracts
+        self.var_counter_per_risk = 0       # average risk model inaccuracy across contracts
+        self.var_sum = 0                    # sum over initial VaR for all contracts
         self.var_sum_last_periods = list(np.zeros((12, 4), dtype=int))
         self.reinsurance_history = list(np.zeros((12, 4, 2), dtype=int))
-        self.counter_category = np.zeros(
-            self.simulation_no_risk_categories
-        )  # var_counter disaggregated by category
-        self.var_category = np.zeros(
-            self.simulation_no_risk_categories
-        )  # var_sum disaggregated by category
-        self.risks_retained = []
+        self.counter_category = np.zeros(self.simulation_no_risk_categories)    # var_counter disaggregated by category
+        self.var_category = np.zeros(self.simulation_no_risk_categories)        # var_sum disaggregated by category
+        self.naccep = []
+        self.risks_kept = []
         self.reinrisks_kept = []
-        self.balance_ratio = simulation_parameters["insurers_balance_ratio"]
-        self.recursion_limit = simulation_parameters["insurers_recursion_limit"]
-        # QUERY: Should this have to sum to self.cash
-        self.cash_left_by_categ = self.cash * np.ones(
-            self.simulation_parameters["no_categories"]
-        )
+        self.balance_ratio = simulation_parameters['insurers_balance_ratio']
+        self.recursion_limit = simulation_parameters['insurers_recursion_limit']
+        self.cash_left_by_categ = [self.cash for i in range(self.simulation_parameters["no_categories"])]
         self.market_permanency_counter = 0
         # TODO: make this into a dict
         self.underwritten_risk_characterisation: MutableSequence[
@@ -237,14 +231,7 @@
         """realize due payments"""
         self._effect_payments(time)
         if isleconfig.verbose:
-            print(
-                time,
-                ":",
-                self.id,
-                len(self.underwritten_contracts),
-                self.cash,
-                self.operational,
-            )
+            print(time, ":", self.id, len(self.underwritten_contracts), self.cash, self.operational)
 
         self.make_reinsurance_claims(time)
 
@@ -262,42 +249,9 @@
             # Firms submit cash and var data for regulation every 12 iterations
             if time % 12 == 0 and isleconfig.enforce_regulations is True:
                 self.submit_regulator_report(time)
-                if (
-                    self.operational is False
-                ):  # If not enough average cash then firm is closed and so no underwriting.
+                if self.operational is False:   # If not enough average cash then firm is closed and so no underwriting.
                     return
 
-<<<<<<< HEAD
-            if self.warning is False:
-                """request risks to be considered for underwriting in the next period, organised by insurance type"""
-                new_nonproportional_risks, new_risks = self.get_newrisks_by_type()
-                contracts_offered = len(new_risks)
-                if isleconfig.verbose and contracts_offered < 2 * contracts_dissolved:
-                    print("Something wrong; agent {0:d} receives too few new contracts {1:d} <= {2:d}".format(
-                        self.id, contracts_offered, 2 * contracts_dissolved))
-
-                """deal with non-proportional risks first as they must evaluate each request separately"""
-                [reinrisks_per_categ, number_reinrisks_categ] = self.risks_reinrisks_organizer(new_nonproportional_risks)
-                for repetition in range(self.recursion_limit):
-                    former_reinrisks_per_categ = copy.copy(reinrisks_per_categ)
-                    [reinrisks_per_categ, not_accepted_reinrisks] = self.process_newrisks_reinsurer(reinrisks_per_categ, number_reinrisks_categ, time)  #Here we process all the new reinrisks in order to keep the portfolio as balanced as possible.
-                    if former_reinrisks_per_categ == reinrisks_per_categ:
-                        break
-                self.simulation.return_reinrisks(not_accepted_reinrisks)
-
-            underwritten_risks = [{"value": contract.value, "category": contract.category, \
-                                   "risk_factor": contract.risk_factor, "deductible": contract.deductible, \
-                                   "excess": contract.excess, "insurancetype": contract.insurancetype, \
-                                   "runtime": contract.runtime} for contract in self.underwritten_contracts if
-                                  contract.reinsurance_share != 1.0]
-            """obtain risk model evaluation (VaR) for underwriting decisions and for capacity specific decisions"""
-            # TODO: Enable reinsurance shares other than 0.0 and 1.0
-            expected_profit, acceptable_by_category, cash_left_by_categ, var_per_risk_per_categ, self.excess_capital = self.riskmodel.evaluate(underwritten_risks, self.cash)
-            # TODO: resolve insurance reinsurance inconsistency (insurer underwrite after capacity decisions, reinsurers before).
-                #                        This is currently so because it minimizes the number of times we need to run self.riskmodel.evaluate().
-                #                        It would also be more consistent if excess capital would be updated at the end of the iteration.
-
-=======
         """Collect and process new risks"""
         self.collect_process_evaluate_risks(time, contracts_dissolved)
 
@@ -384,9 +338,7 @@
 
             #  This is currently so because it minimizes the number of times we need to run self.riskmodel.evaluate().
             #  It would also be more consistent if excess capital would be updated at the end of the iteration.
->>>>>>> 951d8e3d
             """handle adjusting capacity target and capacity"""
-            # max_var_by_categ is the
             max_var_by_categ = self.cash - self.excess_capital
             self.adjust_capacity_target(max_var_by_categ)
 
@@ -403,18 +355,10 @@
 
             if not self.warning:
                 """make underwriting decisions, category-wise"""
-                growth_limit = max(
-                    50, 2 * len(self.underwritten_contracts) + contracts_dissolved
-                )
+                growth_limit = max(50, 2 * len(self.underwritten_contracts) + contracts_dissolved)
                 if sum(acceptable_by_category) > growth_limit:
-                    acceptable_by_category = np.asarray(acceptable_by_category).astype(
-                        np.double
-                    )
-                    acceptable_by_category = (
-                        acceptable_by_category
-                        * growth_limit
-                        / sum(acceptable_by_category)
-                    )
+                    acceptable_by_category = np.asarray(acceptable_by_category).astype(np.double)
+                    acceptable_by_category = acceptable_by_category * growth_limit / sum(acceptable_by_category)
                     acceptable_by_category = np.int64(np.round(acceptable_by_category))
 
                 # Here the new risks are organized by category.
@@ -450,14 +394,9 @@
                    time: Type integer. The current time.
                    sum_due: the outstanding sum that the firm couldn't pay
                No return value.
-           This method is called when a firm does not have enough cash to pay all its obligations. It is only called
-           from the method self._effect_payments() which is called at the beginning of the self.iterate() method of
-           this class. This method formalizes the bankruptcy through the method self.enter_bankruptcy()."""
-        self.simulation.record_unrecovered_claims(sum_due - self.cash)
-        # TODO: is this record of uncovered claims correct or should it be sum_due (since the company is
-        #  impounded and self.cash will also not be paid out for quite some time)?
-        # QUERY: should failed payments to other firms (rein premiums, catbond payouts) count as unrecovered claims?
-        # TODO: effect partial payment
+           This method is called when a firm does not have enough cash to pay all its obligations. It is only called from
+           the method self.effect_payments() which is called at the beginning of the self.iterate() method of this class.
+           This method formalizes the bankruptcy through the method self.enter_bankruptcy()."""
         self.enter_bankruptcy(time)
 
     def enter_bankruptcy(self, time: int):
@@ -476,11 +415,11 @@
                 self.simulation.add_firm_to_be_sold(self, time, "record_bankruptcy")
                 self.operational = False
             else:
-                self.dissolve(time, "record_bankruptcy")
+                self.dissolve(time, 'record_bankruptcy')
         else:
-            self.dissolve(time, "record_bankruptcy")
-
-    def market_exit(self, time: int):
+            self.dissolve(time, 'record_bankruptcy')
+
+    def market_exit(self, time):
         """Market_exit Method.
                Accepts arguments
                    time: Type integer. The current time.
@@ -497,9 +436,12 @@
         for obligation in due:
             self._pay(obligation)
         self.obligations = []
-        self.dissolve(time, "record_market_exit")
-
-    def dissolve(self, time: int, record: str):
+        self.dissolve(time, 'record_market_exit')
+        for contract in self.underwritten_contracts:
+            contract.mature(time)
+        self.underwritten_contracts = []
+
+    def dissolve(self, time, record):
         """Dissolve Method.
                Accepts arguments
                    time: Type integer. The current time.
@@ -511,7 +453,6 @@
            self.underwritten_contracts).
            Next all the cash currently available is transferred to insurancesimulation.py through an obligation in the
            next iteration. Finally the type of dissolution is recorded and the operational state is set to false.
-<<<<<<< HEAD
            Different class variables are reset during the process: self.risks_kept, self.reinrisks_kept, self.excess_capital
            and self.profits_losses."""
         # Record all unpaid claims (needs to be here to account for firms lost due to regulator/being sold)
@@ -522,17 +463,6 @@
         [contract.dissolve(time) for contract in self.underwritten_contracts]
         self.simulation.return_risks(self.risks_kept)
         self.risks_kept = []
-=======
-           Different class variables are reset during the process: self.risks_kept, self.reinrisks_kept,
-           self.excess_capital and self.profits_losses."""
-        for contract in self.underwritten_contracts:
-            contract.dissolve(time)
-        # removing (dissolving) all risks immediately after bankruptcy (may not be realistic,
-        # they might instead be bought by another company)
-        # TODO: implement buyouts
-        self.simulation.return_risks(self.risks_retained)
-        self.risks_retained = []
->>>>>>> 951d8e3d
         self.reinrisks_kept = []
         obligation = Obligation(
             amount=self.cash,
@@ -554,18 +484,14 @@
             reincontract.dissolve(time)
         self.operational = False
 
-<<<<<<< HEAD
-    def receive_obligation(self, amount, recipient, due_time, purpose):
-        """Method for receiving obligations that the firm will have to pay.
-            Accepts:
-                amount: Type integer, how much will be payed
-                recipient: Type Class instance, who will be payed
-                due_time: Type Integer, what time value they will be payed
-                purpose: Type string, why they are being payed
-            No return value
-            Adds obligation (Type DataDict) to list of obligations owed by the firm."""
-        obligation = {"amount": amount, "recipient": recipient, "due_time": due_time, "purpose": purpose}
-        self.obligations.append(obligation)
+    def pay_dividends(self, time: int):
+        """Method to receive dividend obligation.
+                    Accepts:
+                        time: Type integer
+                    No return value
+                    If firm has positive profits will pay percentage of them as dividends.
+                    Currently pays to simulation.
+                    """
 
     def effect_payments(self, time):
         """Method for checking if any payments are due.
@@ -603,26 +529,9 @@
         """Method to accept cash payments.
             Accepts:
                 amount: Type Integer
-=======
-    def pay_dividends(self, time: int):
-        """Method to receive dividend obligation.
-                    Accepts:
-                        time: Type integer
-                    No return value
-                    If firm has positive profits will pay percentage of them as dividends.
-                    Currently pays to simulation.
-                    """
-
-        self.receive_obligation(self.per_period_dividend, self.owner, time, "dividend")
-
-    def obtain_yield(self, time: int):
-        """Method to obtain intereset on cash reserves
-        Accepts:
-            time: Type integer
->>>>>>> 951d8e3d
             No return value"""
-        amount = self.cash * self.interest_rate
-        self.simulation.receive_obligation(amount, self, time, "yields")
+        self.cash += amount
+        self.profits_losses += amount
 
     def mature_contracts(self, time: int) -> int:
         """Method to mature underwritten contracts that have expired
@@ -649,7 +558,7 @@
            No return values."""
         return self.cash
 
-    def get_excess_capital(self) -> float:
+    def get_excess_capital(self):
         """Method to get agents excess capital. Only used for saving data. Called by simulation.
             No Accepted values.
             Returns agents excess capital"""
@@ -682,37 +591,28 @@
         self.var_sum = 0
         current_reinsurance_info = []
 
-        if self.operational:
-            # Extract initial VaR per category
-            for contract in self.underwritten_contracts:
-                self.counter_category[contract.category] += 1
-                self.var_category[contract.category] += contract.initial_VaR
-
-            # Caclulate risks per category and sum of all VaR
-            for category in range(len(self.counter_category)):
-                self.var_counter += (
-                    self.counter_category[category]
-                    * self.riskmodel.inaccuracy[category]
-                )
-                self.var_sum += self.var_category[category]
-
-            # TODO: Fix
-            # # Record reinsurance info
-            # for reinsurance in self.category_reinsurance:
-            #     if reinsurance is not None:
-            #         current_reinsurance_info.append(
-            #             [reinsurance.deductible, reinsurance.excess]
-            #         )
-            #     else:
-            #         current_reinsurance_info.append([0, 0])
-
-            # Rotate lists and replace for up-to-date list for 12 iterations
-            self.var_sum_last_periods = np.roll(self.var_sum_last_periods, 4)
-            self.var_sum_last_periods[0] = self.var_category
-            self.reinsurance_history = np.roll(self.reinsurance_history, 8)
-
-            # TODO: as above
-            # self.reinsurance_history[0] = current_reinsurance_info
+        # Extract initial VaR per category
+        for contract in self.underwritten_contracts:
+            self.counter_category[contract.category] += 1
+            self.var_category[contract.category] += contract.initial_VaR
+
+        # Caclulate risks per category and sum of all VaR
+        for category in range(len(self.counter_category)):
+            self.var_counter += self.counter_category[category] * self.riskmodel.inaccuracy[category]
+            self.var_sum += self.var_category[category]
+
+        # Record reinsurance info
+        for reinsurance in self.category_reinsurance:
+            if reinsurance is not None:
+                current_reinsurance_info.append([reinsurance.deductible, reinsurance.excess])
+            else:
+                current_reinsurance_info.append([0, 0])
+
+        # Rotate lists and replace for up-to-date list for 12 iterations
+        self.var_sum_last_periods = np.roll(self.var_sum_last_periods, 4)
+        self.var_sum_last_periods[0] = self.var_category
+        self.reinsurance_history = np.roll(self.reinsurance_history, 8)
+        self.reinsurance_history[0] = current_reinsurance_info
 
             # Calculate average no. risks per category
             if sum(self.counter_category) != 0:
@@ -1126,13 +1026,7 @@
                     else:
                         self.market_permanency_counter = 0
 
-                    if (
-                        self.market_permanency_counter
-                        >= self.simulation_parameters[
-                            "reinsurance_permanency_time_constraint"
-                        ]
-                    ):
-                        # Here we determine how much is too long.
+                    if self.market_permanency_counter >= self.simulation_parameters["reinsurance_permanency_time_constraint"]:  # Here we determine how much is too long.
                         self.market_exit(time)
 
     def register_claim(self, claim: float):
@@ -1248,39 +1142,14 @@
 
         for firm, time, reason in firms_to_consider:
             all_firms_cash = self.simulation.get_total_firm_cash(type)
-            all_obligations = sum(
-                [obligation["amount"] for obligation in firm.obligations]
-            )
-            total_premium = sum(
-                [
-                    np.mean(contract.payment_values)
-                    for contract in firm.underwritten_contracts
-                    if len(contract.payment_values) > 0
-                ]
-            )
-            if (
-                self.excess_capital
-                > self.riskmodel.margin_of_safety * firm.var_sum
-                + all_obligations
-                - total_premium
-            ):
-                firm_likelihood = (
-                    0.25
-                    + (
-                        1.5 * firm.cash
-                        + np.mean(firm.cash_last_periods[1:12])
-                        + self.cash
-                    )
-                    / all_firms_cash
-                )
-                firm_likelihood = min(1, 2 * firm_likelihood)
-                firm_price = (
-                    (firm.var_sum / 10) + total_premium + firm.per_period_dividend
-                )
+            all_obligations = sum([obligation["amount"] for obligation in firm.obligations])
+            total_premium = sum([np.mean(contract.payment_values) for contract in firm.underwritten_contracts if len(contract.payment_values) > 0])
+            if self.excess_capital > self.riskmodel.margin_of_safety * firm.var_sum + all_obligations - total_premium:
+                firm_likelihood = 0.25 + (1.5 * firm.cash + np.mean(firm.cash_last_periods[1:12]) + self.cash)/all_firms_cash
+                firm_likelihood = min(1, 2*firm_likelihood)
+                firm_price = (firm.var_sum/10) + total_premium + firm.per_period_dividend
                 firm_sell_reason = reason
-                firms_further_considered.append(
-                    [firm, firm_likelihood, firm_price, firm_sell_reason]
-                )
+                firms_further_considered.append([firm, firm_likelihood, firm_price, firm_sell_reason])
 
         if len(firms_further_considered) > 0:
             best_likelihood = 0
@@ -1304,60 +1173,40 @@
         No return values.
     This method causes buyer to receive obligation to buy firm. Sets all the bought firms contracts as its own. Then
     clears bought firms contracts and dissolves it. Only called from consider_buyout()."""
-        self.receive_obligation(firm_cost, self.simulation, time, "buyout")
+        self.receive_obligation(firm_cost, self.simulation, time, 'buyout')
 
         if self.is_insurer and firm.is_insurer:
-            print(
-                "Insurer %i has bought %i for %d with total cash %d"
-                % (self.id, firm.id, firm_cost, self.cash)
-            )
+            print("Insurer %i has bought %i for %d with total cash %d" % (self.id, firm.id, firm_cost, self.cash))
         elif self.is_reinsurer and firm.is_reinsurer:
-            print(
-                "Reinsurer %i has bought %i  for %d with total cash %d"
-                % (self.id, firm.id, firm_cost, self.cash)
-            )
+            print("Reinsurer %i has bought %i  for %d with total cash %d" % (self.id, firm.id, firm_cost, self.cash))
 
         for contract in firm.underwritten_contracts:
             contract.insurer = self
             self.underwritten_contracts.append(contract)
         for obli in firm.obligations:
-            self.receive_obligation(
-                obli["amount"], obli["recipient"], obli["due_time"], obli["purpose"]
-            )
+            self.receive_obligation(obli['amount'], obli["recipient"], obli["due_time"], obli["purpose"])
 
         firm.obligations = []
         firm.underwritten_contracts = []
-        firm.dissolve(time, "record_bought_firm")
+        firm.dissolve(time, 'record_bought_firm')
 
     def submit_regulator_report(self, time):
         """Method to submit cash, VaR, and reinsurance data to central banks regulate(). Sets a warning or triggers
         selling of firm if not complying with regulation (holding enough effective capital for risk).
             No accepted values.
             No return values."""
-<<<<<<< HEAD
         condition = self.simulation.bank.regulate(self.id, self.cash_last_periods, self.var_sum_last_periods,
                                                   self.reinsurance_history, self.age, self.riskmodel.margin_of_safety)
-=======
-        condition = self.simulation.bank.regulate(
-            self.id,
-            self.cash_last_periods,
-            self.var_sum_last_periods,
-            self.reinsurance_history,
-            self.age,
-        )
->>>>>>> 951d8e3d
         if condition == "Good":
             self.warning = False
         if condition == "Warning":
             self.warning = True
         if condition == "LoseControl":
             if isleconfig.buy_bankruptcies:
-                self.simulation.add_firm_to_be_sold(
-                    self, time, "record_nonregulation_firm"
-                )
+                self.simulation.add_firm_to_be_sold(self, time, "record_nonregulation_firm")
                 self.operational = False
             else:
                 self.dissolve(time, "record_nonregulation_firm")
                 for contract in self.underwritten_contracts:
                     contract.mature(time)
-                self.underwritten_contracts = []+                self.underwritten_contracts = []
