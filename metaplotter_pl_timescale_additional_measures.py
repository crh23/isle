import time

import glob
import matplotlib.pyplot as plt
import numpy as np
import os



def read_data():
    # do not overwrite old pdfs
    # if os.path.exists("data/fig_one_and_two_rm_comp.pdf"):
    #    os.rename("data/fig_one_and_two_rm_comp.pdf", "data/fig_one_and_two_rm_comp_old_" + time.strftime('%Y_%b_%d_%H_%M') + ".pdf")
    # if os.path.exists("data/fig_three_and_four_rm_comp.pdf"):
    #    os.rename("data/fig_three_and_four_rm_comp.pdf", "data/fig_three_and_four_rm_comp_old_" + time.strftime('%Y_%b_%d_%H_%M') + ".pdf")

    upper_bound = 75
    lower_bound = 25

    timeseries_dict = {}
    timeseries_dict["mean"] = {}
    timeseries_dict["median"] = {}
    timeseries_dict["quantile25"] = {}
    timeseries_dict["quantile75"] = {}

    filenames_ones = glob.glob("data/one*.dat")
    filenames_twos = glob.glob("data/two*.dat")
    filenames_threes = glob.glob("data/three*.dat")
    filenames_fours = glob.glob("data/four*.dat")
    filenames_ones.sort()
    filenames_twos.sort()
    filenames_threes.sort()
    filenames_fours.sort()

    # assert len(filenames_ones) == len(filenames_twos) == len(filenames_threes) == len(filenames_fours)
    all_filenames = filenames_ones + filenames_twos + filenames_threes + filenames_fours

    for filename in all_filenames:
        # read files
        rfile = open(filename, "r")
        data = [eval(k) for k in rfile]
        rfile.close()

        # compute data series
        data_means = []
        data_medians = []
        data_q25 = []
        data_q75 = []
        for i in range(len(data[0])):
            data_means.append(np.mean([item[i] for item in data]))
            data_q25.append(np.percentile([item[i] for item in data], lower_bound))
            data_q75.append(np.percentile([item[i] for item in data], upper_bound))
            data_medians.append(np.median([item[i] for item in data]))
        data_means = np.array(data_means)
        data_medians = np.array(data_medians)
        data_q25 = np.array(data_q25)
        data_q75 = np.array(data_q75)

        # record data series
        timeseries_dict["mean"][filename] = data_means
        timeseries_dict["median"][filename] = data_medians
        timeseries_dict["quantile25"][filename] = data_q25
        timeseries_dict["quantile75"][filename] = data_q75
    return timeseries_dict


def plotting(
    output_label,
    timeseries_dict,
    riskmodelsetting1,
    riskmodelsetting2,
    series1,
    series2=None,
    additionalriskmodelsetting3=None,
    additionalriskmodelsetting4=None,
    plottype1="mean",
    plottype2="mean",
):
    # dictionaries
    colors = {"one": "red", "two": "blue", "three": "green", "four": "yellow"}
    labels = {
        "reinexcess_capital": "Excess Capital (Reinsurers)",
        "excess_capital": "Excess Capital (Insurers)",
        "cumulative_unrecovered_claims": "Uncovered Claims (cumulative)",
        "cumulative_bankruptcies": "Bankruptcies (cumulative)",
        "profitslosses": "Profits and Losses (Insurer)",
        "contracts": "Contracts (Insurers)",
        "cash": "Liquidity (Insurers)",
        "operational": "Active Insurers",
        "premium": "Premium",
        "reinprofitslosses": "Profits and Losses (Reinsurer)",
        "reincash": "Liquidity (Reinsurers)",
        "reincontracts": "Contracts (Reinsurers)",
        "reinoperational": "Active Reinsurers",
    }

    # prepare labels, timeseries, etc.
    color1 = colors[riskmodelsetting1]
    color2 = colors[riskmodelsetting2]
    label1 = str.upper(riskmodelsetting1[0]) + riskmodelsetting1[1:] + " riskmodels"
    label2 = str.upper(riskmodelsetting2[0]) + riskmodelsetting2[1:] + " riskmodels"
    plot_1_1 = "data/" + riskmodelsetting1 + "_" + series1 + ".dat"
    plot_1_2 = "data/" + riskmodelsetting2 + "_" + series1 + ".dat"
    if series2 is not None:
        plot_2_1 = "data/" + riskmodelsetting1 + "_" + series2 + ".dat"
        plot_2_2 = "data/" + riskmodelsetting2 + "_" + series2 + ".dat"
    if additionalriskmodelsetting3 is not None:
        color3 = colors[additionalriskmodelsetting3]
        label3 = (
            str.upper(additionalriskmodelsetting3[0])
            + additionalriskmodelsetting3[1:]
            + " riskmodels"
        )
        plot_1_3 = "data/" + additionalriskmodelsetting3 + "_" + series1 + ".dat"
        if series2 is not None:
            plot_2_3 = "data/" + additionalriskmodelsetting3 + "_" + series2 + ".dat"
    if additionalriskmodelsetting4 is not None:
        color4 = colors[additionalriskmodelsetting4]
        label4 = (
            str.upper(additionalriskmodelsetting4[0])
            + additionalriskmodelsetting4[1:]
            + " riskmodels"
        )
        plot_1_4 = "data/" + additionalriskmodelsetting4 + "_" + series1 + ".dat"
        if series2 is not None:
            plot_2_4 = "data/" + additionalriskmodelsetting4 + "_" + series2 + ".dat"

    # Backup existing figures (so as not to overwrite them)
    outputfilename = "data/" + output_label + ".pdf"
    backupfilename = (
        "data/" + output_label + "_old_" + time.strftime("%Y_%b_%d_%H_%M") + ".pdf"
    )
    if os.path.exists(outputfilename):
        os.rename(outputfilename, backupfilename)

    # Plot and save
    fig = plt.figure()
    if series2 is not None:
        ax0 = fig.add_subplot(211)
    else:
        ax0 = fig.add_subplot(111)
    maxlen_plots = 0
    if additionalriskmodelsetting3 is not None:
        ax0.plot(
            range(len(timeseries_dict[plottype1][plot_1_3]))[200:],
            timeseries_dict[plottype1][plot_1_3][200:],
            color=color3,
            label=label3,
        )
        maxlen_plots = max(maxlen_plots, len(timeseries_dict[plottype1][plot_1_3]))
    if additionalriskmodelsetting4 is not None:
        ax0.plot(
            range(len(timeseries_dict[plottype1][plot_1_4]))[200:],
            timeseries_dict[plottype1][plot_1_4][200:],
            color=color4,
            label=label4,
        )
        maxlen_plots = max(maxlen_plots, len(timeseries_dict[plottype1][plot_1_4]))
    ax0.plot(
        range(len(timeseries_dict[plottype1][plot_1_1]))[200:],
        timeseries_dict[plottype1][plot_1_1][200:],
        color=color1,
        label=label1,
    )
    ax0.plot(
        range(len(timeseries_dict[plottype1][plot_1_2]))[200:],
        timeseries_dict[plottype1][plot_1_2][200:],
        color=color2,
        label=label2,
    )
    ax0.fill_between(
        range(len(timeseries_dict["quantile25"][plot_1_1]))[200:],
        timeseries_dict["quantile25"][plot_1_1][200:],
        timeseries_dict["quantile75"][plot_1_1][200:],
        facecolor=color1,
        alpha=0.25,
    )
    ax0.fill_between(
        range(len(timeseries_dict["quantile25"][plot_1_1]))[200:],
        timeseries_dict["quantile25"][plot_1_2][200:],
        timeseries_dict["quantile75"][plot_1_2][200:],
        facecolor=color2,
        alpha=0.25,
    )
    ax0.set_ylabel(labels[series1])  # "Contracts")
    maxlen_plots = max(
        maxlen_plots,
        len(timeseries_dict[plottype1][plot_1_1]),
        len(timeseries_dict[plottype1][plot_1_2]),
    )
    xticks = np.arange(200, maxlen_plots, step=120)
    ax0.set_xticks(xticks)
    ax0.set_xticklabels(["${0:d}$".format(int((xtc - 200) / 12)) for xtc in xticks])

    ax0.legend(loc="best")
    if series2 is not None:
        ax1 = fig.add_subplot(212)
        maxlen_plots = 0
        if additionalriskmodelsetting3 is not None:
            ax1.plot(
                range(len(timeseries_dict[plottype2][plot_2_3]))[200:],
                timeseries_dict[plottype2][plot_2_3][200:],
                color=color3,
                label=label3,
            )
            maxlen_plots = max(maxlen_plots, len(timeseries_dict[plottype1][plot_2_3]))
        if additionalriskmodelsetting4 is not None:
            ax1.plot(
                range(len(timeseries_dict[plottype2][plot_2_4]))[200:],
                timeseries_dict[plottype2][plot_2_4][200:],
                color=color4,
                label=label4,
            )
            maxlen_plots = max(maxlen_plots, len(timeseries_dict[plottype1][plot_2_4]))
        ax1.plot(
            range(len(timeseries_dict[plottype2][plot_2_1]))[200:],
            timeseries_dict[plottype2][plot_2_1][200:],
            color=color1,
            label=label1,
        )
        ax1.plot(
            range(len(timeseries_dict[plottype2][plot_2_2]))[200:],
            timeseries_dict[plottype2][plot_2_2][200:],
            color=color2,
            label=label2,
        )
        ax1.fill_between(
            range(len(timeseries_dict["quantile25"][plot_2_1]))[200:],
            timeseries_dict["quantile25"][plot_2_1][200:],
            timeseries_dict["quantile75"][plot_2_1][200:],
            facecolor=color1,
            alpha=0.25,
        )
        ax1.fill_between(
            range(len(timeseries_dict["quantile25"][plot_2_1]))[200:],
            timeseries_dict["quantile25"][plot_2_2][200:],
            timeseries_dict["quantile75"][plot_2_2][200:],
            facecolor=color2,
            alpha=0.25,
        )
        maxlen_plots = max(
            maxlen_plots,
            len(timeseries_dict[plottype1][plot_2_1]),
            len(timeseries_dict[plottype1][plot_2_2]),
        )
        xticks = np.arange(200, maxlen_plots, step=120)
        ax1.set_xticks(xticks)
        ax1.set_xticklabels(["${0:d}$".format(int((xtc - 200) / 12)) for xtc in xticks])
        ax1.set_ylabel(labels[series2])
        ax1.set_xlabel("Years")
    else:
        ax0.set_xlabel("Years")
    plt.savefig(outputfilename)
    plt.show()


timeseries = read_data()

# for just two different riskmodel settings
# plotting(output_label="fig_pl_excap_1_2", timeseries_dict=timeseries, riskmodelsetting1="one", \
#    riskmodelsetting2="two", series1="profitslosses", series2="excess_capital", plottype1="mean", plottype2="mean")
# plotting(output_label="fig_reinsurers_pl_excap_1_2", timeseries_dict=timeseries, riskmodelsetting1="one", \
#    riskmodelsetting2="two", series1="reinprofitslosses", series2="reinexcess_capital", plottype1="mean", plottype2="mean")
# plotting(output_label="fig_bankruptcies_unrecovered_claims_1_2", timeseries_dict=timeseries, riskmodelsetting1="one", \
#    riskmodelsetting2="two", series1="cumulative_bankruptcies", series2="cumulative_unrecovered_claims", plottype1="mean", plottype2="median")
# plotting(output_label="fig_premium_1_2", timeseries_dict=timeseries, riskmodelsetting1="one", riskmodelsetting2="two", \
#    series1="premium", series2=None, plottype1="mean", plottype2=None)
#
# raise SystemExit
# for four different riskmodel settings
plotting(
    output_label="fig_pl_excap_1_2",
    timeseries_dict=timeseries,
    riskmodelsetting1="one",
    riskmodelsetting2="two",
    series1="profitslosses",
    series2="excess_capital",
    additionalriskmodelsetting3="three",
    additionalriskmodelsetting4="four",
    plottype1="mean",
    plottype2="mean",
)
plotting(
    output_label="fig_reinsurers_pl_excap_1_2",
    timeseries_dict=timeseries,
    riskmodelsetting1="one",
    riskmodelsetting2="two",
    series1="reinprofitslosses",
    series2="reinexcess_capital",
    additionalriskmodelsetting3="three",
    additionalriskmodelsetting4="four",
    plottype1="mean",
    plottype2="mean",
)
plotting(
    output_label="fig_bankruptcies_unrecovered_claims_1_2",
    timeseries_dict=timeseries,
    riskmodelsetting1="one",
    riskmodelsetting2="two",
    series1="cumulative_bankruptcies",
    series2="cumulative_unrecovered_claims",
    additionalriskmodelsetting3="three",
    additionalriskmodelsetting4="four",
    plottype1="mean",
    plottype2="median",
)
plotting(
    output_label="fig_premium_1_2",
    timeseries_dict=timeseries,
    riskmodelsetting1="one",
    riskmodelsetting2="two",
    series1="premium",
    series2=None,
    additionalriskmodelsetting3="three",
    additionalriskmodelsetting4="four",
    plottype1="mean",
    plottype2=None,
)

plotting(
    output_label="fig_pl_excap_3_4",
    timeseries_dict=timeseries,
    riskmodelsetting1="three",
    riskmodelsetting2="four",
    series1="profitslosses",
    series2="excess_capital",
    additionalriskmodelsetting3="one",
    additionalriskmodelsetting4="two",
    plottype1="mean",
    plottype2="mean",
)
plotting(
    output_label="fig_reinsurers_pl_excap_3_4",
    timeseries_dict=timeseries,
    riskmodelsetting1="three",
    riskmodelsetting2="four",
    series1="reinprofitslosses",
    series2="reinexcess_capital",
    additionalriskmodelsetting3="one",
    additionalriskmodelsetting4="two",
    plottype1="mean",
    plottype2="mean",
)
plotting(
    output_label="fig_bankruptcies_unrecovered_claims_3_4",
    timeseries_dict=timeseries,
    riskmodelsetting1="three",
    riskmodelsetting2="four",
    series1="cumulative_bankruptcies",
    series2="cumulative_unrecovered_claims",
    additionalriskmodelsetting3="one",
    additionalriskmodelsetting4="two",
    plottype1="mean",
    plottype2="median",
)
plotting(
    output_label="fig_premium_3_4",
    timeseries_dict=timeseries,
    riskmodelsetting1="three",
    riskmodelsetting2="four",
    series1="premium",
    series2=None,
    additionalriskmodelsetting3="one",
    additionalriskmodelsetting4="two",
    plottype1="mean",
    plottype2=None,
)

<<<<<<< HEAD

=======
>>>>>>> a346ab8e
# pdb.set_trace()<|MERGE_RESOLUTION|>--- conflicted
+++ resolved
@@ -4,7 +4,6 @@
 import matplotlib.pyplot as plt
 import numpy as np
 import os
-
 
 
 def read_data():
@@ -366,8 +365,4 @@
     plottype2=None,
 )
 
-<<<<<<< HEAD
-
-=======
->>>>>>> a346ab8e
 # pdb.set_trace()