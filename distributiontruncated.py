--- conflicted
+++ resolved
@@ -6,30 +6,19 @@
 
 
 class TruncatedDistWrapper:
-<<<<<<< HEAD
-    def __init__(self, dist, lower_bound=0, upper_bound=1):
-=======
     def __init__(self, dist, lower_bound=0.0, upper_bound=1.0):
->>>>>>> a346ab8e
         self.dist = dist
         self.normalizing_factor = dist.cdf(upper_bound) - dist.cdf(lower_bound)
         self.lower_bound = lower_bound
         self.upper_bound = upper_bound
         assert self.upper_bound > self.lower_bound
 
-<<<<<<< HEAD
-=======
     @functools.lru_cache(maxsize=1024)
->>>>>>> a346ab8e
     def pdf(self, x):
         x = np.array(x, ndmin=1)
         r = map(
             lambda Y: self.dist.pdf(Y) / self.normalizing_factor
-<<<<<<< HEAD
-            if (Y >= self.lower_bound and Y <= self.upper_bound)
-=======
             if (self.lower_bound <= Y <= self.upper_bound)
->>>>>>> a346ab8e
             else 0,
             x,
         )
@@ -38,10 +27,7 @@
             r = float(r)
         return r
 
-<<<<<<< HEAD
-=======
     @functools.lru_cache(maxsize=1024)
->>>>>>> a346ab8e
     def cdf(self, x):
         x = np.array(x, ndmin=1)
         r = map(
@@ -58,10 +44,7 @@
             r = float(r)
         return r
 
-<<<<<<< HEAD
-=======
     @functools.lru_cache(maxsize=1024)
->>>>>>> a346ab8e
     def ppf(self, x):
         x = np.array(x, ndmin=1)
         assert (x >= 0).all() and (x <= 1).all()
@@ -73,28 +56,17 @@
         # Sample RVs from the original distribution and then throw out the ones that are outside the bounds.
         init_sample_size = int(ceil(size / self.normalizing_factor * 1.1))
         sample = self.dist.rvs(size=init_sample_size)
-<<<<<<< HEAD
-        sample = sample[sample >= self.lower_bound]
-        sample = sample[sample <= self.upper_bound]
-=======
         sample = np.logical_and(self.lower_bound <= sample, sample <= self.upper_bound)
->>>>>>> a346ab8e
         while len(sample) < size:
             sample = np.append(sample, self.rvs(size - len(sample)))
         return sample[:size]
 
-<<<<<<< HEAD
-    def mean(self):
-        mean_estimate, mean_error = scipy.integrate.quad(
-            lambda Y: Y * self.pdf(Y), self.lower_bound, self.upper_bound
-=======
     # Cache could be replaced with a simple "if is None" cache, might offer a small performance gain.
     # Also this could be a read-only @property, but then again so could a lot of things.
     @functools.lru_cache(maxsize=1)
     def mean(self):
         mean_estimate, mean_error = scipy.integrate.quad(
             lambda x: x * self.pdf(x), self.lower_bound, self.upper_bound
->>>>>>> a346ab8e
         )
         return mean_estimate
 
