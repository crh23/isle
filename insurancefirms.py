--- conflicted
+++ resolved
@@ -154,14 +154,9 @@
             capacity = self.get_capacity(max_var)
         return capacity
 
-<<<<<<< HEAD
     def increase_capacity_by_category(
         self, time: int, categ_id: int, force: bool = False
     ) -> bool:
-=======
-    def increase_capacity_by_category(self, time: int, categ_id: int, reinsurance_price: float, cat_bond_price: float,
-                                      force: bool = False,) -> bool:
->>>>>>> e06666ce
         """Method to increase capacity. Only called by increase_capacity.
             Accepts:
                 time: Type Integer
@@ -199,7 +194,6 @@
             return 0  # will prevent any attempt to reinsure empty categories
         return weighted_premium_sum * 1.0 / total_weight
 
-<<<<<<< HEAD
     def ask_reinsurance_non_proportional_by_category(
         self,
         time: int,
@@ -207,35 +201,6 @@
         purpose: str = "newrisk",
         min_tranches: int = None,
     ) -> Optional[List[genericclasses.RiskProperties]]:
-=======
-    def ask_reinsurance(self, time: int):
-        """Method called specifically to call relevant reinsurance function for simulations reinsurance type. Only
-           non-proportional type is used as this is the one mainly used in reality.
-            Accepts:
-                time: Type Integer.
-            No return values."""
-        if self.simulation_reinsurance_type == "proportional":
-            self.ask_reinsurance_proportional()
-        elif self.simulation_reinsurance_type == "non-proportional":
-            self.ask_reinsurance_non_proportional(time)
-        else:
-            raise ValueError(f"Undefined reinsurance type {self.simulation_reinsurance_type}")
-
-    def ask_reinsurance_non_proportional(self, time: int):
-        """ Method for requesting excess of loss reinsurance for all underwritten contracts by category.
-            The method calculates the combined value at risk. With a probability it then creates a combined
-            reinsurance risk that may then be underwritten by a reinsurance firm.
-            Arguments:
-                time: integer
-            Returns None."""
-        """Evaluate by risk category"""
-        for categ_id in range(self.simulation_no_risk_categories):
-            # TODO: find a way to decide whether to request reinsurance for category in this period, maybe a threshold?
-            self.ask_reinsurance_non_proportional_by_category(time, categ_id)
-
-    def ask_reinsurance_non_proportional_by_category(self, time: int, categ_id: int, purpose: str = "newrisk",
-                                                     min_tranches: int = None,) -> Optional[genericclasses.RiskProperties]:
->>>>>>> e06666ce
         """Method to create a reinsurance risk for a given category for firm that calls it. Called from increase_
         capacity_by_category, ask_reinsurance_non_proportional, and roll_over in metainsuranceorg.
             Accepts:
@@ -253,7 +218,12 @@
         # TODO: how do we decide how many tranches?
         if min_tranches is None:
             min_tranches = isleconfig.simulation_parameters["min_tranches"]
-        [total_value, avg_risk_factor, number_risks, periodized_total_premium,] = self.underwritten_risk_characterisation[categ_id]
+        [
+            total_value,
+            avg_risk_factor,
+            number_risks,
+            periodized_total_premium,
+        ] = self.underwritten_risk_characterisation[categ_id]
         if number_risks > 0:
             tranches = self.reinsurance_profile.uncovered(categ_id)
 
@@ -262,14 +232,21 @@
                 if tranches[-1][0] >= self.np_reinsurance_limit_fraction * total_value:
                     tranches.pop()
                 else:
-                    tranches[-1] = (tranches[-1][0],self.np_reinsurance_limit_fraction * total_value,)
-            while tranches[0][0] < self.np_reinsurance_deductible_fraction * total_value:
-                if tranches[0][1] <= self.np_reinsurance_deductible_fraction * total_value:
+                    tranches[-1] = (
+                        tranches[-1][0],
+                        self.np_reinsurance_limit_fraction * total_value,
+                    )
+            while (
+                tranches[0][0] < self.np_reinsurance_deductible_fraction * total_value
+            ):
+                if (
+                    tranches[0][1]
+                    <= self.np_reinsurance_deductible_fraction * total_value
+                ):
                     tranches = tranches[1:]
                     if len(tranches) == 0:
                         break
                 else:
-<<<<<<< HEAD
                     tranches[0] = (
                         self.np_reinsurance_deductible_fraction * total_value,
                         tranches[0][1],
@@ -285,11 +262,6 @@
                     )
                     * total_value,
                 ):
-=======
-                    tranches[0] = (self.np_reinsurance_deductible_fraction * total_value, tranches[0][1],)
-            for tranche in tranches:
-                if (tranche[1] - tranche[0]) / total_value <= min(2 / total_value, 0.05 * (self.np_reinsurance_limit_fraction - self.np_reinsurance_deductible_fraction),):
->>>>>>> e06666ce
                     # Small gaps are acceptable to avoid having trivial contracts - we don't accept tranches with
                     # size less than 100 or 10% of the total reinsurable ammount
                     # TODO: the 10% limit should be removed if we have very many layers of reinsurance
@@ -299,21 +271,17 @@
                 # If we've ended up with no tranches, give up and return
                 return None
 
-<<<<<<< HEAD
+            # TODO: Should only look at contracts in the current category
             while (
                 len(tranches) + len(self.reinsurance_profile.all_contracts())
                 < min_tranches
             ):
                 # Make sure that the overall number of tranches after obtaining the requested reinsurance would be at
                 # least the minimal value.
-=======
-            while len(tranches) < min_tranches and not self.reinsurance_profile.all_contracts():
->>>>>>> e06666ce
                 tranches = self.reinsurance_profile.split_longest(tranches)
             risks_to_return = []
             for tranche in tranches:
                 assert tranche[1] > tranche[0]
-<<<<<<< HEAD
                 risk = self.reinsure_tranche(
                     categ_id,
                     tranche[0] / total_value,
@@ -322,30 +290,12 @@
                     purpose,
                 )
                 if purpose == "rollover":
-=======
-                risk = genericclasses.RiskProperties(
-                    value=total_value,
-                    category=categ_id,
-                    owner=self,
-                    insurancetype="excess-of-loss",
-                    number_risks=number_risks,
-                    deductible_fraction=tranche[0] / total_value,
-                    limit_fraction=tranche[1] / total_value,
-                    periodized_total_premium=periodized_total_premium,
-                    runtime=12,
-                    expiration=time + 12,
-                    risk_factor=avg_risk_factor,)  # TODO: make runtime into a parameter
-                if purpose == "newrisk":
-                    self.simulation.append_reinrisks(risk)
-                elif purpose == "rollover":
->>>>>>> e06666ce
                     risks_to_return.append(risk)
             if purpose == "rollover":
                 return risks_to_return
         elif purpose == "rollover":
             return None
 
-<<<<<<< HEAD
     def reinsure_tranche(
         self,
         category: int,
@@ -411,97 +361,6 @@
                 expire_immediately=self.simulation_parameters["expire_immediately"],
                 insurancetype=risk.insurancetype,
             )
-=======
-    def ask_reinsurance_proportional(self):
-        """Method to create proportional reinsurance risk. Not used in code as not really used in reality.
-                    No accepted values.
-                    No return values."""
-        nonreinsured = [contract for contract in self.underwritten_contracts if contract.reincontract is None]
-        nonreinsured.reverse()
-
-        if len(nonreinsured) >= (1 - self.reinsurance_limit) * len(
-            self.underwritten_contracts):
-            counter = 0
-            limitrein = len(nonreinsured) - (1 - self.reinsurance_limit) * len(self.underwritten_contracts)
-            for contract in nonreinsured:
-                if counter < limitrein:
-                    risk = genericclasses.RiskProperties(
-                        value=contract.value,
-                        category=contract.category,
-                        owner=self,
-                        reinsurance_share=1.0,
-                        expiration=contract.expiration,
-                        contract=contract,
-                        risk_factor=contract.risk_factor,)
-
-                    self.simulation.append_reinrisks(risk)
-                    counter += 1
-                else:
-                    break
-
-    def add_reinsurance(self, contract: ReinsuranceContract):
-        """Method called by reinsurancecontract to add the reinsurance contract to the firms counter for the given
-        category, normally used so only one reinsurance contract is issued per category at a time.
-            Accepts:
-                category: Type Integer.
-                contract: Type Class. Reinsurance contract issued to firm.
-            No return values."""
-        value = self.underwritten_risk_characterisation[contract.category][0]
-        self.reinsurance_profile.add(contract, value)
-
-    def delete_reinsurance(self, contract: ReinsuranceContract):
-        """Method called by reinsurancecontract to delete the reinsurance contract from the firms counter for the given
-        category, used so that another reinsurance contract can be issued for that category if needed.
-            Accepts:
-                category: Type Integer.
-                contract: Type Class. Reinsurance contract issued to firm.
-            No return values."""
-        value = self.underwritten_risk_characterisation[contract.category][0]
-        self.reinsurance_profile.remove(contract, value)
-
-    def issue_cat_bond(self, time: int, categ_id: int, per_value_per_period_premium: int = 0):
-        """Method to issue cat bond to given firm for given category.
-            Accepts:
-                time: Type Integer.
-                categ_id: Type Integer.
-                per_value_per_period_premium: Type Integer.
-            No return values.
-        Method is only called by increase_capacity_by_category method when CatBond prices are lower than reinsurance. It
-        then creates the CatBond as a quasi-reinsurance contract that is paid for immediately (by simulation) with no
-        premium payments."""
-        [total_value, avg_risk_factor, number_risks, _,] = self.underwritten_risk_characterisation[categ_id]
-        if number_risks > 0:
-            # TODO: make runtime into a parameter
-            risk = genericclasses.RiskProperties(
-                value=total_value,
-                category=categ_id,
-                owner=self,
-                insurancetype="excess-of-loss",
-                number_risks=number_risks,
-                deductible_fraction=self.np_reinsurance_deductible_fraction,
-                limit_fraction=self.np_reinsurance_limit_fraction,
-                periodized_total_premium=0,
-                runtime=12,
-                expiration=time + 12,
-                risk_factor=avg_risk_factor,)
-
-            _, _, var_this_risk, _ = self.riskmodel.evaluate([], self.cash, risk)
-            per_period_premium = per_value_per_period_premium * risk.value
-            total_premium = sum(
-                [per_period_premium * ((1 / (1 + self.interest_rate)) ** i) for i in range(risk.runtime)])
-            # catbond = CatBond(self.simulation, per_period_premium)
-            # TODO: shift obtain_yield method to insurancesimulation, thereby making it unnecessary to drag
-            #  parameters like self.interest_rate from instance to instance and from class to class
-            new_catbond = catbond.CatBond(self.simulation, per_period_premium, self.interest_rate)
-
-            """add contract; contract is a quasi-reinsurance contract"""
-            contract = ReinsuranceContract(new_catbond, risk, time, 0, risk.runtime,
-                self.default_contract_payment_period,
-                expire_immediately=self.simulation_parameters["expire_immediately"],
-                initial_var=var_this_risk,
-                insurancetype=risk.insurancetype,)
-            # per_value_reinsurance_premium = 0 because the insurance firm make only one payment to catbond
->>>>>>> e06666ce
 
             new_catbond.set_contract(contract)
 
@@ -510,7 +369,6 @@
             exposure = risk.value * (risk.limit_fraction - risk.deductible_fraction)
             self.simulation.receive_obligation(exposure + 1, new_catbond, time, "bond")
             new_catbond.set_owner(self.simulation)
-<<<<<<< HEAD
 
             """hand cash over to cat bond to cover the premium payouts"""
             # If we added this as an obligation in the normal way, there would be a risk that the firm would go under
@@ -523,12 +381,6 @@
                 purpose="bond",
             )
             self._pay(obligation)
-=======
-            """hand cash over to cat bond such that var_this_risk is covered"""
-            obligation = genericclasses.Obligation(amount=var_this_risk + total_premium, recipient=new_catbond,
-                                                   due_time=time, purpose="bond",)
-            self._pay(obligation)  # TODO: is var_this_risk the correct amount?
->>>>>>> e06666ce
             """register catbond"""
             self.simulation.add_agents(catbond.CatBond, "catbond", [new_catbond])
         else:
@@ -629,7 +481,9 @@
 
         for categ_id in range(self.simulation_no_risk_categories):
             if claims_this_turn[categ_id] > 0:
-                to_explode = self.reinsurance_profile.contracts_to_explode(damage=claims_this_turn[categ_id], category=categ_id)
+                to_explode = self.reinsurance_profile.contracts_to_explode(
+                    damage=claims_this_turn[categ_id], category=categ_id
+                )
                 for contract in to_explode:
                     contract.explode(time, damage_extent=claims_this_turn[categ_id])
 
@@ -641,14 +495,27 @@
                 reinsurance: Type list of DataDicts."""
         reinsurance = []
         for contract in self.reinsurance_profile.all_contracts():
-            reinsurance.append({"reinsurer": contract.insurer, "value": contract.value, "category": contract.category,})
+            reinsurance.append(
+                {
+                    "reinsurer": contract.insurer,
+                    "value": contract.value,
+                    "category": contract.category,
+                }
+            )
         return reinsurance
 
-    def refresh_reinrisk(self, time: int, old_contract: "ReinsuranceContract") -> Optional[genericclasses.RiskProperties]:
+    def refresh_reinrisk(
+        self, time: int, old_contract: "ReinsuranceContract"
+    ) -> Optional[genericclasses.RiskProperties]:
         # TODO: Can be merged
         """Takes an expiring contract and returns a renewed risk to automatically offer to the existing reinsurer.
         The new risk has the same deductible and excess as the old one, but with an updated time"""
-        [total_value, avg_risk_factor, number_risks, periodized_total_premium,] = self.underwritten_risk_characterisation[old_contract.category]
+        [
+            total_value,
+            avg_risk_factor,
+            number_risks,
+            periodized_total_premium,
+        ] = self.underwritten_risk_characterisation[old_contract.category]
         if number_risks == 0:
             # If the insurerer currently has no risks in that category it probably doesn't want reinsurance
             return None
@@ -663,7 +530,8 @@
             periodized_total_premium=periodized_total_premium,
             runtime=12,
             expiration=time + 12,
-            risk_factor=avg_risk_factor,)
+            risk_factor=avg_risk_factor,
+        )
         return risk
 
 
