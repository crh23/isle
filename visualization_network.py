--- conflicted
+++ resolved
@@ -6,24 +6,22 @@
 
 
 class ReinsuranceNetwork:
-<<<<<<< HEAD
-    def __init__(self):
-=======
     def __init__(self, event_schedule=None):
->>>>>>> 868a7d8e
         """Initialising method for ReinsuranceNetwork.
             No accepted values.
         This created the figure that the network will be displayed on so only called once, and only if show_network is
         True."""
-<<<<<<< HEAD
         self.figure = plt.figure(
             num=None, figsize=(10, 8), dpi=100, facecolor="w", edgecolor="k"
         )
-=======
-        self.figure = plt.figure(num=None, figsize=(10, 8), dpi=100, facecolor='w', edgecolor='k')
-        self.save_data = {'unweighted_network': [], 'weighted_network': [], 'network_edgelabels': [], 'network_node_labels': [], 'number_of_agents': []}
+        self.save_data = {
+            "unweighted_network": [],
+            "weighted_network": [],
+            "network_edgelabels": [],
+            "network_node_labels": [],
+            "number_of_agents": [],
+        }
         self.event_schedule = event_schedule
->>>>>>> 868a7d8e
 
     def compute_measures(self):
         """Method to obtain the network distribution and print it.
@@ -34,12 +32,14 @@
         in_degree_distr = dict(self.network.in_degree()).values()
         out_degree_distr = dict(self.network.out_degree()).values()
         is_connected = nx.is_weakly_connected(self.network)
+
+        # Figure out what the except can be and then specify
+        node_centralities = nx.eigenvector_centrality(self.network)
         # is_connected = nx.is_strongly_connected(self.network)  # must always be False
-        try:
-            node_centralities = nx.eigenvector_centrality(self.network)
-        except nx.NetworkXException:
-            # TODO: be more specific about this exception if possible
-            node_centralities = nx.betweenness_centrality(self.network)
+        # try:
+        #     node_centralities = nx.eigenvector_centrality(self.network)
+        # except:
+        #     node_centralities = nx.betweenness_centrality(self.network)
         # TODO: and more, choose more meaningful ones...
 
         print(
@@ -85,15 +85,11 @@
             self.network_size, self.network_size
         )
         self.edge_labels = {}
-<<<<<<< HEAD
+        self.node_labels = {}
         for idx_to, firm in enumerate(
             op_entities["insurers"] + op_entities["reinsurers"]
         ):
-=======
-        self.node_labels = {}
-        for idx_to, firm in enumerate(op_entities["insurers"] + op_entities["reinsurers"]):
             self.node_labels[idx_to] = firm.id
->>>>>>> 868a7d8e
             eolrs = firm.get_excess_of_loss_reinsurance()
             for eolr in eolrs:
                 try:
@@ -117,11 +113,11 @@
         )  # unweighted
 
         """Add this iteration of network data to be saved"""
-        self.save_data['unweighted_network'].append(adj_matrix.tolist())
-        self.save_data['weighted_network'].append(weights_matrix.tolist())
-        self.save_data['network_edgelabels'].append(self.edge_labels)
-        self.save_data['network_node_labels'].append(self.node_labels)
-        self.save_data['number_of_agents'].append(self.num_entities)
+        self.save_data["unweighted_network"].append(adj_matrix.tolist())
+        self.save_data["weighted_network"].append(weights_matrix.tolist())
+        self.save_data["network_edgelabels"].append(self.edge_labels)
+        self.save_data["network_node_labels"].append(self.node_labels)
+        self.save_data["number_of_agents"].append(self.num_entities)
 
     def visualize(self):
         """Method to add the network to the figure initialised in __init__.
@@ -156,7 +152,6 @@
 
         "Draw Network"
         pos = nx.spring_layout(self.network_unweighted)
-<<<<<<< HEAD
         nx.draw_networkx_nodes(
             self.network_unweighted,
             pos,
@@ -202,21 +197,11 @@
         nx.draw_networkx_edge_labels(
             self.network_unweighted, pos, self.edge_labels, font_size=5
         )
+        nx.draw_networkx_labels(
+            self.network_unweighted, pos, self.node_labels, font_size=20
+        )
         plt.legend(scatterpoints=1, loc="upper right")
         plt.axis("off")
-=======
-        nx.draw_networkx_nodes(self.network_unweighted, pos, list(range(self.num_entities["insurers"])),
-                               node_color='b', node_size=50, alpha=0.9, label='Insurer')
-        nx.draw_networkx_nodes(self.network_unweighted, pos, list(range(self.num_entities["insurers"], self.num_entities["insurers"]+self.num_entities["reinsurers"])),
-                               node_color='r', node_size=50, alpha=0.9, label='Reinsurer')
-        nx.draw_networkx_nodes(self.network_unweighted, pos, list(range(self.num_entities["insurers"] + self.num_entities["reinsurers"], self.num_entities["insurers"] + self.num_entities["reinsurers"] + self.num_entities['catbonds'])),
-                               node_color='g', node_size=50, alpha=0.9, label='CatBond')
-        nx.draw_networkx_edges(self.network_unweighted, pos, width=1.0, alpha=0.5, node_size=50)
-        nx.draw_networkx_edge_labels(self.network_unweighted, pos, self.edge_labels, font_size=5)
-        nx.draw_networkx_labels(self.network_unweighted, pos, self.node_labels, font_size=20)
-        plt.legend(scatterpoints=1, loc='upper right')
-        plt.axis('off')
->>>>>>> 868a7d8e
         plt.show()
 
         """Update figure"""
@@ -237,7 +222,9 @@
                 num_iter: Type Integer. Used to tell animation how many frames it should have.
             No return values.
         This class is given the loaded network data and then uses it to create an animated network."""
-        self.figure = plt.figure(num=None, figsize=(10, 8), dpi=100, facecolor='w', edgecolor='k')
+        self.figure = plt.figure(
+            num=None, figsize=(10, 8), dpi=100, facecolor="w", edgecolor="k"
+        )
         self.unweighted_network_data = network_data[0]["unweighted_network"]
         # self.weighted_network_data = network_data[0]["weighted_network"]           # Unused for now
         self.network_edge_labels = network_data[0]["network_edgelabels"]
@@ -258,52 +245,110 @@
             No return values.
         This method is called from matplotlib.animate.FuncAnimation to update the plot to the next time iteration."""
         self.figure.clear()
-        plt.suptitle('Network Timestep %i' % i)
-        unweighted_nx_network = nx.from_numpy_array(np.array(self.unweighted_network_data[i]))
+        plt.suptitle("Network Timestep %i" % i)
+        unweighted_nx_network = nx.from_numpy_array(
+            np.array(self.unweighted_network_data[i])
+        )
         pos = nx.shell_layout(unweighted_nx_network)
 
-        nx.draw_networkx_nodes(unweighted_nx_network, pos, list(range(self.number_agent_type[i]["insurers"])),
-                               node_color='b', node_size=50, alpha=0.9, label='Insurer')
-        nx.draw_networkx_nodes(unweighted_nx_network, pos, list(
-            range(self.number_agent_type[i]["insurers"],
-                  self.number_agent_type[i]["insurers"] + self.number_agent_type[i]["reinsurers"])),
-                               node_color='r', node_size=50, alpha=0.9, label='Reinsurer')
-        nx.draw_networkx_nodes(unweighted_nx_network, pos, list(
-            range(self.number_agent_type[i]["insurers"] + self.number_agent_type[i]["reinsurers"],
-                  self.number_agent_type[i]["insurers"] + self.number_agent_type[i]["reinsurers"] +
-                  self.number_agent_type[i]['catbonds'])),
-                               node_color='g', node_size=50, alpha=0.9, label='CatBond')
-        nx.draw_networkx_edges(unweighted_nx_network, pos, width=1.0, alpha=0.5, node_size=50)
-
-        nx.draw_networkx_edge_labels(self.unweighted_network_data[i], pos, self.network_edge_labels[i], font_size=5)
-        nx.draw_networkx_labels(self.unweighted_network_data[i], pos, self.network_node_labels[i], font_size=10)
+        nx.draw_networkx_nodes(
+            unweighted_nx_network,
+            pos,
+            list(range(self.number_agent_type[i]["insurers"])),
+            node_color="b",
+            node_size=50,
+            alpha=0.9,
+            label="Insurer",
+        )
+        nx.draw_networkx_nodes(
+            unweighted_nx_network,
+            pos,
+            list(
+                range(
+                    self.number_agent_type[i]["insurers"],
+                    self.number_agent_type[i]["insurers"]
+                    + self.number_agent_type[i]["reinsurers"],
+                )
+            ),
+            node_color="r",
+            node_size=50,
+            alpha=0.9,
+            label="Reinsurer",
+        )
+        nx.draw_networkx_nodes(
+            unweighted_nx_network,
+            pos,
+            list(
+                range(
+                    self.number_agent_type[i]["insurers"]
+                    + self.number_agent_type[i]["reinsurers"],
+                    self.number_agent_type[i]["insurers"]
+                    + self.number_agent_type[i]["reinsurers"]
+                    + self.number_agent_type[i]["catbonds"],
+                )
+            ),
+            node_color="g",
+            node_size=50,
+            alpha=0.9,
+            label="CatBond",
+        )
+        nx.draw_networkx_edges(
+            unweighted_nx_network, pos, width=1.0, alpha=0.5, node_size=50
+        )
+
+        nx.draw_networkx_edge_labels(
+            self.unweighted_network_data[i],
+            pos,
+            self.network_edge_labels[i],
+            font_size=5,
+        )
+        nx.draw_networkx_labels(
+            self.unweighted_network_data[i],
+            pos,
+            self.network_node_labels[i],
+            font_size=10,
+        )
 
         while self.all_events[0] == i:
-            plt.title('EVENT!')
+            plt.title("EVENT!")
             self.all_events = self.all_events[1:]
 
         plt.legend()
-        plt.axis('off')
+        plt.axis("off")
 
     def animate(self):
         """Method to create animation.
             No accepted values.
             No return values."""
-        self.network_ani = animation.FuncAnimation(self.figure, self.update, frames=self.num_iter, repeat=False,
-                                                   interval=20, save_count=self.num_iter)
+        self.network_ani = animation.FuncAnimation(
+            self.figure,
+            self.update,
+            frames=self.num_iter,
+            repeat=False,
+            interval=20,
+            save_count=self.num_iter,
+        )
 
     def save_network_animation(self):
         """Method to save animation as MP4.
             No accepted values.
             No return values."""
-        self.network_ani.save("data/animated_network.mp4", writer="ffmpeg", dpi=200, fps=5)
+        self.network_ani.save(
+            "data/animated_network.mp4", writer="ffmpeg", dpi=200, fps=5
+        )
 
 
 if __name__ == "__main__":
     # Use argparse to handle command line arguments
-    parser = argparse.ArgumentParser(description='Plot the network of the insurance sector')
-    parser.add_argument("--save", action="store_true", help="Save the network as an mp4")
-    parser.add_argument("--number_iterations", type=int, help="number of frames for animation")
+    parser = argparse.ArgumentParser(
+        description="Plot the network of the insurance sector"
+    )
+    parser.add_argument(
+        "--save", action="store_true", help="Save the network as an mp4"
+    )
+    parser.add_argument(
+        "--number_iterations", type=int, help="number of frames for animation"
+    )
     args = parser.parse_args()
 
     if args.number_iterations:
