import networkx as nx
import matplotlib.pyplot as plt
import numpy as np


class ReinsuranceNetwork:
<<<<<<< HEAD
    def __init__(self, insurancefirms, reinsurancefirms, catbonds):
        """save entities"""
=======
    def __init__(self):
        """Initialising method for ReinsuranceNetwork.
            No accepted values.
        This created the figure that the network will be displayed on so only called once, and only if show_network is
        True."""
        self.figure = plt.figure(
            num=None, figsize=(10, 8), dpi=100, facecolor="w", edgecolor="k"
        )

    def compute_measures(self):
        """Method to obtain the network distribution and print it.
            No accepted values.
            No return values."""
        # degrees = self.network.degree()
        degree_distr = dict(self.network.degree()).values()
        in_degree_distr = dict(self.network.in_degree()).values()
        out_degree_distr = dict(self.network.out_degree()).values()
        is_connected = nx.is_weakly_connected(self.network)
        # is_connected = nx.is_strongly_connected(self.network)  # must always be False
        try:
            node_centralities = nx.eigenvector_centrality(self.network)
        except:
            node_centralities = nx.betweenness_centrality(self.network)
        # TODO: and more, choose more meaningful ones...

        print(
            "Graph is connected: ",
            is_connected,
            "\nIn degrees ",
            in_degree_distr,
            "\nOut degrees",
            out_degree_distr,
            "\nCentralities",
            node_centralities,
        )

    def update(self, insurancefirms, reinsurancefirms, catbonds):
        """Method to update the network.
            Accepts:
                insurancefirms: Type List of DataDicts.
                resinurancefirn.Type List of DataDicts.
                catbonds: Type List of DataDicts.
            No return values.
        This method is called from insurancesimulation for every iteration a network is to be shown. It takes the list
        of agents and creates both a weighted and unweighted networkx network with it."""
>>>>>>> 1ccb7f11
        self.insurancefirms = insurancefirms
        self.reinsurancefirms = reinsurancefirms
        self.catbonds = catbonds

        """obtain lists of operational entities"""
        op_entities = {}
        self.num_entities = {}
        for firmtype, firmlist in [
            ("insurers", self.insurancefirms),
            ("reinsurers", self.reinsurancefirms),
            ("catbonds", self.catbonds),
        ]:
            op_firmtype = [firm for firm in firmlist if firm.operational]
            op_entities[firmtype] = op_firmtype
            self.num_entities[firmtype] = len(op_firmtype)

<<<<<<< HEAD
        # op_entities_flat = [firm for firm in entities_list for entities_list in op_entities]
        self.network_size = sum(self.num_entities.values())

        """create weigthed adjacency matrix"""
        weights_matrix = np.zeros(self.network_size ** 2).reshape(
            self.network_size, self.network_size
        )
=======
        self.network_size = sum(self.num_entities.values())

        """Create weighted adjacency matrix and category edge labels"""
        weights_matrix = np.zeros(self.network_size ** 2).reshape(
            self.network_size, self.network_size
        )
        self.edge_labels = {}
>>>>>>> 1ccb7f11
        for idx_to, firm in enumerate(
            op_entities["insurers"] + op_entities["reinsurers"]
        ):
            eolrs = firm.get_excess_of_loss_reinsurance()
            for eolr in eolrs:
                # pdb.set_trace()
<<<<<<< HEAD
                idx_from = self.num_entities["insurers"] + (
                    op_entities["reinsurers"] + op_entities["catbonds"]
                ).index(eolr["reinsurer"])
                weights_matrix[idx_from][idx_to] = eolr["value"]
=======
                try:
                    idx_from = self.num_entities["insurers"] + (
                        op_entities["reinsurers"] + op_entities["catbonds"]
                    ).index(eolr["reinsurer"])
                    weights_matrix[idx_from][idx_to] = eolr["value"]
                    self.edge_labels[idx_to, idx_from] = eolr["category"]
                except ValueError:
                    print("Reinsurer is not in list of reinsurance companies")
>>>>>>> 1ccb7f11

        """unweighted adjacency matrix"""
        adj_matrix = np.sign(weights_matrix)

        """define network"""
        self.network = nx.from_numpy_array(
            weights_matrix, create_using=nx.DiGraph()
        )  # weighted
        self.network_unweighted = nx.from_numpy_array(
            adj_matrix, create_using=nx.DiGraph()
        )  # unweighted
<<<<<<< HEAD

    def compute_measures(self):
        """obtain measures"""
        # degrees = self.network.degree()
        degree_distr = dict(self.network.degree()).values()
        in_degree_distr = dict(self.network.in_degree()).values()
        out_degree_distr = dict(self.network.out_degree()).values()
        is_connected = nx.is_weakly_connected(self.network)
        # is_connected = nx.is_strongly_connected(self.network)  # must always be False
        try:
            node_centralities = nx.eigenvector_centrality(self.network)
        except:
            node_centralities = nx.betweenness_centrality(self.network)
        # TODO: and more, choose more meaningful ones...

        print(
            "Graph is connected: ",
            is_connected,
            "\nIn degrees ",
            in_degree_distr,
            "\nOut degrees",
            out_degree_distr,
            "\nCentralities",
            node_centralities,
        )

    def visualize(self):
        """visualize"""
        plt.figure()
=======

    def visualize(self):
        """Method to add the network to the figure initialised in __init__.
            No accepted values.
            No return values.
        This method takes the network created in update method and then draws it onto the figure with edge labels
        corresponding to the category being reinsured, and adds a legend to indicate which node is insurer, reinsurer,
        or CatBond. This method allows the figure to be updated without a new figure being created or stopping the
        program."""
        plt.ion()  # Turns on interactive graph mode.
>>>>>>> 1ccb7f11
        firmtypes = np.ones(self.network_size)
        firmtypes[
            self.num_entities["insurers"] : self.num_entities["insurers"]
            + self.num_entities["reinsurers"]
        ] = 0.5
        firmtypes[
            self.num_entities["insurers"] + self.num_entities["reinsurers"] :
        ] = 1.3
        print(
<<<<<<< HEAD
            firmtypes,
            self.num_entities["insurers"],
            self.num_entities["insurers"] + self.num_entities["reinsurers"],
        )
        pos = nx.spring_layout(self.network_unweighted)
        nx.draw(
            self.network_unweighted,
            pos,
            node_color=firmtypes,
            with_labels=True,
            cmap=plt.cm.winter,
        )
        plt.show()
=======
            "Number of insurers: %i, Number of Reinsurers: %i, CatBonds: %i"
            % (
                self.num_entities["insurers"],
                self.num_entities["reinsurers"],
                self.num_entities["catbonds"],
            )
        )

        # Either this or below create a network, this one has id's but no key.
        # pos = nx.spring_layout(self.network_unweighted)
        # nx.draw(self.network_unweighted, pos, node_color=firmtypes, with_labels=True, cmap=plt.cm.plasma)
        # nx.draw_networkx_edge_labels(self.network_unweighted, pos, self.edge_labels, font_size=5)

        "Draw Network"
        pos = nx.spring_layout(self.network_unweighted)
        nx.draw_networkx_nodes(
            self.network_unweighted,
            pos,
            list(range(self.num_entities["insurers"])),
            node_color="b",
            node_size=50,
            alpha=0.9,
            label="Insurer",
        )
        nx.draw_networkx_nodes(
            self.network_unweighted,
            pos,
            list(
                range(
                    self.num_entities["insurers"],
                    self.num_entities["insurers"] + self.num_entities["reinsurers"],
                )
            ),
            node_color="r",
            node_size=50,
            alpha=0.9,
            label="Reinsurer",
        )
        nx.draw_networkx_nodes(
            self.network_unweighted,
            pos,
            list(
                range(
                    self.num_entities["insurers"] + self.num_entities["reinsurers"],
                    self.num_entities["insurers"]
                    + self.num_entities["reinsurers"]
                    + self.num_entities["catbonds"],
                )
            ),
            node_color="g",
            node_size=50,
            alpha=0.9,
            label="CatBond",
        )
        nx.draw_networkx_edges(
            self.network_unweighted, pos, width=1.0, alpha=0.5, node_size=50
        )
        nx.draw_networkx_edge_labels(
            self.network_unweighted, pos, self.edge_labels, font_size=5
        )
        plt.legend(scatterpoints=1, loc="upper right")
        plt.axis("off")
        plt.show()

        """Update figure"""
        self.figure.canvas.flush_events()
        self.figure.clear()
>>>>>>> 1ccb7f11
<|MERGE_RESOLUTION|>--- conflicted
+++ resolved
@@ -4,10 +4,6 @@
 
 
 class ReinsuranceNetwork:
-<<<<<<< HEAD
-    def __init__(self, insurancefirms, reinsurancefirms, catbonds):
-        """save entities"""
-=======
     def __init__(self):
         """Initialising method for ReinsuranceNetwork.
             No accepted values.
@@ -53,7 +49,6 @@
             No return values.
         This method is called from insurancesimulation for every iteration a network is to be shown. It takes the list
         of agents and creates both a weighted and unweighted networkx network with it."""
->>>>>>> 1ccb7f11
         self.insurancefirms = insurancefirms
         self.reinsurancefirms = reinsurancefirms
         self.catbonds = catbonds
@@ -70,15 +65,6 @@
             op_entities[firmtype] = op_firmtype
             self.num_entities[firmtype] = len(op_firmtype)
 
-<<<<<<< HEAD
-        # op_entities_flat = [firm for firm in entities_list for entities_list in op_entities]
-        self.network_size = sum(self.num_entities.values())
-
-        """create weigthed adjacency matrix"""
-        weights_matrix = np.zeros(self.network_size ** 2).reshape(
-            self.network_size, self.network_size
-        )
-=======
         self.network_size = sum(self.num_entities.values())
 
         """Create weighted adjacency matrix and category edge labels"""
@@ -86,19 +72,12 @@
             self.network_size, self.network_size
         )
         self.edge_labels = {}
->>>>>>> 1ccb7f11
         for idx_to, firm in enumerate(
             op_entities["insurers"] + op_entities["reinsurers"]
         ):
             eolrs = firm.get_excess_of_loss_reinsurance()
             for eolr in eolrs:
                 # pdb.set_trace()
-<<<<<<< HEAD
-                idx_from = self.num_entities["insurers"] + (
-                    op_entities["reinsurers"] + op_entities["catbonds"]
-                ).index(eolr["reinsurer"])
-                weights_matrix[idx_from][idx_to] = eolr["value"]
-=======
                 try:
                     idx_from = self.num_entities["insurers"] + (
                         op_entities["reinsurers"] + op_entities["catbonds"]
@@ -107,7 +86,6 @@
                     self.edge_labels[idx_to, idx_from] = eolr["category"]
                 except ValueError:
                     print("Reinsurer is not in list of reinsurance companies")
->>>>>>> 1ccb7f11
 
         """unweighted adjacency matrix"""
         adj_matrix = np.sign(weights_matrix)
@@ -119,37 +97,6 @@
         self.network_unweighted = nx.from_numpy_array(
             adj_matrix, create_using=nx.DiGraph()
         )  # unweighted
-<<<<<<< HEAD
-
-    def compute_measures(self):
-        """obtain measures"""
-        # degrees = self.network.degree()
-        degree_distr = dict(self.network.degree()).values()
-        in_degree_distr = dict(self.network.in_degree()).values()
-        out_degree_distr = dict(self.network.out_degree()).values()
-        is_connected = nx.is_weakly_connected(self.network)
-        # is_connected = nx.is_strongly_connected(self.network)  # must always be False
-        try:
-            node_centralities = nx.eigenvector_centrality(self.network)
-        except:
-            node_centralities = nx.betweenness_centrality(self.network)
-        # TODO: and more, choose more meaningful ones...
-
-        print(
-            "Graph is connected: ",
-            is_connected,
-            "\nIn degrees ",
-            in_degree_distr,
-            "\nOut degrees",
-            out_degree_distr,
-            "\nCentralities",
-            node_centralities,
-        )
-
-    def visualize(self):
-        """visualize"""
-        plt.figure()
-=======
 
     def visualize(self):
         """Method to add the network to the figure initialised in __init__.
@@ -160,7 +107,6 @@
         or CatBond. This method allows the figure to be updated without a new figure being created or stopping the
         program."""
         plt.ion()  # Turns on interactive graph mode.
->>>>>>> 1ccb7f11
         firmtypes = np.ones(self.network_size)
         firmtypes[
             self.num_entities["insurers"] : self.num_entities["insurers"]
@@ -170,21 +116,6 @@
             self.num_entities["insurers"] + self.num_entities["reinsurers"] :
         ] = 1.3
         print(
-<<<<<<< HEAD
-            firmtypes,
-            self.num_entities["insurers"],
-            self.num_entities["insurers"] + self.num_entities["reinsurers"],
-        )
-        pos = nx.spring_layout(self.network_unweighted)
-        nx.draw(
-            self.network_unweighted,
-            pos,
-            node_color=firmtypes,
-            with_labels=True,
-            cmap=plt.cm.winter,
-        )
-        plt.show()
-=======
             "Number of insurers: %i, Number of Reinsurers: %i, CatBonds: %i"
             % (
                 self.num_entities["insurers"],
@@ -251,5 +182,4 @@
 
         """Update figure"""
         self.figure.canvas.flush_events()
-        self.figure.clear()
->>>>>>> 1ccb7f11
+        self.figure.clear()