--- conflicted
+++ resolved
@@ -33,7 +33,6 @@
         in_degree_distr = dict(self.network.in_degree()).values()
         out_degree_distr = dict(self.network.out_degree()).values()
         is_connected = nx.is_weakly_connected(self.network)
-<<<<<<< HEAD
 
         # Figure out what the except can be and then specify
         node_centralities = nx.eigenvector_centrality(self.network)
@@ -42,13 +41,6 @@
         #     node_centralities = nx.eigenvector_centrality(self.network)
         # except:
         #     node_centralities = nx.betweenness_centrality(self.network)
-=======
-        # is_connected = nx.is_strongly_connected(self.network)  # must always be False
-        try:
-            node_centralities = nx.eigenvector_centrality(self.network)
-        except:
-            node_centralities = nx.betweenness_centrality(self.network)
->>>>>>> 44050e24
         # TODO: and more, choose more meaningful ones...
 
         print(
@@ -113,24 +105,9 @@
         """unweighted adjacency matrix"""
         adj_matrix = np.sign(weights_matrix)
 
-<<<<<<< HEAD
-        """define network"""
-        self.network = nx.from_numpy_array(
-            weights_matrix, create_using=nx.DiGraph()
-        )  # weighted
-        self.network_unweighted = nx.from_numpy_array(
-            adj_matrix, create_using=nx.DiGraph()
-        )  # unweighted
-
-        """Add this iteration of network data to be saved"""
-        self.save_data["unweighted_network"].append(adj_matrix.tolist())
-        self.save_data["weighted_network"].append(weights_matrix.tolist())
-        self.save_data["network_edgelabels"].append(self.edge_labels)
-=======
         """Add this iteration of network data to be saved"""
         self.save_data["unweighted_network"].append(adj_matrix.tolist())
         self.save_data["network_edge_labels"].append(self.edge_labels)
->>>>>>> 44050e24
         self.save_data["network_node_labels"].append(self.node_labels)
         self.save_data["number_of_agents"].append(self.num_entities)
 
@@ -235,14 +212,8 @@
         self.figure = plt.figure(
             num=None, figsize=(10, 8), dpi=100, facecolor="w", edgecolor="k"
         )
-<<<<<<< HEAD
-        self.unweighted_network_data = network_data[0]["unweighted_network"]
-        # self.weighted_network_data = network_data[0]["weighted_network"]           # Unused for now
-        self.network_edge_labels = network_data[0]["network_edgelabels"]
-=======
         self.unweighted_network_data = network_data[0]["unweighted_network_data"]
         self.network_edge_labels = network_data[0]["network_edge_labels"]
->>>>>>> 44050e24
         self.network_node_labels = network_data[0]["network_node_labels"]
         self.number_agent_type = network_data[0]["number_of_agents"]
         self.event_schedule = network_data[1]
@@ -264,13 +235,9 @@
         unweighted_nx_network = nx.from_numpy_array(
             np.array(self.unweighted_network_data[i])
         )
-<<<<<<< HEAD
-        pos = nx.shell_layout(unweighted_nx_network)
-=======
         pos = nx.kamada_kawai_layout(
             unweighted_nx_network
         )  # Can also use circular/shell/spring
->>>>>>> 44050e24
 
         nx.draw_networkx_nodes(
             unweighted_nx_network,
@@ -321,32 +288,20 @@
             self.unweighted_network_data[i],
             pos,
             self.network_edge_labels[i],
-<<<<<<< HEAD
-            font_size=5,
-=======
             font_size=3,
->>>>>>> 44050e24
         )
         nx.draw_networkx_labels(
             self.unweighted_network_data[i],
             pos,
             self.network_node_labels[i],
-<<<<<<< HEAD
-            font_size=10,
-=======
             font_size=7,
->>>>>>> 44050e24
         )
 
         while self.all_events[0] == i:
             plt.title("EVENT!")
             self.all_events = self.all_events[1:]
 
-<<<<<<< HEAD
-        plt.legend()
-=======
         plt.legend(loc="upper right")
->>>>>>> 44050e24
         plt.axis("off")
 
     def animate(self):
@@ -358,11 +313,7 @@
             self.update,
             frames=self.num_iter,
             repeat=False,
-<<<<<<< HEAD
-            interval=20,
-=======
             interval=50,
->>>>>>> 44050e24
             save_count=self.num_iter,
         )
 
@@ -370,15 +321,10 @@
         """Method to save animation as MP4.
             No accepted values.
             No return values."""
-<<<<<<< HEAD
-        self.network_ani.save(
-            "data/animated_network.mp4", writer="ffmpeg", dpi=200, fps=5
-=======
         if not os.path.isdir("figures"):
             os.makedirs("figures")
         self.network_ani.save(
             "figures/animated_network.mp4", writer="ffmpeg", dpi=200, fps=5
->>>>>>> 44050e24
         )
 
 
@@ -395,7 +341,7 @@
     )
     args = parser.parse_args()
     args.save = True
-    args.number_iterations = 199
+    # args.number_iterations = 199
     if args.number_iterations:
         num_iter = args.number_iterations
     else:
