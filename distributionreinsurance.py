--- conflicted
+++ resolved
@@ -4,10 +4,7 @@
 
 
 class ReinsuranceDistWrapper:
-<<<<<<< HEAD
-=======
     # QUERY: Is this the distribution of the risk when excess of loss reinsurance is applied?
->>>>>>> a346ab8e
     def __init__(self, dist, lower_bound=None, upper_bound=None):
         assert lower_bound is not None or upper_bound is not None
         self.dist = dist
@@ -20,10 +17,7 @@
         assert self.upper_bound > self.lower_bound
         self.redistributed_share = dist.cdf(upper_bound) - dist.cdf(lower_bound)
 
-<<<<<<< HEAD
-=======
     @functools.lru_cache(maxsize=512)
->>>>>>> a346ab8e
     def pdf(self, x):
         x = np.array(x, ndmin=1)
         r = map(
@@ -39,10 +33,7 @@
             r = float(r)
         return r
 
-<<<<<<< HEAD
-=======
     @functools.lru_cache(maxsize=512)
->>>>>>> a346ab8e
     def cdf(self, x):
         x = np.array(x, ndmin=1)
         r = map(
@@ -56,10 +47,7 @@
             r = float(r)
         return r
 
-<<<<<<< HEAD
-=======
     @functools.lru_cache(maxsize=512)
->>>>>>> a346ab8e
     def ppf(self, x):
         x = np.array(x, ndmin=1)
         assert (x >= 0).all() and (x <= 1).all()
