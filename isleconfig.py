oneriskmodel = False
replicating = False
force_foreground = False
verbose = False
<<<<<<< HEAD
showprogress = False
# Should network be visualized? This should be False by default, to be overridden by commandline arguments
show_network = False
# Should logs be small in ensemble runs (only aggregated level data)?
slim_log = True


simulation_parameters = {
    "no_categories": 4,
    "no_insurancefirms": 20,
    "no_reinsurancefirms": 4,
    "no_riskmodels": 3,
    # values >=1; inaccuracy higher with higher values
    "riskmodel_inaccuracy_parameter": 2,
    # values >=1; factor of additional liquidity beyond value at risk
    "riskmodel_margin_of_safety": 2,
    "margin_increase": 0,
    # "margin_increase" modifies the margin of safety depending on the number of risks models available in the market.
    # When it is 0 all risk models have the same margin of safety.
    "value_at_risk_tail_probability": 0.02,
    # values <1, >0, usually close to 0; tail probability at which the value at risk is taken by the risk models
    "norm_profit_markup": 0.15,
    "rein_norm_profit_markup": 0.15,
    "dividend_share_of_profits": 0.4,
    "mean_contract_runtime": 12,
    "contract_runtime_halfspread": 2,
    "default_contract_payment_period": 3,
    "max_time": 1000,
    "money_supply": 2000000000,
    "event_time_mean_separation": 100 / 3.0,
    "expire_immediately": False,
    "risk_factors_present": False,
    "risk_factor_lower_bound": 0.4,
    "risk_factor_upper_bound": 0.6,
    "initial_acceptance_threshold": 0.5,
    "acceptance_threshold_friction": 0.9,
    "insurance_firm_market_entry_probability": 0.3,  # 0.02,
    "reinsurance_firm_market_entry_probability": 0.05,  # 0.004,
    # Determines the reinsurance type of the simulation. Should be "non-proportional" or "excess-of-loss"
    "simulation_reinsurance_type": "non-proportional",
    "default_non-proportional_reinsurance_deductible": 0.3,
    "default_non-proportional_reinsurance_excess": 1.0,
    "default_non-proportional_reinsurance_premium_share": 0.3,
    "static_non-proportional_reinsurance_levels": False,
    "catbonds_off": True,
    "reinsurance_off": False,
    "capacity_target_decrement_threshold": 1.8,
    "capacity_target_increment_threshold": 1.2,
    "capacity_target_decrement_factor": 24 / 25.0,
    "capacity_target_increment_factor": 25 / 24.0,
    # Retention parameters
    "insurance_retention": 0.85,  # Ratio of insurance contracts retained every iteration.
    "reinsurance_retention": 1,  # Ratio of reinsurance contracts retained every iteration.
    # Premium sensitivity parameters
    "premium_sensitivity": 5,
    # This parameter represents how sensitive is the variation of the insurance premium with respect of the capital
    # of the market. Higher means more sensitive.
    "reinpremium_sensitivity": 6,
    # This parameter represents how sensitive is the variation of the reinsurance premium with respect of the capital
    # of the market. Higher means more sensitive.
    # Balanced portfolio parameters
    "insurers_balance_ratio": 0.1,
    # This ratio represents how low we want to keep the standard deviation of the cash reserved below the mean for
    # insurers. Lower means more balanced.
    "reinsurers_balance_ratio": 20,
    # This ratio represents how low we want to keep the standard deviation of the cash reserved below the mean for
    # reinsurers. Lower means more balanced. (Deactivated for the moment)
    "insurers_recursion_limit": 50,
    # Intensity of the recursion algorithm to balance the portfolio of risks for insurers.
    "reinsurers_recursion_limit": 10,
    # Intensity of the recursion algorithm to balance the portfolio of risks for reinsurers.
    # Market permanency parameters
    "market_permanency_off": False,
    # This parameter activates (deactivates) the following market permanency constraints.
    "cash_permanency_limit": 100,
    # This parameter enforces the limit under which the firms leave the market because they cannot underwrite anything.
    "insurance_permanency_contracts_limit": 4,
    # If insurers stay for too long under this limit of contracts they deccide to leave the market.
    "insurance_permanency_ratio_limit": 0.6,
    # If insurers stay for too long under this limit they deccide to leave the market because they have too much capital.
    "insurance_permanency_time_constraint": 24,
    # The period that the insurers wait before leaving the market if they have few capital or few contract .
    "reinsurance_permanency_contracts_limit": 2,
    # If reinsurers stay for too long under this limit of contracts they deccide to leave the market.
    "reinsurance_permanency_ratio_limit": 0.8,
    # If reinsurers stay for too long under this limit they decide to leave the market because they have too much capital.
    "reinsurance_permanency_time_constraint": 48,
    # This parameter defines the period that the reinsurers wait if they have few capital or few contract before leaving the market.
    # Insurance and Reinsurance deductibles
    "insurance_reinsurance_levels_lower_bound": 0.25,
    "insurance_reinsurance_levels_upper_bound": 0.30,
    "reinsurance_reinsurance_levels_lower_bound": 0.5,
    "reinsurance_reinsurance_levels_upper_bound": 0.95,
    "initial_agent_cash": 80000,
    "initial_reinagent_cash": 2000000,
    "interest_rate": 0.001,
    "reinsurance_limit": 0.1,
    "upper_price_limit": 1.2,
    "lower_price_limit": 0.85,
    "no_risks": 20000,
    # Determines the maximum upscaling of premiums based on insurer size - set to 1 to disable scaled premiums.
    # High values will give bigger insurers more money
    # Values between 0 and 1 will make premiums decrease for bigger insurers.
    "max_scale_premiums": 1.2,
    # Determines the minimum fraction of inaccuracy that insurers can achieve - a value of 0 means the biggest insurers
    # can be perfectly accurate, a value of 1 disables changes in inaccuracy based on size
    "scale_inaccuracy": 0.3,
    # The smallest number of tranches that an insurer will issue when asking for reinsurance. Note: even if this is 1,
    # insurers will still end up with layered reinsurance to fill gaps
    "min_tranches": 5,
}
=======
showprogress = True
show_network = False             # Should network be visualized? This should be False by default, to be overridden by commandline arguments
save_network = True
slim_log = False                        # Should logs be small in ensemble runs (only aggregated level data)?
                       
simulation_parameters = {"no_categories": 4,
                         "no_insurancefirms": 20,
                         "no_reinsurancefirms": 4,
                         "no_riskmodels": 2,
                         "riskmodel_inaccuracy_parameter": 2,  # values >=1; inaccuracy higher with higher values
                         "riskmodel_margin_of_safety": 2,  # values >=1; factor of additional liquidity beyond value at risk
                         "margin_increase": 0, # This parameter modifies the margin of safety depending on the number of risks models available in the market. When is 0 all risk models have the same margin of safety.
                         "value_at_risk_tail_probability": 0.005,  # values <1, >0, usually close to 0; tail probability at which the value at risk is taken by the risk models
                         "norm_profit_markup": 0.15,
                         "rein_norm_profit_markup": 0.15,
                         "dividend_share_of_profits": 0.4,
                         "mean_contract_runtime": 12,
                         "contract_runtime_halfspread": 2,
                         "default_contract_payment_period": 3,
                         "max_time": 1000,
                         "money_supply": 2000000000,
                         "event_time_mean_separation": 100 / 3.,
                         "expire_immediately": False,
                         "risk_factors_present": False,
                         "risk_factor_lower_bound": 0.4,
                         "risk_factor_upper_bound": 0.6,
                         "initial_acceptance_threshold": 0.5,
                         "acceptance_threshold_friction": 0.9,
                         "insurance_firm_market_entry_probability": 0.3,  #0.02,
                         "reinsurance_firm_market_entry_probability": 0.05,  #0.004,
                         "simulation_reinsurance_type": 'non-proportional',
                         "default_non-proportional_reinsurance_deductible": 0.3,
                         "default_non-proportional_reinsurance_excess": 1.0,
                         "default_non-proportional_reinsurance_premium_share": 0.3,
                         "static_non-proportional_reinsurance_levels": False,
                         "catbonds_off": False,
                         "reinsurance_off": False,
                         "capacity_target_decrement_threshold": 1.8,
                         "capacity_target_increment_threshold": 1.2,
                         "capacity_target_decrement_factor": 24/25.,
                         "capacity_target_increment_factor": 25/24.,
                         # Retention parameters
                         "insurance_retention": 0.85, # Ratio of insurance contracts retained every iteration.
                         "reinsurance_retention": 1, # Ratio of reinsurance contracts retained every iteration.
                         # Premium sensitivity parameters
                         "premium_sensitivity": 5,  # This parameter represents how sensitive is the variation of the insurance premium with respect of the capital of the market. Higher means more sensitive.
                         "reinpremium_sensitivity": 6,  # This parameter represents how sensitive is the variation of the reinsurance premium with respect of the capital of the market. Higher means more sensitive.
                         # Balanced portfolio parameters
                         "insurers_balance_ratio": 0.1,  # This ratio represents how low we want to keep the standard deviation of the cash reserved below the mean for insurers. Lower means more balanced.
                         "reinsurers_balance_ratio": 20,  # This ratio represents how low we want to keep the standard deviation of the cash reserved below the mean for reinsurers. Lower means more balanced. (Deactivated for the moment)
                         "insurers_recursion_limit": 50,  # Intensity of the recursion algorithm to balance the portfolio of risks for insurers.
                         "reinsurers_recursion_limit": 10,  # Intensity of the recursion algorithm to balance the portfolio of risks for reinsurers.
                         # Market permanency parameters
                         "market_permanency_off": False,  # This parameter activates (deactivates) the following market permanency constraints.
                         "cash_permanency_limit": 100,  # This parameter enforces the limit under which the firms leave the market because they cannot underwrite anything.
                         "insurance_permanency_contracts_limit": 4,  # If insurers stay for too long under this limit of contracts they decide to leave the market.
                         "insurance_permanency_ratio_limit": 0.6,  # If insurers stay for too long under this limit they decide to leave the market because they have too much capital.
                         "insurance_permanency_time_constraint": 24,  # This parameter defines the period that the insurers wait if they have few capital or few contract before leaving the market.
                         "reinsurance_permanency_contracts_limit": 2,  # If reinsurers stay for too long under this limit of contracts they decide to leave the market.
                         "reinsurance_permanency_ratio_limit": 0.8,  # If reinsurers stay for too long under this limit they decide to leave the market because they have too much capital.
                         "reinsurance_permanency_time_constraint": 48,  # This parameter defines the period that the reinsurers wait if they have few capital or few contract before leaving the market.
                         # Insurance and Reinsurance deductibles
                         "insurance_reinsurance_levels_lower_bound": 0.25,
                         "insurance_reinsurance_levels_upper_bound": 0.30,
                         "reinsurance_reinsurance_levels_lower_bound": 0.5,
                         "reinsurance_reinsurance_levels_upper_bound": 0.95,
                         "initial_agent_cash": 80000,
                         "initial_reinagent_cash": 2000000,
                         "interest_rate": 0.001,
                         "reinsurance_limit": 0.1,
                         "upper_price_limit": 1.2,
                         "lower_price_limit": 0.85,
                         "no_risks": 20000}
>>>>>>> 868a7d8e
<|MERGE_RESOLUTION|>--- conflicted
+++ resolved
@@ -2,10 +2,10 @@
 replicating = False
 force_foreground = False
 verbose = False
-<<<<<<< HEAD
 showprogress = False
 # Should network be visualized? This should be False by default, to be overridden by commandline arguments
 show_network = False
+save_network = True
 # Should logs be small in ensemble runs (only aggregated level data)?
 slim_log = True
 
@@ -113,79 +113,4 @@
     # The smallest number of tranches that an insurer will issue when asking for reinsurance. Note: even if this is 1,
     # insurers will still end up with layered reinsurance to fill gaps
     "min_tranches": 5,
-}
-=======
-showprogress = True
-show_network = False             # Should network be visualized? This should be False by default, to be overridden by commandline arguments
-save_network = True
-slim_log = False                        # Should logs be small in ensemble runs (only aggregated level data)?
-                       
-simulation_parameters = {"no_categories": 4,
-                         "no_insurancefirms": 20,
-                         "no_reinsurancefirms": 4,
-                         "no_riskmodels": 2,
-                         "riskmodel_inaccuracy_parameter": 2,  # values >=1; inaccuracy higher with higher values
-                         "riskmodel_margin_of_safety": 2,  # values >=1; factor of additional liquidity beyond value at risk
-                         "margin_increase": 0, # This parameter modifies the margin of safety depending on the number of risks models available in the market. When is 0 all risk models have the same margin of safety.
-                         "value_at_risk_tail_probability": 0.005,  # values <1, >0, usually close to 0; tail probability at which the value at risk is taken by the risk models
-                         "norm_profit_markup": 0.15,
-                         "rein_norm_profit_markup": 0.15,
-                         "dividend_share_of_profits": 0.4,
-                         "mean_contract_runtime": 12,
-                         "contract_runtime_halfspread": 2,
-                         "default_contract_payment_period": 3,
-                         "max_time": 1000,
-                         "money_supply": 2000000000,
-                         "event_time_mean_separation": 100 / 3.,
-                         "expire_immediately": False,
-                         "risk_factors_present": False,
-                         "risk_factor_lower_bound": 0.4,
-                         "risk_factor_upper_bound": 0.6,
-                         "initial_acceptance_threshold": 0.5,
-                         "acceptance_threshold_friction": 0.9,
-                         "insurance_firm_market_entry_probability": 0.3,  #0.02,
-                         "reinsurance_firm_market_entry_probability": 0.05,  #0.004,
-                         "simulation_reinsurance_type": 'non-proportional',
-                         "default_non-proportional_reinsurance_deductible": 0.3,
-                         "default_non-proportional_reinsurance_excess": 1.0,
-                         "default_non-proportional_reinsurance_premium_share": 0.3,
-                         "static_non-proportional_reinsurance_levels": False,
-                         "catbonds_off": False,
-                         "reinsurance_off": False,
-                         "capacity_target_decrement_threshold": 1.8,
-                         "capacity_target_increment_threshold": 1.2,
-                         "capacity_target_decrement_factor": 24/25.,
-                         "capacity_target_increment_factor": 25/24.,
-                         # Retention parameters
-                         "insurance_retention": 0.85, # Ratio of insurance contracts retained every iteration.
-                         "reinsurance_retention": 1, # Ratio of reinsurance contracts retained every iteration.
-                         # Premium sensitivity parameters
-                         "premium_sensitivity": 5,  # This parameter represents how sensitive is the variation of the insurance premium with respect of the capital of the market. Higher means more sensitive.
-                         "reinpremium_sensitivity": 6,  # This parameter represents how sensitive is the variation of the reinsurance premium with respect of the capital of the market. Higher means more sensitive.
-                         # Balanced portfolio parameters
-                         "insurers_balance_ratio": 0.1,  # This ratio represents how low we want to keep the standard deviation of the cash reserved below the mean for insurers. Lower means more balanced.
-                         "reinsurers_balance_ratio": 20,  # This ratio represents how low we want to keep the standard deviation of the cash reserved below the mean for reinsurers. Lower means more balanced. (Deactivated for the moment)
-                         "insurers_recursion_limit": 50,  # Intensity of the recursion algorithm to balance the portfolio of risks for insurers.
-                         "reinsurers_recursion_limit": 10,  # Intensity of the recursion algorithm to balance the portfolio of risks for reinsurers.
-                         # Market permanency parameters
-                         "market_permanency_off": False,  # This parameter activates (deactivates) the following market permanency constraints.
-                         "cash_permanency_limit": 100,  # This parameter enforces the limit under which the firms leave the market because they cannot underwrite anything.
-                         "insurance_permanency_contracts_limit": 4,  # If insurers stay for too long under this limit of contracts they decide to leave the market.
-                         "insurance_permanency_ratio_limit": 0.6,  # If insurers stay for too long under this limit they decide to leave the market because they have too much capital.
-                         "insurance_permanency_time_constraint": 24,  # This parameter defines the period that the insurers wait if they have few capital or few contract before leaving the market.
-                         "reinsurance_permanency_contracts_limit": 2,  # If reinsurers stay for too long under this limit of contracts they decide to leave the market.
-                         "reinsurance_permanency_ratio_limit": 0.8,  # If reinsurers stay for too long under this limit they decide to leave the market because they have too much capital.
-                         "reinsurance_permanency_time_constraint": 48,  # This parameter defines the period that the reinsurers wait if they have few capital or few contract before leaving the market.
-                         # Insurance and Reinsurance deductibles
-                         "insurance_reinsurance_levels_lower_bound": 0.25,
-                         "insurance_reinsurance_levels_upper_bound": 0.30,
-                         "reinsurance_reinsurance_levels_lower_bound": 0.5,
-                         "reinsurance_reinsurance_levels_upper_bound": 0.95,
-                         "initial_agent_cash": 80000,
-                         "initial_reinagent_cash": 2000000,
-                         "interest_rate": 0.001,
-                         "reinsurance_limit": 0.1,
-                         "upper_price_limit": 1.2,
-                         "lower_price_limit": 0.85,
-                         "no_risks": 20000}
->>>>>>> 868a7d8e
+}