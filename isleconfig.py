oneriskmodel = False
replicating = False
force_foreground = False
verbose = False
showprogress = False
# Should network be visualized? This should be False by default, to be overridden by commandline arguments
show_network = False
save_network = False
# Should logs be small in ensemble runs (only aggregated level data)?
slim_log = True
buy_bankruptcies = False
enforce_regulations = False
aid_relief = False

simulation_parameters = {
    "no_categories": 4,
    "no_insurancefirms": 20,
    "no_reinsurancefirms": 4,
    "no_riskmodels": 3,
    # values >=1; inaccuracy higher with higher values
    "riskmodel_inaccuracy_parameter": 2,
    # values >=1; factor of additional liquidity beyond value at risk
    "riskmodel_margin_of_safety": 2,
    "margin_increase": 0,
    # "margin_increase" modifies the margin of safety depending on the number of risks models available in the market.
    # When it is 0 all risk models have the same margin of safety.
    "value_at_risk_tail_probability": 0.02,
    # values <1, >0, usually close to 0; tail probability at which the value at risk is taken by the risk models
    "norm_profit_markup": 0.15,
    "rein_norm_profit_markup": 0.15,
    "dividend_share_of_profits": 0.4,
    "mean_contract_runtime": 12,
    "contract_runtime_halfspread": 2,
    "reinsurance_contract_runtime": 12,
    "default_contract_payment_period": 3,
<<<<<<< HEAD
    "max_time": 100,
=======
    "max_time": 300,
>>>>>>> 08beb302
    "money_supply": 2000000000,
    "event_time_mean_separation": 100 / 3.0,
    "expire_immediately": False,
    "risk_factors_present": False,
    "risk_factor_lower_bound": 0.4,
    "risk_factor_upper_bound": 0.6,
    "initial_acceptance_threshold": 0.5,
    "acceptance_threshold_friction": 0.9,
    "insurance_firm_market_entry_probability": 0.3,  # 0.02,
    "reinsurance_firm_market_entry_probability": 0.05,  # 0.004,
    # Determines the reinsurance type of the simulation. Should be "non-proportional" or "excess-of-loss"
    "simulation_reinsurance_type": "non-proportional",
    "default_non-proportional_reinsurance_deductible": 0.3,
    "default_non-proportional_reinsurance_excess": 1.0,
    "default_non-proportional_reinsurance_premium_share": 0.3,
    "static_non-proportional_reinsurance_levels": False,
    "catbonds_off": False,
    "reinsurance_off": False,
    "capacity_target_decrement_threshold": 1.8,
    "capacity_target_increment_threshold": 1.2,
    "capacity_target_decrement_factor": 24 / 25.0,
    "capacity_target_increment_factor": 25 / 24.0,
    # Retention parameters
    "insurance_retention": 0.85,  # Ratio of insurance contracts retained every iteration.
    "reinsurance_retention": 1,  # Ratio of reinsurance contracts retained every iteration.
    # Premium sensitivity parameters
    "premium_sensitivity": 5,
    # This parameter represents how sensitive is the variation of the insurance premium with respect of the capital
    # of the market. Higher means more sensitive.
    "reinpremium_sensitivity": 6,
    # This parameter represents how sensitive is the variation of the reinsurance premium with respect of the capital
    # of the market. Higher means more sensitive.
    # Balanced portfolio parameters
    "insurers_balance_ratio": 0.1,
    # This ratio represents how low we want to keep the standard deviation of the cash reserved below the mean for
    # insurers. Lower means more balanced.
    "reinsurers_balance_ratio": 20,
    # This ratio represents how low we want to keep the standard deviation of the cash reserved below the mean for
    # reinsurers. Lower means more balanced. (Deactivated for the moment)
    "insurers_recursion_limit": 50,
    # Intensity of the recursion algorithm to balance the portfolio of risks for insurers.
    "reinsurers_recursion_limit": 10,
    # Intensity of the recursion algorithm to balance the portfolio of risks for reinsurers.
    # Market permanency parameters
    "market_permanency_off": False,
    # This parameter activates (deactivates) the following market permanency constraints.
    "cash_permanency_limit": 100,
    # This parameter enforces the limit under which the firms leave the market because they cannot underwrite anything.
    "insurance_permanency_contracts_limit": 4,
    # If insurers stay for too long under this limit of contracts they deccide to leave the market.
    "insurance_permanency_ratio_limit": 0.6,
    # If insurers stay for too long under this limit they leave the market because they have too much capital.
    "insurance_permanency_time_constraint": 24,
    # The period that the insurers wait before leaving the market if they have few capital or few contract .
    "reinsurance_permanency_contracts_limit": 2,
    # If reinsurers stay for too long under this limit of contracts they deccide to leave the market.
    "reinsurance_permanency_ratio_limit": 0.8,
    # If reinsurers stay for too long under this limit they leave the market because they have too much capital.
    "reinsurance_permanency_time_constraint": 48,
    # This parameter defines the period that the reinsurers wait if they have too little capital or too few contracts
    # before leaving the market.
    # Insurance and Reinsurance deductibles
    "insurance_reinsurance_levels_lower_bound": 0.25,
    "insurance_reinsurance_levels_upper_bound": 0.30,
    "reinsurance_reinsurance_levels_lower_bound": 0.5,
    "reinsurance_reinsurance_levels_upper_bound": 0.95,
    "initial_agent_cash": 80000,
    "initial_reinagent_cash": 2000000,
    "interest_rate": 0.001,
    "reinsurance_limit": 0.1,
    "upper_price_limit": 1.2,
    "lower_price_limit": 0.85,
    "no_risks": 20000,
    "value_per_risk": 1000,
    # Determines the maximum upscaling of premiums based on insurer size - set to 1 to disable scaled premiums.
    # High values will give bigger insurers more money
    # Values between 0 and 1 will make premiums decrease for bigger insurers.
    "max_scale_premiums": 1.2,
    # Determines the minimum fraction of inaccuracy that insurers can achieve - a value of 0 means the biggest insurers
    # can be perfectly accurate, a value of 1 disables changes in inaccuracy based on size
    "scale_inaccuracy": 0.3,
    # The smallest number of tranches that an insurer will issue when asking for reinsurance. Note: even if this is 1,
    # insurers may still end up with layered reinsurance to fill gaps
    "min_tranches": 1,
    "aid_budget": 1000000,
}<|MERGE_RESOLUTION|>--- conflicted
+++ resolved
@@ -33,11 +33,7 @@
     "contract_runtime_halfspread": 2,
     "reinsurance_contract_runtime": 12,
     "default_contract_payment_period": 3,
-<<<<<<< HEAD
-    "max_time": 100,
-=======
     "max_time": 300,
->>>>>>> 08beb302
     "money_supply": 2000000000,
     "event_time_mean_separation": 100 / 3.0,
     "expire_immediately": False,
@@ -123,4 +119,10 @@
     # insurers may still end up with layered reinsurance to fill gaps
     "min_tranches": 1,
     "aid_budget": 1000000,
+    # If this is true then reinsurance premiums can be adjusted after cat events
+    "adjustable_reinsurance_premiums": False,
+    # How many cat events are required to adjust the premium
+    "reinsurance_premium_adjustment_frequency": 2,
+    # The amount (as a fraction of the existing premium) to increase by
+    "reinsurance_premium_adjustment_amount": 0.1,
 }