# file to visualise data from a single and ensemble runs
import numpy as np
import matplotlib.pyplot as plt
import matplotlib.animation as animation
import argparse


class TimeSeries(object):
    def __init__(
        self,
        series_list,
        title="",
        xlabel="Time",
        colour="k",
        axlst=None,
        fig=None,
        percentiles=None,
        alpha=0.7,
    ):
        self.series_list = series_list
        self.size = len(series_list)
        self.xlabel = xlabel
        self.colour = colour
        self.alpha = alpha
        self.percentiles = percentiles
        self.title = title
        self.timesteps = [
            t for t in range(len(series_list[0][0]))
        ]  # assume all data series are the same size
        if axlst is not None and fig is not None:
            self.axlst = axlst
            self.fig = fig
        else:
<<<<<<< HEAD
=======
            # noinspection PyTypeChecker
>>>>>>> a346ab8e
            self.fig, self.axlst = plt.subplots(self.size, sharex=True)

        # self.plot() # we create the object when we want the plot so call plot() in the constructor

    def plot(self):
        for i, (series, series_label, fill_lower, fill_upper) in enumerate(
            self.series_list
        ):
            self.axlst[i].plot(self.timesteps, series, color=self.colour)
            self.axlst[i].set_ylabel(series_label)
            if fill_lower is not None and fill_upper is not None:
                self.axlst[i].fill_between(
                    self.timesteps,
                    fill_lower,
                    fill_upper,
                    color=self.colour,
                    alpha=self.alpha,
                )
        self.axlst[self.size - 1].set_xlabel(self.xlabel)
        self.fig.suptitle(self.title)
        return self.fig, self.axlst

    def save(self, filename):
        self.fig.savefig("{filename}".format(filename=filename))
        return


class InsuranceFirmAnimation(object):
    """class takes in a run of insurance data and produces animations """

    def __init__(self, data):
        self.data = data
        self.fig, self.ax = plt.subplots()
        self.stream = self.data_stream()
        self.ani = animation.FuncAnimation(
            self.fig, self.update, repeat=False, interval=100
        )
        # init_func=self.setup_plot)

    def setup_plot(self):
        # initial drawing of the plot
        casharr, idarr = next(self.stream)
        self.pie = self.ax.pie(casharr, labels=idarr, autopct="%1.0f%%")
        return (self.pie,)

    def data_stream(self):
        # unpack data in a format ready for update()
        for timestep in self.data:
            casharr = []
            idarr = []
            for (cash, id, operational) in timestep:
                if operational:
                    casharr.append(cash)
                    idarr.append(id)
            yield casharr, idarr

    def update(self, i):
        # clear plot and redraw
        self.ax.clear()
        self.ax.axis("equal")
        casharr, idarr = next(self.stream)
        self.pie = self.ax.pie(casharr, labels=idarr, autopct="%1.0f%%")
        self.ax.set_title(
            "Timestep : {:,.0f} | Total cash : {:,.0f}".format(i, sum(casharr))
        )
        return (self.pie,)

    def save(self, filename):
        self.ani.save(filename, writer="ffmpeg", dpi=80)

    def show(self):
        plt.show()


class visualisation(object):
    def __init__(self, history_logs_list):
        self.history_logs_list = history_logs_list
        # unused data in history_logs
        # self.excess_capital = history_logs['total_excess_capital']
        # self.reinexcess_capital = history_logs['total_reinexcess_capital']
        # self.diffvar = history_logs['market_diffvar']
        # self.cumulative_bankruptcies = history_logs['cumulative_bankruptcies']
        # self.cumulative_unrecovered_claims = history_logs['cumulative_unrecovered_claims']
        return

    def insurer_pie_animation(self, run=0):
        data = self.history_logs_list[run]
        insurance_cash = np.array(data["insurance_firms_cash"])
        self.ins_pie_anim = InsuranceFirmAnimation(insurance_cash)
        return self.ins_pie_anim

    def reinsurer_pie_animation(self, run=0):
        data = self.history_logs_list[run]
        reinsurance_cash = np.array(data["reinsurance_firms_cash"])
        self.reins_pie_anim = InsuranceFirmAnimation(reinsurance_cash)
        return self.reins_pie_anim

    def insurer_time_series(
        self,
        runs=None,
        axlst=None,
        fig=None,
        title="Insurer",
        colour="black",
<<<<<<< HEAD
        percentiles=[25, 75],
    ):
=======
        percentiles=None,
    ):
        # Default values shouldn't be mutable
        if percentiles is None:
            percentiles = [25, 75]
>>>>>>> a346ab8e
        # runs should be a list of the indexes you want included in the ensemble for consideration
        if runs:
            data = [self.history_logs_list[x] for x in runs]
        else:
            data = self.history_logs_list

        # Take the element-wise means/medians of the ensemble set (axis=0)
        contracts_agg = [
            history_logs["total_contracts"] for history_logs in self.history_logs_list
        ]
        profitslosses_agg = [
            history_logs["total_profitslosses"]
            for history_logs in self.history_logs_list
        ]
        operational_agg = [
            history_logs["total_operational"] for history_logs in self.history_logs_list
        ]
        cash_agg = [
            history_logs["total_cash"] for history_logs in self.history_logs_list
        ]
        premium_agg = [
            history_logs["market_premium"] for history_logs in self.history_logs_list
        ]

        contracts = np.mean(contracts_agg, axis=0)
        profitslosses = np.mean(profitslosses_agg, axis=0)
        operational = np.median(operational_agg, axis=0)
        cash = np.median(cash_agg, axis=0)
        premium = np.median(premium_agg, axis=0)

        self.ins_time_series = TimeSeries(
            [
                (
                    contracts,
                    "Contracts",
                    np.percentile(contracts_agg, percentiles[0], axis=0),
                    np.percentile(contracts_agg, percentiles[1], axis=0),
                ),
                (
                    profitslosses,
                    "Profitslosses",
                    np.percentile(profitslosses_agg, percentiles[0], axis=0),
                    np.percentile(profitslosses_agg, percentiles[1], axis=0),
                ),
                (
                    operational,
                    "Operational",
                    np.percentile(operational_agg, percentiles[0], axis=0),
                    np.percentile(operational_agg, percentiles[1], axis=0),
                ),
                (
                    cash,
                    "Cash",
                    np.percentile(cash_agg, percentiles[0], axis=0),
                    np.percentile(cash_agg, percentiles[1], axis=0),
                ),
                (
                    premium,
                    "Premium",
                    np.percentile(premium_agg, percentiles[0], axis=0),
                    np.percentile(premium_agg, percentiles[1], axis=0),
                ),
            ],
            title=title,
            xlabel="Time",
            axlst=axlst,
            fig=fig,
            colour=colour,
        ).plot()
        return self.ins_time_series

    def reinsurer_time_series(
        self,
        runs=None,
        axlst=None,
        fig=None,
        title="Reinsurer",
        colour="black",
<<<<<<< HEAD
        percentiles=[25, 75],
    ):
=======
        percentiles=None,
    ):
        if percentiles is None:
            percentiles = [25, 75]
>>>>>>> a346ab8e
        # runs should be a list of the indexes you want included in the ensemble for consideration
        if runs:
            data = [self.history_logs_list[x] for x in runs]
        else:
            data = self.history_logs_list

        # Take the element-wise means/medians of the ensemble set (axis=0)
        reincontracts_agg = [
            history_logs["total_reincontracts"]
            for history_logs in self.history_logs_list
        ]
        reinprofitslosses_agg = [
            history_logs["total_reinprofitslosses"]
            for history_logs in self.history_logs_list
        ]
        reinoperational_agg = [
            history_logs["total_reinoperational"]
            for history_logs in self.history_logs_list
        ]
        reincash_agg = [
            history_logs["total_reincash"] for history_logs in self.history_logs_list
        ]
        catbonds_number_agg = [
            history_logs["total_catbondsoperational"]
            for history_logs in self.history_logs_list
        ]

        reincontracts = np.mean(reincontracts_agg, axis=0)
        reinprofitslosses = np.mean(reinprofitslosses_agg, axis=0)
        reinoperational = np.median(reinoperational_agg, axis=0)
        reincash = np.median(reincash_agg, axis=0)
        catbonds_number = np.median(catbonds_number_agg, axis=0)

        self.reins_time_series = TimeSeries(
            [
                (
                    reincontracts,
                    "Contracts",
                    np.percentile(reincontracts_agg, percentiles[0], axis=0),
                    np.percentile(reincontracts_agg, percentiles[1], axis=0),
                ),
                (
                    reinprofitslosses,
                    "Profitslosses",
                    np.percentile(reinprofitslosses_agg, percentiles[0], axis=0),
                    np.percentile(reinprofitslosses_agg, percentiles[1], axis=0),
                ),
                (
                    reinoperational,
                    "Operational",
                    np.percentile(reinoperational_agg, percentiles[0], axis=0),
                    np.percentile(reinoperational_agg, percentiles[1], axis=0),
                ),
                (
                    reincash,
                    "Cash",
                    np.percentile(reincash_agg, percentiles[0], axis=0),
                    np.percentile(reincash_agg, percentiles[1], axis=0),
                ),
                (
                    catbonds_number,
                    "Activate Cat Bonds",
                    np.percentile(catbonds_number_agg, percentiles[0], axis=0),
                    np.percentile(catbonds_number_agg, percentiles[1], axis=0),
                ),
            ],
            title=title,
            xlabel="Time",
            axlst=axlst,
            fig=fig,
            colour=colour,
        ).plot()
        return self.reins_time_series

    def metaplotter_timescale(self):
        # Take the element-wise means/medians of the ensemble set (axis=0)
        contracts = np.mean(
            [
                history_logs["total_contracts"]
                for history_logs in self.history_logs_list
            ],
            axis=0,
        )
        profitslosses = np.mean(
            [
                history_logs["total_profitslosses"]
                for history_logs in self.history_logs_list
            ],
            axis=0,
        )
        operational = np.median(
            [
                history_logs["total_operational"]
                for history_logs in self.history_logs_list
            ],
            axis=0,
        )
        cash = np.median(
            [history_logs["total_cash"] for history_logs in self.history_logs_list],
            axis=0,
        )
        premium = np.median(
            [history_logs["market_premium"] for history_logs in self.history_logs_list],
            axis=0,
        )
        reincontracts = np.mean(
            [
                history_logs["total_reincontracts"]
                for history_logs in self.history_logs_list
            ],
            axis=0,
        )
        reinprofitslosses = np.mean(
            [
                history_logs["total_reinprofitslosses"]
                for history_logs in self.history_logs_list
            ],
            axis=0,
        )
        reinoperational = np.median(
            [
                history_logs["total_reinoperational"]
                for history_logs in self.history_logs_list
            ],
            axis=0,
        )
        reincash = np.median(
            [history_logs["total_reincash"] for history_logs in self.history_logs_list],
            axis=0,
        )
        catbonds_number = np.median(
            [
                history_logs["total_catbondsoperational"]
                for history_logs in self.history_logs_list
            ],
            axis=0,
        )
        return

    def show(self):
        plt.show()
        return


class compare_riskmodels(object):
    def __init__(self, vis_list, colour_list):
        # take in list of visualisation objects and call their plot methods
        self.vis_list = vis_list
        self.colour_list = colour_list

<<<<<<< HEAD
    def create_insurer_timeseries(self, fig=None, axlst=None, percentiles=[25, 75]):
=======
    def create_insurer_timeseries(self, fig=None, axlst=None, percentiles=None):
>>>>>>> a346ab8e
        # create the time series for each object in turn and superpose them?
        if percentiles is None:
            percentiles = [25, 75]
        fig = axlst = None
        for vis, colour in zip(self.vis_list, self.colour_list):
            (fig, axlst) = vis.insurer_time_series(
                fig=fig, axlst=axlst, colour=colour, percentiles=percentiles
            )

<<<<<<< HEAD
    def create_reinsurer_timeseries(self, fig=None, axlst=None, percentiles=[25, 75]):
=======
    def create_reinsurer_timeseries(self, fig=None, axlst=None, percentiles=None):
        if percentiles is None:
            percentiles = [25, 75]
>>>>>>> a346ab8e
        # create the time series for each object in turn and superpose them?
        fig = axlst = None
        for vis, colour in zip(self.vis_list, self.colour_list):
            (fig, axlst) = vis.reinsurer_time_series(
                fig=fig, axlst=axlst, colour=colour, percentiles=percentiles
            )

    def show(self):
        plt.show()

    def save(self):
        # logic to save plots
        pass


if __name__ == "__main__":

    # use argparse to handle command line arguments
    parser = argparse.ArgumentParser(description="Model the Insurance sector")
    parser.add_argument(
        "--single",
        action="store_true",
        help="plot time series of a single run of the insurance model",
    )
    parser.add_argument(
        "--comparison",
        action="store_true",
        help="plot the result of an ensemble of replicatons of the insurance model",
    )

    args = parser.parse_args()

    if args.single:
        # load in data from the history_logs dictionarywith open("data/history_logs.dat","r") as rfile:
        with open("data/history_logs.dat", "r") as rfile:
            history_logs_list = [eval(k) for k in rfile]  # one dict on each line
        # first create visualisation object, then create graph/animation objects as necessary
        vis = visualisation(history_logs_list)
        vis.insurer_pie_animation()
        vis.reinsurer_pie_animation()
        vis.insurer_time_series()
        vis.reinsurer_time_series()
        vis.show()
        N = len(history_logs_list)

    if args.comparison:

        # for each run, generate an animation and time series for insurer and reinsurer
        # TODO: provide some way for these to be lined up nicely rather than having to manually arrange screen
        # for i in range(N):
        #    vis.insurer_pie_animation(run=i)
        #    vis.insurer_time_series(runs=[i])
        #    vis.reinsurer_pie_animation(run=i)
        #    vis.reinsurer_time_series(runs=[i])
        #    vis.show()
        vis_list = []
        filenames = [
            "./data/" + x + "_history_logs.dat" for x in ["one", "two", "three", "four"]
        ]
        for filename in filenames:
            with open(filename, "r") as rfile:
                history_logs_list = [eval(k) for k in rfile]  # one dict on each line
                vis_list.append(visualisation(history_logs_list))

        colour_list = ["blue", "yellow", "red", "green"]
        cmp_rsk = compare_riskmodels(vis_list, colour_list)
        cmp_rsk.create_insurer_timeseries(percentiles=[10, 90])
        cmp_rsk.create_reinsurer_timeseries(percentiles=[10, 90])
        cmp_rsk.show()<|MERGE_RESOLUTION|>--- conflicted
+++ resolved
@@ -31,10 +31,7 @@
             self.axlst = axlst
             self.fig = fig
         else:
-<<<<<<< HEAD
-=======
             # noinspection PyTypeChecker
->>>>>>> a346ab8e
             self.fig, self.axlst = plt.subplots(self.size, sharex=True)
 
         # self.plot() # we create the object when we want the plot so call plot() in the constructor
@@ -139,16 +136,11 @@
         fig=None,
         title="Insurer",
         colour="black",
-<<<<<<< HEAD
-        percentiles=[25, 75],
-    ):
-=======
         percentiles=None,
     ):
         # Default values shouldn't be mutable
         if percentiles is None:
             percentiles = [25, 75]
->>>>>>> a346ab8e
         # runs should be a list of the indexes you want included in the ensemble for consideration
         if runs:
             data = [self.history_logs_list[x] for x in runs]
@@ -227,15 +219,10 @@
         fig=None,
         title="Reinsurer",
         colour="black",
-<<<<<<< HEAD
-        percentiles=[25, 75],
-    ):
-=======
         percentiles=None,
     ):
         if percentiles is None:
             percentiles = [25, 75]
->>>>>>> a346ab8e
         # runs should be a list of the indexes you want included in the ensemble for consideration
         if runs:
             data = [self.history_logs_list[x] for x in runs]
@@ -386,11 +373,7 @@
         self.vis_list = vis_list
         self.colour_list = colour_list
 
-<<<<<<< HEAD
-    def create_insurer_timeseries(self, fig=None, axlst=None, percentiles=[25, 75]):
-=======
     def create_insurer_timeseries(self, fig=None, axlst=None, percentiles=None):
->>>>>>> a346ab8e
         # create the time series for each object in turn and superpose them?
         if percentiles is None:
             percentiles = [25, 75]
@@ -400,13 +383,9 @@
                 fig=fig, axlst=axlst, colour=colour, percentiles=percentiles
             )
 
-<<<<<<< HEAD
-    def create_reinsurer_timeseries(self, fig=None, axlst=None, percentiles=[25, 75]):
-=======
     def create_reinsurer_timeseries(self, fig=None, axlst=None, percentiles=None):
         if percentiles is None:
             percentiles = [25, 75]
->>>>>>> a346ab8e
         # create the time series for each object in turn and superpose them?
         fig = axlst = None
         for vis, colour in zip(self.vis_list, self.colour_list):
