[![Codacy Badge](https://api.codacy.com/project/badge/Grade/d46ac6670e8a4016a382434445668d70)](https://www.codacy.com/app/herculesl/isle?utm_source=github.com&utm_medium=referral&utm_content=EconomicSL/isle&utm_campaign=badger)

# isle

# Installation of dependencies

If the dependencies haven't been installed, run this command in a terminal

```
$ pip install -r requirements.txt
```

# Usage

Isle requires that `./data` does not exist as a file, and may overwrite 
particular file names in `./data/`.

## Simulation 

Execute a single simulation run with the command:

```
$ python3 start.py
```

## Simulation with additional options

The ```start.py``` script accepts a number of options. 

```
usage: start.py [-h] [-f FILE] [-r] [-o] [-p] [-v] [--resume] [--oneriskmodel]
                [--riskmodels {1,2,3,4}] [--randomseed RANDOMSEED]
                [--foreground] [--shownetwork]
                [--save_iterations SAVE_ITERATIONS]
```

See the help for more details

```
$ python3 start.py --help
```

## Ensemble simulations

The bash scripts ```starter_*.sh``` can be used to run ensembles of a large number of simulations for settings with 1-4 different risk models. ```starter_two.sh``` is set up to generate random seeds and risk event schedules that are - for consistency and comparability - also used by the other scripts (i.e. ```starter_two.sh``` needs to be run first).

```
bash starter_two.sh
bash starter_one.sh
bash starter_four.sh
bash starter_three.sh
```

## Visualisation

#### Single runs
Use the script ```visualisation.py [--single]``` from the command line to plot data from a single run. It also takes the 
arguments ```[--pie] [--timeseries]``` for which data representation is wanted.

If the necessary data has been saved a network animation can also be created by running ```visualization_network.py``` 
which takes the arguments ```[--save] [--number_iterations]``` if you want the animation to be saved as an mp4, and how
many time iterations you want in the animation.

#### Ensemble runs
<<<<<<< HEAD
Use  ```metaplotter_pl_timescale.py```,  ```metaplotter_pl_timescale_additional_measures.py```, 
or ```visualisation.py [--comparison]``` to visualize ensemble runs.

# Contributing

## Code style

[PEP 8](https://www.python.org/dev/peps/pep-0008/) styling should be used where possible. 
The Python code formatter [black](https://github.com/python/black) is a good way
to automatically fix style problems - install it with `$ pip install black` and
then run it with, say, `black *.py`.
=======
Ensemble runs can be plotted if the correct data is available using ``visualisation.py`` which has a number of arguments.

```
visualiation.py [--timeseries_comparison] [--firmdistribution] 
                [--bankruptcydistribution] [--compare_riskmodels]
```

See help for more information.
>>>>>>> 868a7d8e
<|MERGE_RESOLUTION|>--- conflicted
+++ resolved
@@ -62,9 +62,14 @@
 many time iterations you want in the animation.
 
 #### Ensemble runs
-<<<<<<< HEAD
-Use  ```metaplotter_pl_timescale.py```,  ```metaplotter_pl_timescale_additional_measures.py```, 
-or ```visualisation.py [--comparison]``` to visualize ensemble runs.
+Ensemble runs can be plotted if the correct data is available using ``visualisation.py`` which has a number of arguments.
+
+```
+visualiation.py [--timeseries_comparison] [--firmdistribution] 
+                [--bankruptcydistribution] [--compare_riskmodels]
+```
+
+See help for more information.
 
 # Contributing
 
@@ -73,14 +78,4 @@
 [PEP 8](https://www.python.org/dev/peps/pep-0008/) styling should be used where possible. 
 The Python code formatter [black](https://github.com/python/black) is a good way
 to automatically fix style problems - install it with `$ pip install black` and
-then run it with, say, `black *.py`.
-=======
-Ensemble runs can be plotted if the correct data is available using ``visualisation.py`` which has a number of arguments.
-
-```
-visualiation.py [--timeseries_comparison] [--firmdistribution] 
-                [--bankruptcydistribution] [--compare_riskmodels]
-```
-
-See help for more information.
->>>>>>> 868a7d8e
+then run it with, say, `black *.py`.