import math

import numpy as np

import isleconfig
from distributionreinsurance import ReinsuranceDistWrapper


class RiskModel:
    def __init__(
        self,
        damage_distribution,
        expire_immediately,
        cat_separation_distribution,
        norm_premium,
        category_number,
        init_average_exposure,
        init_average_risk_factor,
        init_profit_estimate,
        margin_of_safety,
        var_tail_prob,
        inaccuracy,
    ):
<<<<<<< HEAD
=======
        """Initialising method for RiskModel class. All accepted arguments are initialised in the __init__ method of
        insurancesimulation, and are mostly from isleconfig.py.   """
>>>>>>> 1ccb7f11
        self.cat_separation_distribution = cat_separation_distribution
        self.norm_premium = norm_premium
        # QUERY: Whis is this passed as an argument and then ignored?
        self.var_tail_prob = 0.02
        self.expire_immediately = expire_immediately
        self.category_number = category_number
        self.init_average_exposure = init_average_exposure
        self.init_average_risk_factor = init_average_risk_factor
        self.init_profit_estimate = init_profit_estimate
        self.margin_of_safety = margin_of_safety
        """damage_distribution is some scipy frozen rv distribution which is bound between 0 and 1 and indicates 
           the share of risks suffering damage as part of any single catastrophic peril"""
        self.damage_distribution = [
            damage_distribution for _ in range(self.category_number)
<<<<<<< HEAD
        ]  # TODO: separate that category wise? -> DONE.
        self.damage_distribution_stack = [[] for _ in range(self.category_number)]
        self.reinsurance_contract_stack = [[] for _ in range(self.category_number)]
        # self.inaccuracy = np.random.uniform(9/10., 10/9., size=self.category_number)
        self.inaccuracy = inaccuracy

    def get_ppf(self, categ_id, tail_size):
=======
        ]
        self.damage_distribution_stack = [[] for _ in range(self.category_number)]
        self.reinsurance_contract_stack = [[] for _ in range(self.category_number)]
        self.inaccuracy = inaccuracy

    def getPPF(self, categ_id, tailSize):
>>>>>>> 1ccb7f11
        """Method for getting quantile function of the damage distribution (value at risk) by category.
           Positional arguments:
              categ_id  integer:            category 
              tailSize  (float 1=>x=>0):   quantile
           Returns value-at-risk."""
<<<<<<< HEAD
        return self.damage_distribution[categ_id].ppf(1 - tail_size)

    def get_risks_by_categ(self, risks):
        risks_by_categ = [[] for _ in range(self.category_number)]
        for risk in risks:
            risks_by_categ[risk["category"]].append(risk)
        return risks_by_categ

    def compute_expectation(self, categ_risks, categ_id):  # TODO: more intuitive name?

        exposures = np.zeros(len(categ_risks))
        risk_factors = np.zeros(len(categ_risks))
        runtimes = np.zeros(len(categ_risks))
        for i, risk in enumerate(categ_risks):
            # TODO: factor in excess instead of value?
            exposures[i] = risk["value"] - risk["deductible"]
            risk_factors[i] = risk["risk_factor"]
            runtimes[i] = risk["runtime"]
        average_exposure = np.mean(exposures)
        average_risk_factor = self.inaccuracy[categ_id] * np.mean(risk_factors)

        # mean_runtime = np.mean(runtimes)
=======
        return self.damage_distribution[categ_id].ppf(1 - tailSize)

    def get_categ_risks(self, risks, categ_id):
        """Method takes list of all risks and only returns a list of all the risks belonging to the given category.
            Accepts:
                risks: Type List of DataDicts
                categ_id: Type Integer.
            Returns:
                categ_risks: Type List of DataDicts."""
        categ_risks = [risk for risk in risks if risk["category"] == categ_id]
        return categ_risks

    def compute_expectation(self, categ_risks, categ_id):  # TODO: more intuitive name?
        """Method to compute the average exposure and risk factor as well as the increase in expected profits for the
        risks in a given category.
            Accepts:
                categ_risks: Type List of DataDicts.
                categ_id: Type Integer.
            Returns:
                average_risk_factor: Type Decimal.
                average_exposure: Type Decimal. Mean risk factor in given category multiplied by inaccuracy.
                incr_expected_profits: Type Decimal (currently only returns -1)"""
        exposures = []
        risk_factors = []
        runtimes = []
        for risk in categ_risks:
            # TODO: factor in excess instead of value?
            exposures.append(risk["value"] - risk["deductible"])
            risk_factors.append(risk["risk_factor"])
            runtimes.append(risk["runtime"])
        average_exposure = np.mean(exposures)
        average_risk_factor = self.inaccuracy[categ_id] * np.mean(risk_factors)
        mean_runtime = np.mean(runtimes)
>>>>>>> 1ccb7f11

        if self.expire_immediately:
            incr_expected_profits = -1
            # TODO: fix the norm_premium estimation
            # incr_expected_profits = (self.norm_premium - (1 - scipy.stats.poisson(1 / self.cat_separation_distribution.mean() * \
            #                    mean_runtime).pmf(0)) * self.damage_distribution[categ_id].mean() * average_risk_factor) * average_exposure * len(categ_risks)
        else:
            incr_expected_profits = -1
            # TODO: expected profits should only be returned once the expire_immediately == False case is fixed
            # incr_expected_profits = (self.norm_premium - mean_runtime / self.cat_separation_distribution[categ_id].mean() * self.damage_distribution.mean() * average_risk_factor) * average_exposure * len(categ_risks)

        return average_risk_factor, average_exposure, incr_expected_profits

    def evaluate_proportional(self, risks, cash):
<<<<<<< HEAD

=======
        """Method to evaluate proportional type risks.
            Accepts:
                risks: Type List of DataDicts.
                cash: Type List. Gives cash available for each category.
            Returns:
                expected_profits: Type Decimal (Currently returns None)
                remaining_acceptable_by_category: Type List of Integers. Number of risks that would not be covered by firms cash.
                cash_left_by_category: Type List of Integers. Firms expected cash left if underwriting the risks from that category.
                var_per_risk_per_categ: List of Integers. Average VaR per category.
        This method iterates through the risks in each category and calculates the average VaR, how many could be
        underwritten according to their average VaR, how much cash would be left per category if all risks were
        underwritten at average VaR, and the total expected profit (currently always None)."""
>>>>>>> 1ccb7f11
        assert len(cash) == self.category_number

        # prepare variables
        acceptable_by_category = []
        remaining_acceptable_by_category = []
        cash_left_by_category = np.copy(cash)
        expected_profits = 0
        necessary_liquidity = 0

        var_per_risk_per_categ = np.zeros(self.category_number)
<<<<<<< HEAD
        risks_by_categ = self.get_risks_by_categ(risks)
        # compute acceptable risks by category
        for categ_id in range(self.category_number):
            # compute number of acceptable risks of this category
            categ_risks = risks_by_categ[categ_id]
=======

        # compute acceptable risks by category
        for categ_id in range(self.category_number):
            # compute number of acceptable risks of this category
            categ_risks = self.get_categ_risks(risks=risks, categ_id=categ_id)

>>>>>>> 1ccb7f11
            if len(categ_risks) > 0:
                average_risk_factor, average_exposure, incr_expected_profits = self.compute_expectation(
                    categ_risks=categ_risks, categ_id=categ_id
                )
            else:
                average_risk_factor = self.init_average_risk_factor
                average_exposure = self.init_average_exposure
                incr_expected_profits = -1
                # TODO: expected profits should only be returned once the expire_immediately == False case is fixed
<<<<<<< HEAD
                # incr_expected_profits = 0
=======
>>>>>>> 1ccb7f11

            expected_profits += incr_expected_profits

            # compute value at risk
            var_per_risk = (
<<<<<<< HEAD
                self.get_ppf(categ_id=categ_id, tail_size=self.var_tail_prob)
=======
                self.getPPF(categ_id=categ_id, tailSize=self.var_tail_prob)
>>>>>>> 1ccb7f11
                * average_risk_factor
                * average_exposure
                * self.margin_of_safety
            )

            # record liquidity requirement and apply margin of safety for liquidity requirement
            necessary_liquidity += (
                var_per_risk * self.margin_of_safety * len(categ_risks)
            )
<<<<<<< HEAD
            # print("RISKMODEL: ", self.get_ppf(categ_id=categ_id, tailSize=0.01) * average_risk_factor * average_exposure, " = PPF(0.01) * ", average_risk_factor, " * ", average_exposure, " vs. cash: ", cash[categ_id], "TOTAL_RISK_IN_CATEG: ", self.get_ppf(categ_id=categ_id, tailSize=0.01) * average_risk_factor * average_exposure * len(categ_risks))
=======
>>>>>>> 1ccb7f11
            if isleconfig.verbose:
                print(self.inaccuracy)
                print(
                    "RISKMODEL: ",
                    var_per_risk,
                    " = PPF(0.02) * ",
                    average_risk_factor,
                    " * ",
                    average_exposure,
                    " vs. cash: ",
                    cash[categ_id],
                    "TOTAL_RISK_IN_CATEG: ",
                    var_per_risk * len(categ_risks),
                )
<<<<<<< HEAD
            # print("RISKMODEL: ", self.get_ppf(categ_id=categ_id, tailSize=0.05) * average_risk_factor * average_exposure, " = PPF(0.05) * ", average_risk_factor, " * ", average_exposure, " vs. cash: ", cash[categ_id], "TOTAL_RISK_IN_CATEG: ", self.get_ppf(categ_id=categ_id, tailSize=0.05) * average_risk_factor * average_exposure * len(categ_risks))
            # print("RISKMODEL: ", self.get_ppf(categ_id=categ_id, tailSize=0.1) * average_risk_factor * average_exposure, " = PPF(0.1) * ", average_risk_factor, " * ", average_exposure, " vs. cash: ", cash[categ_id], "TOTAL_RISK_IN_CATEG: ", self.get_ppf(categ_id=categ_id, tailSize=0.1) * average_risk_factor * average_exposure * len(categ_risks))
            # print("RISKMODEL: ", self.get_ppf(categ_id=categ_id, tailSize=0.25) * average_risk_factor * average_exposure, " = PPF(0.25) * ", average_risk_factor, " * ", average_exposure, " vs. cash: ", cash[categ_id], "TOTAL_RISK_IN_CATEG: ", self.get_ppf(categ_id=categ_id, tailSize=0.25) * average_risk_factor * average_exposure * len(categ_risks))
            # print("RISKMODEL: ", self.get_ppf(categ_id=categ_id, tailSize=0.5) * average_risk_factor * average_exposure, " = PPF(0.5) * ", average_risk_factor, " * ", average_exposure, " vs. cash: ", cash[categ_id], "TOTAL_RISK_IN_CATEG: ", self.get_ppf(categ_id=categ_id, tailSize=0.5) * average_risk_factor * average_exposure * len(categ_risks))
            # if cash[categ_id] < 0:
            #    pdb.set_trace()

            acceptable = int(math.floor(cash[categ_id] / var_per_risk))
            remaining = acceptable - len(categ_risks)
            cash_left = cash[categ_id] - len(categ_risks) * var_per_risk

=======
            try:
                acceptable = int(math.floor(cash[categ_id] / var_per_risk))
                remaining = acceptable - len(categ_risks)
                cash_left = cash[categ_id] - len(categ_risks) * var_per_risk
            except:
                print(sys.exc_info())
                pdb.set_trace()
>>>>>>> 1ccb7f11
            acceptable_by_category.append(acceptable)
            remaining_acceptable_by_category.append(remaining)
            cash_left_by_category[categ_id] = cash_left
            var_per_risk_per_categ[categ_id] = var_per_risk

        # TODO: expected profits should only be returned once the expire_immediately == False case is fixed;
        #  the else-clause conditional statement should then be raised to unconditional
        if expected_profits < 0:
            expected_profits = None
        else:
            if necessary_liquidity == 0:
                assert expected_profits == 0
                expected_profits = self.init_profit_estimate * cash[0]
            else:
                expected_profits /= necessary_liquidity

        max_cash_by_categ = max(cash_left_by_category)
        floored_cash_by_categ = cash_left_by_category.copy()
        floored_cash_by_categ[floored_cash_by_categ < 0] = 0
<<<<<<< HEAD
        # remaining_acceptable_by_category_old = remaining_acceptable_by_category.copy()
=======
>>>>>>> 1ccb7f11
        for categ_id in range(self.category_number):
            # QUERY: Where does this come from?
            remaining_acceptable_by_category[categ_id] = math.floor(
                remaining_acceptable_by_category[categ_id]
                * pow(floored_cash_by_categ[categ_id] / max_cash_by_categ, 5)
            )
        if isleconfig.verbose:
            print(
                "RISKMODEL returns: ",
                expected_profits,
                remaining_acceptable_by_category,
            )
<<<<<<< HEAD
=======

>>>>>>> 1ccb7f11
        return (
            expected_profits,
            remaining_acceptable_by_category,
            cash_left_by_category,
            var_per_risk_per_categ,
        )
<<<<<<< HEAD

    def evaluate_excess_of_loss(self, risks, cash, offered_risk=None):

=======

    def evaluate_excess_of_loss(self, risks, cash, offered_risk=None):
        """Method to evaluate excess-of-loss type risks.
                Accepts:
                    risks: Type List of DataDicts.
                    cash: Type List. Gives cash available for each category.
                    offered risk: Type DataDict
                Returns:
                    additional_required: Type List of Decimals. Capital required to cover offered risks potential claim
                                         (including margin of safety) per category. Only one will be non-zero.
                    cash_left_by_category: Type List of Decimals. Cash left per category if all risks claimed.
                    var_this_risk: Type Decimal. Expected claim of offered risk.
        This method iterates through the risks in each category and calculates the cash left in each category if
        each underwritten contract were to be claimed at expected values. The additional cash required to cover the
        offered risk (if applicable) is then calculated (should only be one)."""
>>>>>>> 1ccb7f11
        cash_left_by_categ = np.copy(cash)
        assert len(cash_left_by_categ) == self.category_number

        # prepare variables
        additional_required = np.zeros(self.category_number)
        additional_var_per_categ = np.zeros(self.category_number)

        risks_by_categ = self.get_risks_by_categ(risks)
        # values at risk and liquidity requirements by category
        for categ_id in range(self.category_number):
<<<<<<< HEAD
            categ_risks = risks_by_categ[categ_id]

            # TODO: allow for different risk distributions for different categories
            # TODO: factor in risk_factors
            percentage_value_at_risk = self.get_ppf(
                categ_id=categ_id, tail_size=self.var_tail_prob
=======
            categ_risks = self.get_categ_risks(risks=risks, categ_id=categ_id)

            # TODO: allow for different risk distributions for different categories
            percentage_value_at_risk = self.getPPF(
                categ_id=categ_id, tailSize=self.var_tail_prob
>>>>>>> 1ccb7f11
            )

            # compute liquidity requirements from existing contracts
            for risk in categ_risks:
                expected_damage = (
                    percentage_value_at_risk
                    * risk["value"]
                    * risk["risk_factor"]
                    * self.inaccuracy[categ_id]
                )
                expected_claim = (
                    min(expected_damage, risk["excess"]) - risk["deductible"]
                )

                # record liquidity requirement and apply margin of safety for liquidity requirement
                cash_left_by_categ[categ_id] -= expected_claim * self.margin_of_safety

            # compute additional liquidity requirements from newly offered contract
            if (offered_risk is not None) and (
                offered_risk.get("category") == categ_id
            ):
                expected_damage_fraction = (
                    percentage_value_at_risk
                    * offered_risk["risk_factor"]
                    * self.inaccuracy[categ_id]
                )
                expected_claim_fraction = (
                    min(expected_damage_fraction, offered_risk["excess_fraction"])
                    - offered_risk["deductible_fraction"]
                )
                expected_claim_total = expected_claim_fraction * offered_risk["value"]

                # record liquidity requirement and apply margin of safety for liquidity requirement
                additional_required[categ_id] += (
                    expected_claim_total * self.margin_of_safety
                )
                additional_var_per_categ[categ_id] += expected_claim_total

        # Additional value at risk should only occur in one category. Assert that this is the case.
        assert sum(additional_var_per_categ > 0) <= 1
        var_this_risk = max(additional_var_per_categ)

        return cash_left_by_categ, additional_required, var_this_risk

    def evaluate(self, risks, cash, offered_risk=None):
        """Method to evaluate given risks and the offered risk.
            Accepts:
                risks: List of DataDicts.
                cash: Type Decimal.
            Optional:
                offered_risk: Type DataDict or defaults to None.
            (offered_risk = None) Returns:
                expected_profits_proportional: Type Decimal (Currently returns None)
                remaining_acceptable_by_categ:  Type List of Integers. Number of risks that would not be covered by firms cash.
                cash_left_by_categ: Type List of Integers. Firms expected cash left if underwriting the risks from that category.
                var_per_risk_per_categ: List of Integers. Average VaR per category
                min(cash_left_by_categ): Type Decimal. Minimum
            (offered_risk != None) Returns:
                (cash_left_by_categ - additional_required > 0).all(): Type Boolean. Returns True only if all categories have
                                                                      enough to cover the additional capital to insure risk.
                cash_left_by_categ: Type List of Decimals. Cash left per category if all risks claimed.
                var_this_risk: Type Decimal. Expected claim of offered risk.
                min(cash_left_by_categ): Type Decimal. Minimum value of cash left in a category after covering all expected claims.
        This method organises all risks by insurance type then delegates then to respective methods
        (evaluate_prop/evaluate_excess_of_loss). Excess of loss risks are processed one at a time and are admitted using
        the offered_risk argument, whereas proportional risks are processed all at once leaving offered_risk = 0. This
        results in two sets of return values being used. These return values are what is used to determine if risks are
        underwritten or not."""
        # ensure that any risk to be considered supplied directly as argument is non-proportional/excess-of-loss
        assert (offered_risk is None) or offered_risk.get(
            "insurancetype"
        ) == "excess-of-loss"

        # construct cash_left_by_categ as a sequence, defining remaining liquidity by category
        if not isinstance(cash, (np.ndarray, list)):
            cash_left_by_categ = np.ones(self.category_number) * cash
        else:
            cash_left_by_categ = np.copy(cash)
        assert len(cash_left_by_categ) == self.category_number

        # sort current contracts
        el_risks = [risk for risk in risks if risk["insurancetype"] == "excess-of-loss"]
        risks = [risk for risk in risks if risk["insurancetype"] == "proportional"]
<<<<<<< HEAD
=======

>>>>>>> 1ccb7f11
        # compute liquidity requirements and acceptable risks from existing contract
        # TODO: Consider edge cases here
        if (offered_risk is not None) or (len(el_risks) > 0):
            cash_left_by_categ, additional_required, var_this_risk = self.evaluate_excess_of_loss(
                el_risks, cash_left_by_categ, offered_risk
            )
        if (offered_risk is None) or (len(risks) > 0):
            expected_profits_proportional, remaining_acceptable_by_categ, cash_left_by_categ, var_per_risk_per_categ = self.evaluate_proportional(
                risks, cash_left_by_categ
            )
        if offered_risk is None:
            # return numbers of remaining acceptable risks by category
            return (
                expected_profits_proportional,
                remaining_acceptable_by_categ,
                cash_left_by_categ,
                var_per_risk_per_categ,
                min(cash_left_by_categ),
            )
        else:
            # return boolean value whether the offered excess_of_loss risk can be accepted
            if isleconfig.verbose:
                print(
                    "REINSURANCE RISKMODEL",
                    cash,
                    cash_left_by_categ,
                    (cash_left_by_categ - additional_required > 0).all(),
                )
            # if not (cash_left_by_categ - additional_required > 0).all():
            #    pdb.set_trace()
            return (
                (cash_left_by_categ - additional_required > 0).all(),
                cash_left_by_categ,
                var_this_risk,
                min(cash_left_by_categ),
            )

    def add_reinsurance(self, categ_id, excess_fraction, deductible_fraction, contract):
<<<<<<< HEAD
=======
        """Method to add any instance of reinsurance to risk models list of reinsurance contracts, and add damage
         distribution to stack of damage distributions per category, then replace with a new distribution. Only used in
         thad add_reinsurance method of insurancefirm.
            Accepts:
                categ_id: Type Integer.
                excess_fraction: Type Decimal.
                deductible_fraction: Type Decimal.
                contract: Type DataDict.
            No return values."""
>>>>>>> 1ccb7f11
        self.damage_distribution_stack[categ_id].append(
            self.damage_distribution[categ_id]
        )
        self.reinsurance_contract_stack[categ_id].append(contract)
        self.damage_distribution[categ_id] = ReinsuranceDistWrapper(
            lower_bound=deductible_fraction,
            upper_bound=excess_fraction,
            dist=self.damage_distribution[categ_id],
        )

    def delete_reinsurance(
        self, categ_id, excess_fraction, deductible_fraction, contract
    ):
<<<<<<< HEAD
=======
        """Method to remove any instance of reinsurance to risk models list of reinsurance contracts, and remove its
        damage distribution from the stack of damage distributions per category. Only used in the delete_reinsurance
        method of insurancefirm.
            Accepts:
                categ_id: Type Integer.
                excess_fraction: Type Decimal.
                deductible_fraction: Type Decimal.
                contract: Type DataDict.
            No return values."""
>>>>>>> 1ccb7f11
        assert self.reinsurance_contract_stack[categ_id][-1] == contract
        self.reinsurance_contract_stack[categ_id].pop()
        self.damage_distribution[categ_id] = self.damage_distribution_stack[
            categ_id
        ].pop()<|MERGE_RESOLUTION|>--- conflicted
+++ resolved
@@ -21,11 +21,6 @@
         var_tail_prob,
         inaccuracy,
     ):
-<<<<<<< HEAD
-=======
-        """Initialising method for RiskModel class. All accepted arguments are initialised in the __init__ method of
-        insurancesimulation, and are mostly from isleconfig.py.   """
->>>>>>> 1ccb7f11
         self.cat_separation_distribution = cat_separation_distribution
         self.norm_premium = norm_premium
         # QUERY: Whis is this passed as an argument and then ignored?
@@ -40,7 +35,6 @@
            the share of risks suffering damage as part of any single catastrophic peril"""
         self.damage_distribution = [
             damage_distribution for _ in range(self.category_number)
-<<<<<<< HEAD
         ]  # TODO: separate that category wise? -> DONE.
         self.damage_distribution_stack = [[] for _ in range(self.category_number)]
         self.reinsurance_contract_stack = [[] for _ in range(self.category_number)]
@@ -48,30 +42,34 @@
         self.inaccuracy = inaccuracy
 
     def get_ppf(self, categ_id, tail_size):
-=======
-        ]
-        self.damage_distribution_stack = [[] for _ in range(self.category_number)]
-        self.reinsurance_contract_stack = [[] for _ in range(self.category_number)]
-        self.inaccuracy = inaccuracy
-
-    def getPPF(self, categ_id, tailSize):
->>>>>>> 1ccb7f11
         """Method for getting quantile function of the damage distribution (value at risk) by category.
            Positional arguments:
               categ_id  integer:            category 
-              tailSize  (float 1=>x=>0):   quantile
+              tailSize  (float 0<=x<=1):   quantile
            Returns value-at-risk."""
-<<<<<<< HEAD
         return self.damage_distribution[categ_id].ppf(1 - tail_size)
 
     def get_risks_by_categ(self, risks):
+        """Method splits list of risks by category
+                    Accepts:
+                        risks: Type List of DataDicts
+                    Returns:
+                        categ_risks: Type List of DataDicts."""
         risks_by_categ = [[] for _ in range(self.category_number)]
         for risk in risks:
             risks_by_categ[risk["category"]].append(risk)
         return risks_by_categ
 
     def compute_expectation(self, categ_risks, categ_id):  # TODO: more intuitive name?
-
+        """Method to compute the average exposure and risk factor as well as the increase in expected profits for the
+                risks in a given category.
+                    Accepts:
+                        categ_risks: Type List of DataDicts.
+                        categ_id: Type Integer.
+                    Returns:
+                        average_risk_factor: Type Decimal.
+                        average_exposure: Type Decimal. Mean risk factor in given category multiplied by inaccuracy.
+                        incr_expected_profits: Type Decimal (currently only returns -1)"""
         exposures = np.zeros(len(categ_risks))
         risk_factors = np.zeros(len(categ_risks))
         runtimes = np.zeros(len(categ_risks))
@@ -84,41 +82,6 @@
         average_risk_factor = self.inaccuracy[categ_id] * np.mean(risk_factors)
 
         # mean_runtime = np.mean(runtimes)
-=======
-        return self.damage_distribution[categ_id].ppf(1 - tailSize)
-
-    def get_categ_risks(self, risks, categ_id):
-        """Method takes list of all risks and only returns a list of all the risks belonging to the given category.
-            Accepts:
-                risks: Type List of DataDicts
-                categ_id: Type Integer.
-            Returns:
-                categ_risks: Type List of DataDicts."""
-        categ_risks = [risk for risk in risks if risk["category"] == categ_id]
-        return categ_risks
-
-    def compute_expectation(self, categ_risks, categ_id):  # TODO: more intuitive name?
-        """Method to compute the average exposure and risk factor as well as the increase in expected profits for the
-        risks in a given category.
-            Accepts:
-                categ_risks: Type List of DataDicts.
-                categ_id: Type Integer.
-            Returns:
-                average_risk_factor: Type Decimal.
-                average_exposure: Type Decimal. Mean risk factor in given category multiplied by inaccuracy.
-                incr_expected_profits: Type Decimal (currently only returns -1)"""
-        exposures = []
-        risk_factors = []
-        runtimes = []
-        for risk in categ_risks:
-            # TODO: factor in excess instead of value?
-            exposures.append(risk["value"] - risk["deductible"])
-            risk_factors.append(risk["risk_factor"])
-            runtimes.append(risk["runtime"])
-        average_exposure = np.mean(exposures)
-        average_risk_factor = self.inaccuracy[categ_id] * np.mean(risk_factors)
-        mean_runtime = np.mean(runtimes)
->>>>>>> 1ccb7f11
 
         if self.expire_immediately:
             incr_expected_profits = -1
@@ -133,9 +96,6 @@
         return average_risk_factor, average_exposure, incr_expected_profits
 
     def evaluate_proportional(self, risks, cash):
-<<<<<<< HEAD
-
-=======
         """Method to evaluate proportional type risks.
             Accepts:
                 risks: Type List of DataDicts.
@@ -148,7 +108,6 @@
         This method iterates through the risks in each category and calculates the average VaR, how many could be
         underwritten according to their average VaR, how much cash would be left per category if all risks were
         underwritten at average VaR, and the total expected profit (currently always None)."""
->>>>>>> 1ccb7f11
         assert len(cash) == self.category_number
 
         # prepare variables
@@ -159,20 +118,11 @@
         necessary_liquidity = 0
 
         var_per_risk_per_categ = np.zeros(self.category_number)
-<<<<<<< HEAD
         risks_by_categ = self.get_risks_by_categ(risks)
         # compute acceptable risks by category
         for categ_id in range(self.category_number):
             # compute number of acceptable risks of this category
             categ_risks = risks_by_categ[categ_id]
-=======
-
-        # compute acceptable risks by category
-        for categ_id in range(self.category_number):
-            # compute number of acceptable risks of this category
-            categ_risks = self.get_categ_risks(risks=risks, categ_id=categ_id)
-
->>>>>>> 1ccb7f11
             if len(categ_risks) > 0:
                 average_risk_factor, average_exposure, incr_expected_profits = self.compute_expectation(
                     categ_risks=categ_risks, categ_id=categ_id
@@ -182,20 +132,12 @@
                 average_exposure = self.init_average_exposure
                 incr_expected_profits = -1
                 # TODO: expected profits should only be returned once the expire_immediately == False case is fixed
-<<<<<<< HEAD
-                # incr_expected_profits = 0
-=======
->>>>>>> 1ccb7f11
 
             expected_profits += incr_expected_profits
 
             # compute value at risk
             var_per_risk = (
-<<<<<<< HEAD
                 self.get_ppf(categ_id=categ_id, tail_size=self.var_tail_prob)
-=======
-                self.getPPF(categ_id=categ_id, tailSize=self.var_tail_prob)
->>>>>>> 1ccb7f11
                 * average_risk_factor
                 * average_exposure
                 * self.margin_of_safety
@@ -205,10 +147,6 @@
             necessary_liquidity += (
                 var_per_risk * self.margin_of_safety * len(categ_risks)
             )
-<<<<<<< HEAD
-            # print("RISKMODEL: ", self.get_ppf(categ_id=categ_id, tailSize=0.01) * average_risk_factor * average_exposure, " = PPF(0.01) * ", average_risk_factor, " * ", average_exposure, " vs. cash: ", cash[categ_id], "TOTAL_RISK_IN_CATEG: ", self.get_ppf(categ_id=categ_id, tailSize=0.01) * average_risk_factor * average_exposure * len(categ_risks))
-=======
->>>>>>> 1ccb7f11
             if isleconfig.verbose:
                 print(self.inaccuracy)
                 print(
@@ -223,27 +161,10 @@
                     "TOTAL_RISK_IN_CATEG: ",
                     var_per_risk * len(categ_risks),
                 )
-<<<<<<< HEAD
-            # print("RISKMODEL: ", self.get_ppf(categ_id=categ_id, tailSize=0.05) * average_risk_factor * average_exposure, " = PPF(0.05) * ", average_risk_factor, " * ", average_exposure, " vs. cash: ", cash[categ_id], "TOTAL_RISK_IN_CATEG: ", self.get_ppf(categ_id=categ_id, tailSize=0.05) * average_risk_factor * average_exposure * len(categ_risks))
-            # print("RISKMODEL: ", self.get_ppf(categ_id=categ_id, tailSize=0.1) * average_risk_factor * average_exposure, " = PPF(0.1) * ", average_risk_factor, " * ", average_exposure, " vs. cash: ", cash[categ_id], "TOTAL_RISK_IN_CATEG: ", self.get_ppf(categ_id=categ_id, tailSize=0.1) * average_risk_factor * average_exposure * len(categ_risks))
-            # print("RISKMODEL: ", self.get_ppf(categ_id=categ_id, tailSize=0.25) * average_risk_factor * average_exposure, " = PPF(0.25) * ", average_risk_factor, " * ", average_exposure, " vs. cash: ", cash[categ_id], "TOTAL_RISK_IN_CATEG: ", self.get_ppf(categ_id=categ_id, tailSize=0.25) * average_risk_factor * average_exposure * len(categ_risks))
-            # print("RISKMODEL: ", self.get_ppf(categ_id=categ_id, tailSize=0.5) * average_risk_factor * average_exposure, " = PPF(0.5) * ", average_risk_factor, " * ", average_exposure, " vs. cash: ", cash[categ_id], "TOTAL_RISK_IN_CATEG: ", self.get_ppf(categ_id=categ_id, tailSize=0.5) * average_risk_factor * average_exposure * len(categ_risks))
-            # if cash[categ_id] < 0:
-            #    pdb.set_trace()
-
             acceptable = int(math.floor(cash[categ_id] / var_per_risk))
             remaining = acceptable - len(categ_risks)
             cash_left = cash[categ_id] - len(categ_risks) * var_per_risk
 
-=======
-            try:
-                acceptable = int(math.floor(cash[categ_id] / var_per_risk))
-                remaining = acceptable - len(categ_risks)
-                cash_left = cash[categ_id] - len(categ_risks) * var_per_risk
-            except:
-                print(sys.exc_info())
-                pdb.set_trace()
->>>>>>> 1ccb7f11
             acceptable_by_category.append(acceptable)
             remaining_acceptable_by_category.append(remaining)
             cash_left_by_category[categ_id] = cash_left
@@ -263,10 +184,7 @@
         max_cash_by_categ = max(cash_left_by_category)
         floored_cash_by_categ = cash_left_by_category.copy()
         floored_cash_by_categ[floored_cash_by_categ < 0] = 0
-<<<<<<< HEAD
-        # remaining_acceptable_by_category_old = remaining_acceptable_by_category.copy()
-=======
->>>>>>> 1ccb7f11
+        remaining_acceptable_by_category_old = remaining_acceptable_by_category.copy()
         for categ_id in range(self.category_number):
             # QUERY: Where does this come from?
             remaining_acceptable_by_category[categ_id] = math.floor(
@@ -279,24 +197,15 @@
                 expected_profits,
                 remaining_acceptable_by_category,
             )
-<<<<<<< HEAD
-=======
-
->>>>>>> 1ccb7f11
         return (
             expected_profits,
             remaining_acceptable_by_category,
             cash_left_by_category,
             var_per_risk_per_categ,
         )
-<<<<<<< HEAD
 
     def evaluate_excess_of_loss(self, risks, cash, offered_risk=None):
-
-=======
-
-    def evaluate_excess_of_loss(self, risks, cash, offered_risk=None):
-        """Method to evaluate excess-of-loss type risks.
+    """Method to evaluate excess-of-loss type risks.
                 Accepts:
                     risks: Type List of DataDicts.
                     cash: Type List. Gives cash available for each category.
@@ -309,7 +218,6 @@
         This method iterates through the risks in each category and calculates the cash left in each category if
         each underwritten contract were to be claimed at expected values. The additional cash required to cover the
         offered risk (if applicable) is then calculated (should only be one)."""
->>>>>>> 1ccb7f11
         cash_left_by_categ = np.copy(cash)
         assert len(cash_left_by_categ) == self.category_number
 
@@ -320,20 +228,12 @@
         risks_by_categ = self.get_risks_by_categ(risks)
         # values at risk and liquidity requirements by category
         for categ_id in range(self.category_number):
-<<<<<<< HEAD
             categ_risks = risks_by_categ[categ_id]
 
             # TODO: allow for different risk distributions for different categories
             # TODO: factor in risk_factors
             percentage_value_at_risk = self.get_ppf(
                 categ_id=categ_id, tail_size=self.var_tail_prob
-=======
-            categ_risks = self.get_categ_risks(risks=risks, categ_id=categ_id)
-
-            # TODO: allow for different risk distributions for different categories
-            percentage_value_at_risk = self.getPPF(
-                categ_id=categ_id, tailSize=self.var_tail_prob
->>>>>>> 1ccb7f11
             )
 
             # compute liquidity requirements from existing contracts
@@ -417,10 +317,6 @@
         # sort current contracts
         el_risks = [risk for risk in risks if risk["insurancetype"] == "excess-of-loss"]
         risks = [risk for risk in risks if risk["insurancetype"] == "proportional"]
-<<<<<<< HEAD
-=======
-
->>>>>>> 1ccb7f11
         # compute liquidity requirements and acceptable risks from existing contract
         # TODO: Consider edge cases here
         if (offered_risk is not None) or (len(el_risks) > 0):
@@ -459,8 +355,6 @@
             )
 
     def add_reinsurance(self, categ_id, excess_fraction, deductible_fraction, contract):
-<<<<<<< HEAD
-=======
         """Method to add any instance of reinsurance to risk models list of reinsurance contracts, and add damage
          distribution to stack of damage distributions per category, then replace with a new distribution. Only used in
          thad add_reinsurance method of insurancefirm.
@@ -470,7 +364,6 @@
                 deductible_fraction: Type Decimal.
                 contract: Type DataDict.
             No return values."""
->>>>>>> 1ccb7f11
         self.damage_distribution_stack[categ_id].append(
             self.damage_distribution[categ_id]
         )
@@ -484,8 +377,6 @@
     def delete_reinsurance(
         self, categ_id, excess_fraction, deductible_fraction, contract
     ):
-<<<<<<< HEAD
-=======
         """Method to remove any instance of reinsurance to risk models list of reinsurance contracts, and remove its
         damage distribution from the stack of damage distributions per category. Only used in the delete_reinsurance
         method of insurancefirm.
@@ -495,7 +386,6 @@
                 deductible_fraction: Type Decimal.
                 contract: Type DataDict.
             No return values."""
->>>>>>> 1ccb7f11
         assert self.reinsurance_contract_stack[categ_id][-1] == contract
         self.reinsurance_contract_stack[categ_id].pop()
         self.damage_distribution[categ_id] = self.damage_distribution_stack[
