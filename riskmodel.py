import math

import numpy as np

import isleconfig
from distributionreinsurance import ReinsuranceDistWrapper


class RiskModel:
    def __init__(
        self,
        damage_distribution,
        expire_immediately,
        cat_separation_distribution,
        norm_premium,
        category_number,
        init_average_exposure,
        init_average_risk_factor,
        init_profit_estimate,
        margin_of_safety,
        var_tail_prob,
        inaccuracy,
    ):
        self.cat_separation_distribution = cat_separation_distribution
        self.norm_premium = norm_premium
        # QUERY: Whis is this passed as an argument and then ignored?
        self.var_tail_prob = 0.02
        self.expire_immediately = expire_immediately
        self.category_number = category_number
        self.init_average_exposure = init_average_exposure
        self.init_average_risk_factor = init_average_risk_factor
        self.init_profit_estimate = init_profit_estimate
        self.margin_of_safety = margin_of_safety
        """damage_distribution is some scipy frozen rv distribution wich is bound between 0 and 1 and indicates 
           the share of risks suffering damage as part of any single catastrophic peril"""
        self.damage_distribution = [
            damage_distribution for _ in range(self.category_number)
        ]  # TODO: separate that category wise? -> DONE.
        self.damage_distribution_stack = [[] for _ in range(self.category_number)]
        self.reinsurance_contract_stack = [[] for _ in range(self.category_number)]
        # self.inaccuracy = np.random.uniform(9/10., 10/9., size=self.category_number)
        self.inaccuracy = inaccuracy

<<<<<<< HEAD
    def getPPF(self, categ_id, tailSize):
=======
    def get_ppf(self, categ_id, tail_size):
>>>>>>> a346ab8e
        """Method for getting quantile function of the damage distribution (value at risk) by category.
           Positional arguments:
              categ_id  integer:            category 
              tailSize  (float >=0, <=1):   quantile
           Returns value-at-risk."""
<<<<<<< HEAD
        return self.damage_distribution[categ_id].ppf(1 - tailSize)

    def get_categ_risks(self, risks, categ_id):
        # categ_risks2 = [risk for risk in risks if risk["category"]==categ_id]
        categ_risks = []
        for risk in risks:
            if risk["category"] == categ_id:
                categ_risks.append(risk)
        # assert categ_risks == categ_risks2
        return categ_risks

    def compute_expectation(self, categ_risks, categ_id):  # TODO: more intuitive name?
        # average_exposure2 = np.mean([risk["excess"]-risk["deductible"] for risk in categ_risks])
        #
        ##average_risk_factor = np.mean([risk["risk_factor"] for risk in categ_risks])
        # average_risk_factor2 = self.inaccuracy[categ_id] * np.mean([risk["risk_factor"] for risk in categ_risks])
        #
        ## compute expected profits from category
        # mean_runtime2 = np.mean([risk["runtime"] for risk in categ_risks])

        exposures = []
        risk_factors = []
        runtimes = []
        for risk in categ_risks:
            # TODO: factor in excess instead of value?
            exposures.append(risk["value"] - risk["deductible"])
            risk_factors.append(risk["risk_factor"])
            runtimes.append(risk["runtime"])
        average_exposure = np.mean(exposures)
        average_risk_factor = self.inaccuracy[categ_id] * np.mean(risk_factors)
        mean_runtime = np.mean(runtimes)
        # assert average_exposure == average_exposure2
        # assert average_risk_factor == average_risk_factor2
        # assert mean_runtime == mean_runtime2
=======
        return self.damage_distribution[categ_id].ppf(1 - tail_size)

    def get_risks_by_categ(self, risks):
        risks_by_categ = [[] for _ in range(self.category_number)]
        for risk in risks:
            risks_by_categ[risk["category"]].append(risk)
        return risks_by_categ

    def compute_expectation(self, categ_risks, categ_id):  # TODO: more intuitive name?

        exposures = np.zeros(len(categ_risks))
        risk_factors = np.zeros(len(categ_risks))
        runtimes = np.zeros(len(categ_risks))
        for i, risk in enumerate(categ_risks):
            # TODO: factor in excess instead of value?
            exposures[i] = risk["value"] - risk["deductible"]
            risk_factors[i] = risk["risk_factor"]
            runtimes[i] = risk["runtime"]
        average_exposure = np.mean(exposures)
        average_risk_factor = self.inaccuracy[categ_id] * np.mean(risk_factors)

        # mean_runtime = np.mean(runtimes)
>>>>>>> a346ab8e

        if self.expire_immediately:
            incr_expected_profits = -1
            # TODO: fix the norm_premium estimation
            # incr_expected_profits = (self.norm_premium - (1 - scipy.stats.poisson(1 / self.cat_separation_distribution.mean() * \
            #                    mean_runtime).pmf(0)) * self.damage_distribution[categ_id].mean() * average_risk_factor) * average_exposure * len(categ_risks)
        else:
            incr_expected_profits = -1
            # TODO: expected profits should only be returned once the expire_immediately == False case is fixed
            # incr_expected_profits = (self.norm_premium - mean_runtime / self.cat_separation_distribution[categ_id].mean() * self.damage_distribution.mean() * average_risk_factor) * average_exposure * len(categ_risks)

        return average_risk_factor, average_exposure, incr_expected_profits

    def evaluate_proportional(self, risks, cash):

        assert len(cash) == self.category_number

        # prepare variables
        acceptable_by_category = []
        remaining_acceptable_by_category = []
        cash_left_by_category = np.copy(cash)
        expected_profits = 0
        necessary_liquidity = 0

        var_per_risk_per_categ = np.zeros(self.category_number)
<<<<<<< HEAD

        # compute acceptable risks by category
        for categ_id in range(self.category_number):
            # compute number of acceptable risks of this category

            categ_risks = self.get_categ_risks(risks=risks, categ_id=categ_id)
            # categ_risks = [risk for risk in risks if risk["category"]==categ_id]

=======
        risks_by_categ = self.get_risks_by_categ(risks)
        # compute acceptable risks by category
        for categ_id in range(self.category_number):
            # compute number of acceptable risks of this category
            categ_risks = risks_by_categ[categ_id]
>>>>>>> a346ab8e
            if len(categ_risks) > 0:
                average_risk_factor, average_exposure, incr_expected_profits = self.compute_expectation(
                    categ_risks=categ_risks, categ_id=categ_id
                )
            else:
                average_risk_factor = self.init_average_risk_factor
                average_exposure = self.init_average_exposure

                incr_expected_profits = -1
                # TODO: expected profits should only be returned once the expire_immediately == False case is fixed
                # incr_expected_profits = 0

            expected_profits += incr_expected_profits

            # compute value at risk
            var_per_risk = (
<<<<<<< HEAD
                self.getPPF(categ_id=categ_id, tailSize=self.var_tail_prob)
=======
                self.get_ppf(categ_id=categ_id, tail_size=self.var_tail_prob)
>>>>>>> a346ab8e
                * average_risk_factor
                * average_exposure
                * self.margin_of_safety
            )

            # record liquidity requirement and apply margin of safety for liquidity requirement
            necessary_liquidity += (
                var_per_risk * self.margin_of_safety * len(categ_risks)
            )
<<<<<<< HEAD
            # print("RISKMODEL: ", self.getPPF(categ_id=categ_id, tailSize=0.01) * average_risk_factor * average_exposure, " = PPF(0.01) * ", average_risk_factor, " * ", average_exposure, " vs. cash: ", cash[categ_id], "TOTAL_RISK_IN_CATEG: ", self.getPPF(categ_id=categ_id, tailSize=0.01) * average_risk_factor * average_exposure * len(categ_risks))
=======
            # print("RISKMODEL: ", self.get_ppf(categ_id=categ_id, tailSize=0.01) * average_risk_factor * average_exposure, " = PPF(0.01) * ", average_risk_factor, " * ", average_exposure, " vs. cash: ", cash[categ_id], "TOTAL_RISK_IN_CATEG: ", self.get_ppf(categ_id=categ_id, tailSize=0.01) * average_risk_factor * average_exposure * len(categ_risks))
>>>>>>> a346ab8e
            if isleconfig.verbose:
                print(self.inaccuracy)
                print(
                    "RISKMODEL: ",
                    var_per_risk,
                    " = PPF(0.02) * ",
                    average_risk_factor,
                    " * ",
                    average_exposure,
                    " vs. cash: ",
                    cash[categ_id],
                    "TOTAL_RISK_IN_CATEG: ",
                    var_per_risk * len(categ_risks),
                )
<<<<<<< HEAD
            # print("RISKMODEL: ", self.getPPF(categ_id=categ_id, tailSize=0.05) * average_risk_factor * average_exposure, " = PPF(0.05) * ", average_risk_factor, " * ", average_exposure, " vs. cash: ", cash[categ_id], "TOTAL_RISK_IN_CATEG: ", self.getPPF(categ_id=categ_id, tailSize=0.05) * average_risk_factor * average_exposure * len(categ_risks))
            # print("RISKMODEL: ", self.getPPF(categ_id=categ_id, tailSize=0.1) * average_risk_factor * average_exposure, " = PPF(0.1) * ", average_risk_factor, " * ", average_exposure, " vs. cash: ", cash[categ_id], "TOTAL_RISK_IN_CATEG: ", self.getPPF(categ_id=categ_id, tailSize=0.1) * average_risk_factor * average_exposure * len(categ_risks))
            # print("RISKMODEL: ", self.getPPF(categ_id=categ_id, tailSize=0.25) * average_risk_factor * average_exposure, " = PPF(0.25) * ", average_risk_factor, " * ", average_exposure, " vs. cash: ", cash[categ_id], "TOTAL_RISK_IN_CATEG: ", self.getPPF(categ_id=categ_id, tailSize=0.25) * average_risk_factor * average_exposure * len(categ_risks))
            # print("RISKMODEL: ", self.getPPF(categ_id=categ_id, tailSize=0.5) * average_risk_factor * average_exposure, " = PPF(0.5) * ", average_risk_factor, " * ", average_exposure, " vs. cash: ", cash[categ_id], "TOTAL_RISK_IN_CATEG: ", self.getPPF(categ_id=categ_id, tailSize=0.5) * average_risk_factor * average_exposure * len(categ_risks))
=======
            # print("RISKMODEL: ", self.get_ppf(categ_id=categ_id, tailSize=0.05) * average_risk_factor * average_exposure, " = PPF(0.05) * ", average_risk_factor, " * ", average_exposure, " vs. cash: ", cash[categ_id], "TOTAL_RISK_IN_CATEG: ", self.get_ppf(categ_id=categ_id, tailSize=0.05) * average_risk_factor * average_exposure * len(categ_risks))
            # print("RISKMODEL: ", self.get_ppf(categ_id=categ_id, tailSize=0.1) * average_risk_factor * average_exposure, " = PPF(0.1) * ", average_risk_factor, " * ", average_exposure, " vs. cash: ", cash[categ_id], "TOTAL_RISK_IN_CATEG: ", self.get_ppf(categ_id=categ_id, tailSize=0.1) * average_risk_factor * average_exposure * len(categ_risks))
            # print("RISKMODEL: ", self.get_ppf(categ_id=categ_id, tailSize=0.25) * average_risk_factor * average_exposure, " = PPF(0.25) * ", average_risk_factor, " * ", average_exposure, " vs. cash: ", cash[categ_id], "TOTAL_RISK_IN_CATEG: ", self.get_ppf(categ_id=categ_id, tailSize=0.25) * average_risk_factor * average_exposure * len(categ_risks))
            # print("RISKMODEL: ", self.get_ppf(categ_id=categ_id, tailSize=0.5) * average_risk_factor * average_exposure, " = PPF(0.5) * ", average_risk_factor, " * ", average_exposure, " vs. cash: ", cash[categ_id], "TOTAL_RISK_IN_CATEG: ", self.get_ppf(categ_id=categ_id, tailSize=0.5) * average_risk_factor * average_exposure * len(categ_risks))
>>>>>>> a346ab8e
            # if cash[categ_id] < 0:
            #    pdb.set_trace()

            acceptable = int(math.floor(cash[categ_id] / var_per_risk))
            remaining = acceptable - len(categ_risks)
            cash_left = cash[categ_id] - len(categ_risks) * var_per_risk

            acceptable_by_category.append(acceptable)
            remaining_acceptable_by_category.append(remaining)
            cash_left_by_category[categ_id] = cash_left
            var_per_risk_per_categ[categ_id] = var_per_risk

        # TODO: expected profits should only be returned once the expire_immediately == False case is fixed;
        #  the else-clause conditional statement should then be raised to unconditional
        if expected_profits < 0:
            expected_profits = None
        else:
            if necessary_liquidity == 0:
                assert expected_profits == 0
                expected_profits = self.init_profit_estimate * cash[0]
            else:
                expected_profits /= necessary_liquidity

        max_cash_by_categ = max(cash_left_by_category)
        floored_cash_by_categ = cash_left_by_category.copy()
        floored_cash_by_categ[floored_cash_by_categ < 0] = 0
        # remaining_acceptable_by_category_old = remaining_acceptable_by_category.copy()
        for categ_id in range(self.category_number):
            # QUERY: Where does this come from?
            remaining_acceptable_by_category[categ_id] = math.floor(
                remaining_acceptable_by_category[categ_id]
                * pow(floored_cash_by_categ[categ_id] / max_cash_by_categ, 5)
            )
        if isleconfig.verbose:
            print(
                "RISKMODEL returns: ",
                expected_profits,
                remaining_acceptable_by_category,
            )
        return (
            expected_profits,
            remaining_acceptable_by_category,
            cash_left_by_category,
            var_per_risk_per_categ,
        )

    def evaluate_excess_of_loss(self, risks, cash, offered_risk=None):

        cash_left_by_categ = np.copy(cash)
        assert len(cash_left_by_categ) == self.category_number

        # prepare variables
        additional_required = np.zeros(self.category_number)
        additional_var_per_categ = np.zeros(self.category_number)

        risks_by_categ = self.get_risks_by_categ(risks)
        # values at risk and liquidity requirements by category
        for categ_id in range(self.category_number):
<<<<<<< HEAD
            categ_risks = self.get_categ_risks(risks=risks, categ_id=categ_id)

            # TODO: allow for different risk distributions for different categories
            # TODO: factor in risk_factors
            percentage_value_at_risk = self.getPPF(
                categ_id=categ_id, tailSize=self.var_tail_prob
=======
            categ_risks = risks_by_categ[categ_id]

            # TODO: allow for different risk distributions for different categories
            # TODO: factor in risk_factors
            percentage_value_at_risk = self.get_ppf(
                categ_id=categ_id, tail_size=self.var_tail_prob
>>>>>>> a346ab8e
            )

            # compute liquidity requirements from existing contracts
            for risk in categ_risks:
                expected_damage = (
                    percentage_value_at_risk
                    * risk["value"]
                    * risk["risk_factor"]
                    * self.inaccuracy[categ_id]
                )
                expected_claim = (
                    min(expected_damage, risk["excess"]) - risk["deductible"]
                )

                # record liquidity requirement and apply margin of safety for liquidity requirement
                cash_left_by_categ[categ_id] -= expected_claim * self.margin_of_safety

            # compute additional liquidity requirements from newly offered contract
            if (offered_risk is not None) and (
                offered_risk.get("category") == categ_id
            ):
                expected_damage_fraction = (
                    percentage_value_at_risk
                    * offered_risk["risk_factor"]
                    * self.inaccuracy[categ_id]
                )
                expected_claim_fraction = (
                    min(expected_damage_fraction, offered_risk["excess_fraction"])
                    - offered_risk["deductible_fraction"]
                )
                expected_claim_total = expected_claim_fraction * offered_risk["value"]

                # record liquidity requirement and apply margin of safety for liquidity requirement
                additional_required[categ_id] += (
                    expected_claim_total * self.margin_of_safety
                )
                additional_var_per_categ[categ_id] += expected_claim_total

        # Additional value at risk should only occur in one category. Assert that this is the case.
        assert sum(additional_var_per_categ > 0) <= 1
        var_this_risk = max(additional_var_per_categ)

        return cash_left_by_categ, additional_required, var_this_risk

    def evaluate(self, risks, cash, offered_risk=None):
        # ensure that any risk to be considered supplied directly as argument is non-proportional/excess-of-loss
        assert (offered_risk is None) or offered_risk.get(
            "insurancetype"
        ) == "excess-of-loss"

        # construct cash_left_by_categ as a sequence, defining remaining liquidity by category
        if not isinstance(cash, (np.ndarray, list)):
            cash_left_by_categ = np.ones(self.category_number) * cash
        else:
            cash_left_by_categ = np.copy(cash)
        assert len(cash_left_by_categ) == self.category_number

        # sort current contracts
        el_risks = [risk for risk in risks if risk["insurancetype"] == "excess-of-loss"]
        risks = [risk for risk in risks if risk["insurancetype"] == "proportional"]
        # compute liquidity requirements and acceptable risks from existing contract
        # TODO: Consider edge cases here
        if (offered_risk is not None) or (len(el_risks) > 0):
            cash_left_by_categ, additional_required, var_this_risk = self.evaluate_excess_of_loss(
                el_risks, cash_left_by_categ, offered_risk
            )
        if (offered_risk is None) or (len(risks) > 0):
            expected_profits_proportional, remaining_acceptable_by_categ, cash_left_by_categ, var_per_risk_per_categ = self.evaluate_proportional(
                risks, cash_left_by_categ
            )
        if offered_risk is None:
            # return numbers of remaining acceptable risks by category
            return (
                expected_profits_proportional,
                remaining_acceptable_by_categ,
                cash_left_by_categ,
                var_per_risk_per_categ,
                min(cash_left_by_categ),
            )
        else:
            # return boolean value whether the offered excess_of_loss risk can be accepted
            if isleconfig.verbose:
                print(
                    "REINSURANCE RISKMODEL",
                    cash,
                    cash_left_by_categ,
                    (cash_left_by_categ - additional_required > 0).all(),
                )
            # if not (cash_left_by_categ - additional_required > 0).all():
            #    pdb.set_trace()
            return (
                (cash_left_by_categ - additional_required > 0).all(),
                cash_left_by_categ,
                var_this_risk,
                min(cash_left_by_categ),
            )

    def add_reinsurance(self, categ_id, excess_fraction, deductible_fraction, contract):
        self.damage_distribution_stack[categ_id].append(
            self.damage_distribution[categ_id]
        )
        self.reinsurance_contract_stack[categ_id].append(contract)
        self.damage_distribution[categ_id] = ReinsuranceDistWrapper(
            lower_bound=deductible_fraction,
            upper_bound=excess_fraction,
            dist=self.damage_distribution[categ_id],
        )

    def delete_reinsurance(
        self, categ_id, excess_fraction, deductible_fraction, contract
    ):
        assert self.reinsurance_contract_stack[categ_id][-1] == contract
        self.reinsurance_contract_stack[categ_id].pop()
        self.damage_distribution[categ_id] = self.damage_distribution_stack[
            categ_id
        ].pop()<|MERGE_RESOLUTION|>--- conflicted
+++ resolved
@@ -41,52 +41,12 @@
         # self.inaccuracy = np.random.uniform(9/10., 10/9., size=self.category_number)
         self.inaccuracy = inaccuracy
 
-<<<<<<< HEAD
-    def getPPF(self, categ_id, tailSize):
-=======
     def get_ppf(self, categ_id, tail_size):
->>>>>>> a346ab8e
         """Method for getting quantile function of the damage distribution (value at risk) by category.
            Positional arguments:
               categ_id  integer:            category 
               tailSize  (float >=0, <=1):   quantile
            Returns value-at-risk."""
-<<<<<<< HEAD
-        return self.damage_distribution[categ_id].ppf(1 - tailSize)
-
-    def get_categ_risks(self, risks, categ_id):
-        # categ_risks2 = [risk for risk in risks if risk["category"]==categ_id]
-        categ_risks = []
-        for risk in risks:
-            if risk["category"] == categ_id:
-                categ_risks.append(risk)
-        # assert categ_risks == categ_risks2
-        return categ_risks
-
-    def compute_expectation(self, categ_risks, categ_id):  # TODO: more intuitive name?
-        # average_exposure2 = np.mean([risk["excess"]-risk["deductible"] for risk in categ_risks])
-        #
-        ##average_risk_factor = np.mean([risk["risk_factor"] for risk in categ_risks])
-        # average_risk_factor2 = self.inaccuracy[categ_id] * np.mean([risk["risk_factor"] for risk in categ_risks])
-        #
-        ## compute expected profits from category
-        # mean_runtime2 = np.mean([risk["runtime"] for risk in categ_risks])
-
-        exposures = []
-        risk_factors = []
-        runtimes = []
-        for risk in categ_risks:
-            # TODO: factor in excess instead of value?
-            exposures.append(risk["value"] - risk["deductible"])
-            risk_factors.append(risk["risk_factor"])
-            runtimes.append(risk["runtime"])
-        average_exposure = np.mean(exposures)
-        average_risk_factor = self.inaccuracy[categ_id] * np.mean(risk_factors)
-        mean_runtime = np.mean(runtimes)
-        # assert average_exposure == average_exposure2
-        # assert average_risk_factor == average_risk_factor2
-        # assert mean_runtime == mean_runtime2
-=======
         return self.damage_distribution[categ_id].ppf(1 - tail_size)
 
     def get_risks_by_categ(self, risks):
@@ -109,7 +69,6 @@
         average_risk_factor = self.inaccuracy[categ_id] * np.mean(risk_factors)
 
         # mean_runtime = np.mean(runtimes)
->>>>>>> a346ab8e
 
         if self.expire_immediately:
             incr_expected_profits = -1
@@ -135,22 +94,11 @@
         necessary_liquidity = 0
 
         var_per_risk_per_categ = np.zeros(self.category_number)
-<<<<<<< HEAD
-
-        # compute acceptable risks by category
-        for categ_id in range(self.category_number):
-            # compute number of acceptable risks of this category
-
-            categ_risks = self.get_categ_risks(risks=risks, categ_id=categ_id)
-            # categ_risks = [risk for risk in risks if risk["category"]==categ_id]
-
-=======
         risks_by_categ = self.get_risks_by_categ(risks)
         # compute acceptable risks by category
         for categ_id in range(self.category_number):
             # compute number of acceptable risks of this category
             categ_risks = risks_by_categ[categ_id]
->>>>>>> a346ab8e
             if len(categ_risks) > 0:
                 average_risk_factor, average_exposure, incr_expected_profits = self.compute_expectation(
                     categ_risks=categ_risks, categ_id=categ_id
@@ -167,11 +115,7 @@
 
             # compute value at risk
             var_per_risk = (
-<<<<<<< HEAD
-                self.getPPF(categ_id=categ_id, tailSize=self.var_tail_prob)
-=======
                 self.get_ppf(categ_id=categ_id, tail_size=self.var_tail_prob)
->>>>>>> a346ab8e
                 * average_risk_factor
                 * average_exposure
                 * self.margin_of_safety
@@ -181,11 +125,7 @@
             necessary_liquidity += (
                 var_per_risk * self.margin_of_safety * len(categ_risks)
             )
-<<<<<<< HEAD
-            # print("RISKMODEL: ", self.getPPF(categ_id=categ_id, tailSize=0.01) * average_risk_factor * average_exposure, " = PPF(0.01) * ", average_risk_factor, " * ", average_exposure, " vs. cash: ", cash[categ_id], "TOTAL_RISK_IN_CATEG: ", self.getPPF(categ_id=categ_id, tailSize=0.01) * average_risk_factor * average_exposure * len(categ_risks))
-=======
             # print("RISKMODEL: ", self.get_ppf(categ_id=categ_id, tailSize=0.01) * average_risk_factor * average_exposure, " = PPF(0.01) * ", average_risk_factor, " * ", average_exposure, " vs. cash: ", cash[categ_id], "TOTAL_RISK_IN_CATEG: ", self.get_ppf(categ_id=categ_id, tailSize=0.01) * average_risk_factor * average_exposure * len(categ_risks))
->>>>>>> a346ab8e
             if isleconfig.verbose:
                 print(self.inaccuracy)
                 print(
@@ -200,17 +140,10 @@
                     "TOTAL_RISK_IN_CATEG: ",
                     var_per_risk * len(categ_risks),
                 )
-<<<<<<< HEAD
-            # print("RISKMODEL: ", self.getPPF(categ_id=categ_id, tailSize=0.05) * average_risk_factor * average_exposure, " = PPF(0.05) * ", average_risk_factor, " * ", average_exposure, " vs. cash: ", cash[categ_id], "TOTAL_RISK_IN_CATEG: ", self.getPPF(categ_id=categ_id, tailSize=0.05) * average_risk_factor * average_exposure * len(categ_risks))
-            # print("RISKMODEL: ", self.getPPF(categ_id=categ_id, tailSize=0.1) * average_risk_factor * average_exposure, " = PPF(0.1) * ", average_risk_factor, " * ", average_exposure, " vs. cash: ", cash[categ_id], "TOTAL_RISK_IN_CATEG: ", self.getPPF(categ_id=categ_id, tailSize=0.1) * average_risk_factor * average_exposure * len(categ_risks))
-            # print("RISKMODEL: ", self.getPPF(categ_id=categ_id, tailSize=0.25) * average_risk_factor * average_exposure, " = PPF(0.25) * ", average_risk_factor, " * ", average_exposure, " vs. cash: ", cash[categ_id], "TOTAL_RISK_IN_CATEG: ", self.getPPF(categ_id=categ_id, tailSize=0.25) * average_risk_factor * average_exposure * len(categ_risks))
-            # print("RISKMODEL: ", self.getPPF(categ_id=categ_id, tailSize=0.5) * average_risk_factor * average_exposure, " = PPF(0.5) * ", average_risk_factor, " * ", average_exposure, " vs. cash: ", cash[categ_id], "TOTAL_RISK_IN_CATEG: ", self.getPPF(categ_id=categ_id, tailSize=0.5) * average_risk_factor * average_exposure * len(categ_risks))
-=======
             # print("RISKMODEL: ", self.get_ppf(categ_id=categ_id, tailSize=0.05) * average_risk_factor * average_exposure, " = PPF(0.05) * ", average_risk_factor, " * ", average_exposure, " vs. cash: ", cash[categ_id], "TOTAL_RISK_IN_CATEG: ", self.get_ppf(categ_id=categ_id, tailSize=0.05) * average_risk_factor * average_exposure * len(categ_risks))
             # print("RISKMODEL: ", self.get_ppf(categ_id=categ_id, tailSize=0.1) * average_risk_factor * average_exposure, " = PPF(0.1) * ", average_risk_factor, " * ", average_exposure, " vs. cash: ", cash[categ_id], "TOTAL_RISK_IN_CATEG: ", self.get_ppf(categ_id=categ_id, tailSize=0.1) * average_risk_factor * average_exposure * len(categ_risks))
             # print("RISKMODEL: ", self.get_ppf(categ_id=categ_id, tailSize=0.25) * average_risk_factor * average_exposure, " = PPF(0.25) * ", average_risk_factor, " * ", average_exposure, " vs. cash: ", cash[categ_id], "TOTAL_RISK_IN_CATEG: ", self.get_ppf(categ_id=categ_id, tailSize=0.25) * average_risk_factor * average_exposure * len(categ_risks))
             # print("RISKMODEL: ", self.get_ppf(categ_id=categ_id, tailSize=0.5) * average_risk_factor * average_exposure, " = PPF(0.5) * ", average_risk_factor, " * ", average_exposure, " vs. cash: ", cash[categ_id], "TOTAL_RISK_IN_CATEG: ", self.get_ppf(categ_id=categ_id, tailSize=0.5) * average_risk_factor * average_exposure * len(categ_risks))
->>>>>>> a346ab8e
             # if cash[categ_id] < 0:
             #    pdb.set_trace()
 
@@ -269,21 +202,12 @@
         risks_by_categ = self.get_risks_by_categ(risks)
         # values at risk and liquidity requirements by category
         for categ_id in range(self.category_number):
-<<<<<<< HEAD
-            categ_risks = self.get_categ_risks(risks=risks, categ_id=categ_id)
-
-            # TODO: allow for different risk distributions for different categories
-            # TODO: factor in risk_factors
-            percentage_value_at_risk = self.getPPF(
-                categ_id=categ_id, tailSize=self.var_tail_prob
-=======
             categ_risks = risks_by_categ[categ_id]
 
             # TODO: allow for different risk distributions for different categories
             # TODO: factor in risk_factors
             percentage_value_at_risk = self.get_ppf(
                 categ_id=categ_id, tail_size=self.var_tail_prob
->>>>>>> a346ab8e
             )
 
             # compute liquidity requirements from existing contracts
