--- conflicted
+++ resolved
@@ -42,11 +42,7 @@
         self.damage_distribution: MutableSequence["Distribution"] = [
             damage_distribution for _ in range(self.category_number)
         ]
-<<<<<<< HEAD
-        self.underlying_distribution = deepcopy(self.damage_distribution)
-=======
         self.underlying_distribution = copy.deepcopy(self.damage_distribution)
->>>>>>> 08beb302
         self.inaccuracy: Sequence[float] = inaccuracy
 
     def get_ppf(self, categ_id: int, tail_size: float) -> float:
