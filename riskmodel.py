#/**
# * Created by Torsten Heinrich
# */
# Translated to python by Davoud Taghawi-Nejad
import expectedvaluemc
#from generalizedpareto import GeneralizedPareto
#from generalizedexponential import GeneralizedExponential
import scipy.stats

class RiskModel:
    def __init__(self,
                 riskDistribution=scipy.stats.pareto(2., 0., 10.),
                 riskPeriod=scipy.stats.expon(0, 100./3.)):
        """
          setting default distributions:
             Power Law with x_min = 10.
                            alpha = 3.
                        => PDF(x) = 200 * x^(-3)
             Exponential with lambda = .03
                        => PDF(x) = 0.03 * e^(-0.03*x)
        """
        self.riskDistribution = riskDistribution;
        self.riskPeriod = riskPeriod;

    # def getDistributionPPF(self, tailSize):
    #     """ allows to check for expected size of 1/x period (e.g. 1/200 year) events ... and to compute expected value (.5)"""
    #     return self.riskDistribution.quantile(tailSize);

    def getPPF(self, tailSize):
        """alias of getDistributionPPF """
        return self.riskDistribution.ppf(tailSize);		#TODO: correct syntax?

    # def getPeriodPPF(self, tailSize):
    #     """ allows to compute expected value (.5)"""
    #     return self.riskPeriod.quantile(tailSize);

    # def getDistributionInverseCDF(self, x):
    #     return 1. - self.riskDistribution.cumulative(x);

    def evaluate(self, runtime, excess, deductible, expectedReturn=.15):
        """ Returns x% (e.g., 15%) over the expected loss which is computed
        using Monte Carlo Simulations of risk distribution (excess respected)
        and risk period /riskPeriod.mean * riskDistribution.mean * runtime -
        deductible = riskFreq.mean * riskDistribution.mean * runtime - deductible """


        distributionExpectedValue = expectedvaluemc.getEV(self.riskDistribution, 1000, None, None, excess);
        periodExpectedValue = expectedvaluemc.getEV(self.riskPeriod, 1000, None, None, None);

        expectedLoss = distributionExpectedValue * (1./periodExpectedValue) * runtime - deductible;
<<<<<<< HEAD
        print("DEBUG  **RM", distributionExpectedValue, periodExpectedValue, expectedLoss, expectedReturn, expectedLoss * (1. + expectedReturn))
=======
        #print("DEBUG  **RM", distributionExpectedValue, periodExpectedValue, expectedLoss, expectedReturn, expectedLoss * (1. + expectedReturn))
>>>>>>> 0821fefa
        return expectedLoss * (1. + expectedReturn);
<|MERGE_RESOLUTION|>--- conflicted
+++ resolved
@@ -48,9 +48,5 @@
         periodExpectedValue = expectedvaluemc.getEV(self.riskPeriod, 1000, None, None, None);
 
         expectedLoss = distributionExpectedValue * (1./periodExpectedValue) * runtime - deductible;
-<<<<<<< HEAD
-        print("DEBUG  **RM", distributionExpectedValue, periodExpectedValue, expectedLoss, expectedReturn, expectedLoss * (1. + expectedReturn))
-=======
         #print("DEBUG  **RM", distributionExpectedValue, periodExpectedValue, expectedLoss, expectedReturn, expectedLoss * (1. + expectedReturn))
->>>>>>> 0821fefa
         return expectedLoss * (1. + expectedReturn);
