--- conflicted
+++ resolved
@@ -19,38 +19,6 @@
 overwrite = False
 override_no_riskmodels = False
 
-<<<<<<< HEAD
-from insurancesimulation import InsuranceSimulation
-from insurancefirm import InsuranceFirm
-from riskmodel import RiskModel
-from reinsurancefirm import ReinsuranceFirm
-import logger
-import calibrationscore
-
-# ensure that logging directory exists
-if not os.path.isdir("data"):
-    assert not os.path.exists(
-        "data"
-    ), "./data exists as regular file. This filename is required for the logging directory"
-    os.makedirs("data")
-
-# create conditional decorator
-def conditionally(decorator_function, condition):
-    def wrapper(target_function):
-        if not condition:
-            return target_function
-        return decorator_function(target_function)
-
-    return wrapper
-
-
-# create non-abce placeholder gui decorator
-# TODO: replace this with more elegant solution if possible. Currently required since script will otherwise crash at the conditional decorator below since gui is then undefined
-if not isleconfig.use_abce:
-
-    def gui(*args, **kwargs):
-        pass
-=======
 # ensure that logging directory exists
 if not os.path.isdir("data"):
     if os.path.exists("data"):
@@ -73,7 +41,6 @@
 ):
     np.random.seed(np_seed)
     random.seed(random_seed)
->>>>>>> a346ab8e
 
     simulation_parameters[
         "simulation"
@@ -93,21 +60,7 @@
         agent_parameters=simulation.agent_parameters["insurancefirm"],
     )
 
-<<<<<<< HEAD
-# @gui(simulation_parameters, serve=True)
-@conditionally(gui(simulation_parameters, serve=False), isleconfig.use_abce)
-def main(
-    simulation_parameters,
-    rc_event_schedule,
-    rc_event_damage,
-    np_seed,
-    random_seed,
-    save_iter,
-    requested_logs=None,
-):
-=======
     simulation.accept_agents("insurancefirm", insurancefirms_group)
->>>>>>> a346ab8e
 
     # create agents: reinsurance firms
     reinsurancefirms_group = simulation.build_agents(
@@ -118,67 +71,6 @@
     )
     simulation.accept_agents("reinsurancefirm", reinsurancefirms_group)
 
-<<<<<<< HEAD
-    # create simulation and world objects (identical in non-abce mode)
-    if isleconfig.use_abce:
-        simulation = abce.Simulation(processes=1, random_seed=random_seed)
-
-    simulation_parameters["simulation"] = world = InsuranceSimulation(
-        override_no_riskmodels,
-        replic_ID,
-        simulation_parameters,
-        rc_event_schedule,
-        rc_event_damage,
-    )
-
-    if not isleconfig.use_abce:
-        simulation = world
-
-    # create agents: insurance firms
-    insurancefirms_group = simulation.build_agents(
-        InsuranceFirm,
-        "insurancefirm",
-        parameters=simulation_parameters,
-        agent_parameters=world.agent_parameters["insurancefirm"],
-    )
-
-    if isleconfig.use_abce:
-        insurancefirm_pointers = insurancefirms_group.get_pointer()
-    else:
-        insurancefirm_pointers = insurancefirms_group
-    world.accept_agents("insurancefirm", insurancefirm_pointers, insurancefirms_group)
-
-    # create agents: reinsurance firms
-    reinsurancefirms_group = simulation.build_agents(
-        ReinsuranceFirm,
-        "reinsurance",
-        parameters=simulation_parameters,
-        agent_parameters=world.agent_parameters["reinsurance"],
-    )
-    if isleconfig.use_abce:
-        reinsurancefirm_pointers = reinsurancefirms_group.get_pointer()
-    else:
-        reinsurancefirm_pointers = reinsurancefirms_group
-    world.accept_agents("reinsurance", reinsurancefirm_pointers, reinsurancefirms_group)
-
-    # time iteration
-    for t in range(simulation_parameters["max_time"]):
-
-        # abce time step
-        simulation.advance_round(t)
-
-        # create new agents             # TODO: write method for this; this code block is executed almost identically 4 times
-        if world.insurance_firm_market_entry(agent_type="InsuranceFirm"):
-            parameters = [np.random.choice(world.agent_parameters["insurancefirm"])]
-            parameters = [
-                world.agent_parameters["insurancefirm"][
-                    simulation.insurance_entry_index()
-                ]
-            ]
-            parameters[0]["id"] = world.get_unique_insurer_id()
-            new_insurance_firm = simulation.build_agents(
-                InsuranceFirm,
-=======
     # time iteration
     for t in range(simulation_parameters["max_time"]):
         # create new agents        # TODO: write method for this; this code block is executed almost identically 4 times
@@ -198,43 +90,11 @@
             parameters[0]["id"] = simulation.get_unique_insurer_id()
             new_insurance_firm = simulation.build_agents(
                 insurancefirm.InsuranceFirm,
->>>>>>> a346ab8e
                 "insurancefirm",
                 parameters=simulation_parameters,
                 agent_parameters=parameters,
             )
             insurancefirms_group += new_insurance_firm
-<<<<<<< HEAD
-            if isleconfig.use_abce:
-                # TODO: fix abce
-                # may fail in abce because addressing individual agents may not be allowed
-                # may also fail because agent methods may not be callable directly
-                new_insurancefirm_pointer = [
-                    new_insurance_firm[0].get_pointer()
-                ]  # index 0 because this is a list with just 1 object
-            else:
-                new_insurancefirm_pointer = new_insurance_firm
-            world.accept_agents(
-                "insurancefirm", new_insurancefirm_pointer, new_insurance_firm, time=t
-            )
-
-        if world.insurance_firm_market_entry(agent_type="ReinsuranceFirm"):
-            parameters = [np.random.choice(world.agent_parameters["reinsurance"])]
-            parameters[0][
-                "initial_cash"
-            ] = (
-                world.reinsurance_capital_entry()
-            )  # Since the value of the reinrisks varies overtime it makes sense that the market entry of reinsures depends on those values. The method world.reinsurance_capital_entry() determines the capital market entry of reinsurers.
-            parameters = [
-                world.agent_parameters["reinsurance"][
-                    simulation.reinsurance_entry_index()
-                ]
-            ]
-            parameters[0]["id"] = world.get_unique_reinsurer_id()
-            new_reinsurance_firm = simulation.build_agents(
-                ReinsuranceFirm,
-                "reinsurance",
-=======
             simulation.accept_agents("insurancefirm", new_insurance_firm, time=t)
 
         if simulation.insurance_firm_enters_market(agent_type="ReinsuranceFirm"):
@@ -256,39 +116,10 @@
             new_reinsurance_firm = simulation.build_agents(
                 reinsurancefirm.ReinsuranceFirm,
                 "reinsurancefirm",
->>>>>>> a346ab8e
                 parameters=simulation_parameters,
                 agent_parameters=parameters,
             )
             reinsurancefirms_group += new_reinsurance_firm
-<<<<<<< HEAD
-            if isleconfig.use_abce:
-                # TODO: fix abce
-                # may fail in abce because addressing individual agents may not be allowed
-                # may also fail because agent methods may not be callable directly
-                new_reinsurancefirm_pointer = [
-                    new_reinsurance_firm[0].get_pointer()
-                ]  # index 0 because this is a list with just 1 object
-            else:
-                new_reinsurancefirm_pointer = new_reinsurance_firm
-            world.accept_agents(
-                "reinsurance", new_reinsurancefirm_pointer, new_reinsurance_firm, time=t
-            )
-
-        # iterate simulation
-        world.iterate(t)
-
-        # log data
-        if isleconfig.use_abce:
-            # insurancefirms.logme()
-            # reinsurancefirms.logme()
-            insurancefirms_group.agg_log(
-                variables=["cash", "operational"], len=["underwritten_contracts"]
-            )
-            # reinsurancefirms_group.agg_log(variables=['cash'])
-        else:
-            world.save_data()
-=======
             simulation.accept_agents("reinsurancefirm", new_reinsurance_firm, time=t)
 
         # iterate simulation
@@ -296,7 +127,6 @@
 
         # log data
         simulation.save_data()
->>>>>>> a346ab8e
 
         if t % 50 == save_iter:
             save_simulation(t, simulation, simulation_parameters, exit_now=False)
@@ -304,14 +134,8 @@
     # finish simulation, write logs
     simulation.finalize()
 
-<<<<<<< HEAD
-    return simulation.obtain_log(
-        requested_logs
-    )  # It is required to return this list to download all the data generated by a single run of the model from the cloud.
-=======
     # It is required to return this list to download all the data generated by a single run of the model from the cloud.
     return simulation.obtain_log(requested_logs)
->>>>>>> a346ab8e
 
 
 # save function
@@ -341,13 +165,9 @@
 
     """ use argparse to handle command line arguments"""
     parser = argparse.ArgumentParser(description="Model the Insurance sector")
-<<<<<<< HEAD
-    parser.add_argument("--abce", action="store_true", help="use abce")
-=======
     parser.add_argument(
         "--abce", action="store_true", help="[REMOVED] ABCE no longer supported"
     )
->>>>>>> a346ab8e
     parser.add_argument(
         "--oneriskmodel",
         action="store_true",
@@ -357,19 +177,6 @@
         "--riskmodels",
         type=int,
         choices=[1, 2, 3, 4],
-<<<<<<< HEAD
-        help="allow overriding the number of riskmodels from standard config (with 1 or other numbers)",
-    )
-    parser.add_argument(
-        "--replicid",
-        type=int,
-        help="if replication ID is given, pass this to the simulation so that the risk profile can be restored",
-    )
-    parser.add_argument(
-        "--replicating",
-        action="store_true",
-        help="if this is a simulation run designed to replicate another, override the config file parameter",
-=======
         help="allow overriding the number of riskmodels from standard config (with 1 or other numbers)."
         " Overrides --oneriskmodel",
     )
@@ -394,7 +201,6 @@
         "--overwrite",
         action="store_true",
         help="allows overwriting of the file specified by -f",
->>>>>>> a346ab8e
     )
     parser.add_argument(
         "--randomseed", type=float, help="allow setting of numpy random seed"
@@ -429,15 +235,6 @@
         override_no_riskmodels = 1
     if args.riskmodels:
         override_no_riskmodels = args.riskmodels
-<<<<<<< HEAD
-    if args.replicid is not None:  # TODO: this is broken, must be fixed or removed
-        replic_ID = args.replicid
-    if args.replicating:
-        isleconfig.replicating = True
-        assert (
-            replic_ID is not None
-        ), "Error: Replication requires a replication ID to identify run to be replicated"
-=======
     if args.replicid:  # TODO: track down all uses of replicid
         raise ValueError("--replicid is no longer supported, use --file")
     if args.file:
@@ -446,7 +243,6 @@
         overwrite = True
     if args.replicating:
         isleconfig.replicating = True
->>>>>>> a346ab8e
     if args.randomseed:
         randomseed = args.randomseed
         seed = int(randomseed)
@@ -457,15 +253,6 @@
         isleconfig.force_foreground = True
     if args.shownetwork:
         isleconfig.show_network = True
-<<<<<<< HEAD
-        """Option requires reloading of InsuranceSimulation so that modules to show network can be loaded.
-            # TODO: change all module imports of the form "from module import class" to "import module". """
-        import insurancesimulation
-
-        importlib.reload(insurancesimulation)
-        from insurancesimulation import InsuranceSimulation
-=======
->>>>>>> a346ab8e
     if args.showprogress:
         isleconfig.showprogress = True
     if args.verbose:
@@ -475,56 +262,31 @@
     else:
         save_iter = 200
 
-<<<<<<< HEAD
-    """ import abce module if required """
-    if isleconfig.use_abce:
-        # print("Importing abce")
-        import abce
-        from abce import gui
-
-    from setup import SetupSim
+    from setup_simulation import SetupSim
 
     setup = SetupSim()  # Here the setup for the simulation is done.
-=======
-    from setup_simulation import SetupSim
-
-    setup = SetupSim()  # Here the setup for the simulation is done.
-
->>>>>>> a346ab8e
+
     [
         general_rc_event_schedule,
         general_rc_event_damage,
         np_seeds,
         random_seeds,
-<<<<<<< HEAD
-    ] = setup.obtain_ensemble(
-        1
-    )  # Only one ensemble. This part will only be run locally (laptop).
-
-=======
     ] = setup.obtain_ensemble(1, filepath, overwrite)
     # Only one ensemble. This part will only be run locally (laptop).
 
     # Run the main program
     # Note that we pass the filepath as the replic_ID
->>>>>>> a346ab8e
     log = main(
         simulation_parameters,
         general_rc_event_schedule[0],
         general_rc_event_damage[0],
         np_seeds[0],
         random_seeds[0],
-<<<<<<< HEAD
-        save_iter,
-    )
-
-=======
         filepath,
         save_iter,
     )
 
     replic_ID = filepath
->>>>>>> a346ab8e
     """ Restore the log at the end of the single simulation run for saving and for potential further study """
     is_background = (not isleconfig.force_foreground) and (
         isleconfig.replicating or (replic_ID in locals())
