# import common packages
<<<<<<< HEAD
=======

>>>>>>> bdbaf648
import argparse
import hashlib
import numpy as np
import os
import pickle
import random
from typing import MutableMapping, MutableSequence

import calibrationscore
import insurancesimulation

# import config file and apply configuration
import isleconfig
import logger

simulation_parameters = isleconfig.simulation_parameters
filepath = None
overwrite = False
override_no_riskmodels = False

# ensure that logging directory exists
if not os.path.isdir("data"):
    if os.path.exists("data"):
        raise FileExistsError(
            "./data exists as regular file. This filename is required for the logging directory"
        )
    os.makedirs("data")


# main function
def main(
    sim_params: MutableMapping,
    rc_event_schedule: MutableSequence[MutableSequence[int]],
    rc_event_damage: MutableSequence[MutableSequence[float]],
    np_seed: int,
    random_seed: int,
    save_iteration: int,
    replic_id: int,
    requested_logs: MutableSequence = None,
    resume: bool = False,
) -> MutableSequence:
    if not resume:
        np.random.seed(np_seed)
        random.seed(random_seed)

        sim_params["simulation"] = simulation = insurancesimulation.InsuranceSimulation(
            override_no_riskmodels,
            replic_id,
            sim_params,
            rc_event_schedule,
            rc_event_damage,
        )
        time = 0
    else:
        d = load_simulation()
        np.random.set_state(d["np_seed"])
        random.setstate(d["random_seed"])
        time = d["time"]
        simulation = d["simulation"]
        sim_params = d["simulation_parameters"]
        for key in d["isleconfig"]:
            isleconfig.__dict__[key] = d["isleconfig"][key]
        isleconfig.simulation_parameters = sim_params
    for t in range(time, sim_params["max_time"]):
        # Main time iteration loop
        simulation.iterate(t)

        # log data
        simulation.save_data()

        # Don't save at t=0 or if the simulation has just finished
        if t % save_iteration == 0 and 0 < t < sim_params["max_time"]:
            # Need to use t+1 as resume will start at time saved
            save_simulation(t + 1, simulation, sim_params, exit_now=False)

    # Finish simulation, write logs
    simulation.finalize()

    # It is required to return this list to download all the data generated by a single run of the model from the cloud.
    return simulation.obtain_log(requested_logs)


def save_simulation(
    t: int,
    sim: insurancesimulation.InsuranceSimulation,
    sim_param: MutableMapping,
    exit_now: bool = False,
) -> None:
    d = {
        "np_seed": np.random.get_state(),
        "random_seed": random.getstate(),
        "time": t,
        "simulation": sim,
        "simulation_parameters": sim_param,
        "isleconfig": {},
    }
    for key in isleconfig.__dict__:
        if not key.startswith("__"):
            d["isleconfig"][key] = isleconfig.__dict__[key]

    with open("data/simulation_save.pkl", "bw") as wfile:
        pickle.dump(d, wfile, protocol=pickle.HIGHEST_PROTOCOL)
    with open("data/simulation_save.pkl", "br") as rfile:
        file_contents = rfile.read()
    print(
        "\nSaved simulation with hash:",
        hashlib.sha512(str(file_contents).encode()).hexdigest(),
    )

    if exit_now:
        exit(0)


def load_simulation() -> dict:
    # TODO: Fix! This doesn't work, the retrieved file is different to the saved one.
    with open("data/simulation_save.pkl", "br") as rfile:
        print(
            "\nLoading simulation with hash:",
            hashlib.sha512(str(rfile.read()).encode()).hexdigest(),
        )
        rfile.seek(0)
        file_contents = pickle.load(rfile)
    return file_contents


# main entry point
if __name__ == "__main__":

    """ use argparse to handle command line arguments"""
    parser = argparse.ArgumentParser(description="Model the Insurance sector")
    parser.add_argument(
        "-f",
        "--file",
        action="store",
        help="the file to store the initial randomness in. Will be stored in ./data and appended with .islestore "
        "(if it is not already). The default filepath is ./data/risk_event_schedules.islestore, which will be "
        "overwritten event if --overwrite is not passed!",
    )
    parser.add_argument(
        "-r",
        "--replicating",
        action="store_true",
        help="if this is a simulation run designed to replicate another, override the config file parameter. "
        "You probably want to specify the --file to read from.",
    )
    parser.add_argument(
        "-o",
        "--overwrite",
        action="store_true",
        help="allows overwriting of the file specified by -f",
    )
    parser.add_argument(
        "-p", "--showprogress", action="store_true", help="show timesteps"
    )
    parser.add_argument(
        "-v", "--verbose", action="store_true", help="more detailed output"
    )
    parser.add_argument(
        "--resume",
        action="store_true",
        help="Resume the simulation from a previous save in ./data/simulation_save.pkl. "
        "All other arguments will be ignored",
    )
    parser.add_argument(
        "--oneriskmodel",
        action="store_true",
        help="allow overriding the number of riskmodels from the standard config (with 1)",
    )
    parser.add_argument(
        "--riskmodels",
        type=int,
        choices=[1, 2, 3, 4],
        help="allow overriding the number of riskmodels from standard config (with 1 or other numbers)."
        " Overrides --oneriskmodel",
    )
    parser.add_argument(
        "--randomseed", type=float, help="allow setting of numpy random seed"
    )
    parser.add_argument(
        "--foreground",
        action="store_true",
        help="force foreground runs even if replication ID is given (which defaults to background runs)",
    )
    parser.add_argument(
        "--shownetwork",
        action="store_true",
        help="show reinsurance relations as network",
    )
    parser.add_argument(
        "--save_iterations",
        type=int,
        help="number of iterations to iterate before saving world state",
    )
    args = parser.parse_args()

    if args.oneriskmodel:
        isleconfig.oneriskmodel = True
        override_no_riskmodels = 1
    if args.riskmodels:
        override_no_riskmodels = args.riskmodels
    # if args.replicid:  # TODO: track down all uses of replicid
    #     raise ValueError("--replicid is no longer supported, use --file")
    if args.file:
        filepath = args.file
    if args.overwrite:
        overwrite = True
    if args.replicating:
        isleconfig.replicating = True
    if args.randomseed:
        randomseed = args.randomseed
        seed = int(randomseed)
    else:
        np.random.seed()
        seed = np.random.randint(0, 2 ** 31 - 1)
    if args.foreground:
        isleconfig.force_foreground = True
    if args.shownetwork:
        isleconfig.show_network = True
    if args.showprogress:
        isleconfig.showprogress = True
    if args.verbose:
        isleconfig.verbose = True
    if args.save_iterations:
        save_iter = args.save_iterations
    else:
        # Disable saving unless save_iter is given. It doesn't work anyway # TODO
        save_iter = isleconfig.simulation_parameters["max_time"] + 2

    if not args.resume:
        from setup_simulation import SetupSim

        setup = SetupSim()  # Here the setup for the simulation is done.

        # Only one ensemble. This part will only be run locally (laptop).
        [
            general_rc_event_schedule,
            general_rc_event_damage,
            np_seeds,
            random_seeds,
        ] = setup.obtain_ensemble(1, filepath, overwrite)
    else:
        # We are resuming, so all of the necessary setup will be loaded from a file
        general_rc_event_schedule = (
            general_rc_event_damage
        ) = np_seeds = random_seeds = [None]

    # Run the main program
    # Note that we pass the filepath as the replic_ID
    log = main(
        simulation_parameters,
        general_rc_event_schedule[0],
        general_rc_event_damage[0],
        np_seeds[0],
        random_seeds[0],
        save_iter,
        replic_id=1,
        resume=args.resume,
    )

    replic_ID = 1
    """ Restore the log at the end of the single simulation run for saving and for potential further study """
    is_background = (not isleconfig.force_foreground) and (
        isleconfig.replicating or (replic_ID in locals())
    )
    L = logger.Logger()
    L.restore_logger_object(list(log))
    L.save_log(is_background)

    """ Obtain calibration score """
    CS = calibrationscore.CalibrationScore(L)
    score = CS.test_all()<|MERGE_RESOLUTION|>--- conflicted
+++ resolved
@@ -1,8 +1,5 @@
 # import common packages
-<<<<<<< HEAD
-=======
-
->>>>>>> bdbaf648
+
 import argparse
 import hashlib
 import numpy as np
