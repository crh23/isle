--- conflicted
+++ resolved
@@ -2,16 +2,12 @@
 
 
 class InsuranceContract(MetaInsuranceContract):
-<<<<<<< HEAD
-=======
     """ReinsuranceContract class.
         Inherits from InsuranceContract.
         Constructor is not currently required but may be used in the future to distinguish InsuranceContract
             and ReinsuranceContract objects.
         The signature of this class' constructor is the same as that of the InsuranceContract constructor.
         The class has two methods (explode, mature) that overwrite methods in InsuranceContract."""
-
->>>>>>> 1ccb7f11
     def __init__(
         self,
         insurer,
@@ -21,11 +17,7 @@
         runtime,
         payment_period,
         expire_immediately,
-<<<<<<< HEAD
         initial_var=0.0,
-=======
-        initial_VaR=0.0,
->>>>>>> 1ccb7f11
         insurancetype="proportional",
         deductible_fraction=None,
         excess_fraction=None,
@@ -39,11 +31,7 @@
             runtime,
             payment_period,
             expire_immediately,
-<<<<<<< HEAD
             initial_var,
-=======
-            initial_VaR,
->>>>>>> 1ccb7f11
             insurancetype,
             deductible_fraction,
             excess_fraction,
