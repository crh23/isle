"""
 * Created by Torsten Heinrich
 */
Translated by Davoud Taghawi-Nejad
"""
from contract import Contract


class InsuranceContract(Contract):
    def __init__(self, contract_partner, endtime, premium, excess, deductible=0.0):
        Contract.__init__(self, contract_partner, endtime)
        assert isinstance(contract_partner, dict)
        self.policyholder = contract_partner['policyholder']
        self.insurer = contract_partner['insurer']
        self.obligations['policyholder'] = {'money': premium}
        self.obligations['insurer'] = {'money': 0}
        self.excess = excess
        self.deductible = deductible
        #self.endtime = endtime			#is in superclass

    def execute(self, claim):
        covered_claim = min(claim, self.excess)
        self.obligations['insurer']['money'] += max(0, covered_claim - self.deductible)
<<<<<<< HEAD
        print("DEBUG Claim: {0:f} from insurance firm {1:d}".format(covered_claim - self.deductible, self.insurer[1]), end="")
=======
        #print("DEBUG Claim: {0:f} from insurance firm {1:d}".format(covered_claim - self.deductible, self.insurer[1]), end="")
>>>>>>> 0821fefa
        <|MERGE_RESOLUTION|>--- conflicted
+++ resolved
@@ -21,9 +21,5 @@
     def execute(self, claim):
         covered_claim = min(claim, self.excess)
         self.obligations['insurer']['money'] += max(0, covered_claim - self.deductible)
-<<<<<<< HEAD
-        print("DEBUG Claim: {0:f} from insurance firm {1:d}".format(covered_claim - self.deductible, self.insurer[1]), end="")
-=======
         #print("DEBUG Claim: {0:f} from insurance firm {1:d}".format(covered_claim - self.deductible, self.insurer[1]), end="")
->>>>>>> 0821fefa
         