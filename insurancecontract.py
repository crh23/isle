import metainsurancecontract

from typing import TYPE_CHECKING
<<<<<<< HEAD
=======

>>>>>>> bdbaf648
if TYPE_CHECKING:
    from metainsuranceorg import MetaInsuranceOrg
    from insurancesimulation import InsuranceSimulation
    from genericclasses import RiskProperties


class InsuranceContract(metainsurancecontract.MetaInsuranceContract):
    """ReinsuranceContract class.
        Inherits from MetaInsuranceContract.
        Constructor is not currently required but may be used in the future to distinguish InsuranceContract
            and ReinsuranceContract objects.
        The signature of this class' constructor is the same as that of the InsuranceContract constructor.
        The class has two methods (explode, mature) that overwrite methods in InsuranceContract."""

    def __init__(
        self,
        insurer: "MetaInsuranceOrg",
        risk: "RiskProperties",
        time: int,
        premium: float,
        runtime: int,
        payment_period: int,
        expire_immediately: bool,
        initial_var: float = 0.0,
        insurancetype: str = "proportional",
        deductible_fraction: float = None,
        limit_fraction: float = None,
        reinsurance: float = 0,
    ):
        super().__init__(
            insurer,
            risk,
            time,
            premium,
            runtime,
            payment_period,
            expire_immediately,
            initial_var,
            insurancetype,
            deductible_fraction,
            limit_fraction,
            reinsurance,
        )
        # the property holder in an insurance contract should always be the simulation
        assert self.property_holder is self.insurer.simulation
        self.property_holder: "InsuranceSimulation"

    def explode(self, time, uniform_value=None, damage_extent=None):
        """Explode method.
               Accepts arguments
                   time: Type integer. The current time.
                   uniform_value: Type float. Random value drawn in InsuranceSimulation. To determine if this risk
                                  is affected by peril.
                   damage_extent: Type float. Random value drawn in InsuranceSimulation. To determine the extent of
                                  damage caused in the risk insured by this contract.
               No return value.
        For registering damage and creating resulting claims (and payment obligations)."""
        if uniform_value is None:
            raise ValueError(
                "uniform_value must be passed to InsuranceContract.explode"
            )
        if damage_extent is None:
            raise ValueError(
                "damage_extent must be passed to InsuranceContract.explode"
            )
        if uniform_value < self.risk_factor:
            claim = min(self.limit, damage_extent * self.value) - self.deductible
            self.insurer.register_claim(
                claim
            )  # Every insurance claim made is immediately registered.

            self.current_claim += claim
            self.insurer.receive_obligation(
                claim, self.property_holder, time + 2, "claim"
            )
            # Insurer pays one time step after reinsurer to avoid bankruptcy.
            # TODO: Is this realistic? Change this?
            if self.expire_immediately:
                self.expiration = time
                # self.terminating = True

    def mature(self, time):
        """Mature method.
               Accepts arguments
                    time: Type integer. The current time.
               No return value.
           Returns risk to simulation as contract terminates. Calls terminate_reinsurance to dissolve any reinsurance
           contracts."""
        # self.terminating = True

        self.terminate_reinsurance(time)

        if not self.roll_over_flag:
            self.property_holder.return_risks([self.risk])<|MERGE_RESOLUTION|>--- conflicted
+++ resolved
@@ -1,10 +1,7 @@
 import metainsurancecontract
 
 from typing import TYPE_CHECKING
-<<<<<<< HEAD
-=======
 
->>>>>>> bdbaf648
 if TYPE_CHECKING:
     from metainsuranceorg import MetaInsuranceOrg
     from insurancesimulation import InsuranceSimulation
