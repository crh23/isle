from metainsurancecontract import MetaInsuranceContract


class InsuranceContract(MetaInsuranceContract):
<<<<<<< HEAD
    """ReinsuranceContract class.
        Inherits from InsuranceContract.
        Constructor is not currently required but may be used in the future to distinguish InsuranceContract
            and ReinsuranceContract objects.
        The signature of this class' constructor is the same as that of the InsuranceContract constructor.
        The class has two methods (explode, mature) that overwrite methods in InsuranceContract."""

=======
>>>>>>> a346ab8e
    def __init__(
        self,
        insurer,
        properties,
        time,
        premium,
        runtime,
        payment_period,
        expire_immediately,
<<<<<<< HEAD
        initial_VaR=0.0,
=======
        initial_var=0.0,
>>>>>>> a346ab8e
        insurancetype="proportional",
        deductible_fraction=None,
        excess_fraction=None,
        reinsurance=0,
    ):
        super(InsuranceContract, self).__init__(
            insurer,
            properties,
            time,
            premium,
            runtime,
            payment_period,
            expire_immediately,
<<<<<<< HEAD
            initial_VaR,
=======
            initial_var,
>>>>>>> a346ab8e
            insurancetype,
            deductible_fraction,
            excess_fraction,
            reinsurance,
        )

        self.risk_data = properties

    def explode(self, time, uniform_value, damage_extent):
        """Explode method.
               Accepts arguments
                   time: Type integer. The current time.
                   uniform_value: Type float. Random value drawn in InsuranceSimulation. To determine if this risk
                                  is affected by peril.
                   damage_extent: Type float. Random value drawn in InsuranceSimulation. To determine the extent of
                                  damage caused in the risk insured by this contract.
               No return value.
        For registering damage and creating resulting claims (and payment obligations)."""
        # np.mean(np.random.beta(1, 1./mu -1, size=90000))
        # if np.random.uniform(0, 1) < self.risk_factor:
        if uniform_value < self.risk_factor:
            claim = min(self.excess, damage_extent * self.value) - self.deductible
            self.insurer.register_claim(
                claim
            )  # Every insurance claim made is immediately registered.

            self.current_claim += claim
            self.insurer.receive_obligation(
                claim, self.property_holder, time + 2, "claim"
            )
            # Insurer pays one time step after reinsurer to avoid bankruptcy.
            # TODO: Is this realistic? Change this?
            if self.expire_immediately:
                self.expiration = time
                # self.terminating = True

    def mature(self, time):
        """Mature method.
               Accepts arguments
                    time: Type integer. The current time.
               No return value.
           Returns risk to simulation as contract terminates. Calls terminate_reinsurance to dissolve any reinsurance
           contracts."""
        # self.terminating = True

        self.terminate_reinsurance(time)

        if not self.roll_over_flag:
            self.property_holder.return_risks([self.risk_data])<|MERGE_RESOLUTION|>--- conflicted
+++ resolved
@@ -2,16 +2,6 @@
 
 
 class InsuranceContract(MetaInsuranceContract):
-<<<<<<< HEAD
-    """ReinsuranceContract class.
-        Inherits from InsuranceContract.
-        Constructor is not currently required but may be used in the future to distinguish InsuranceContract
-            and ReinsuranceContract objects.
-        The signature of this class' constructor is the same as that of the InsuranceContract constructor.
-        The class has two methods (explode, mature) that overwrite methods in InsuranceContract."""
-
-=======
->>>>>>> a346ab8e
     def __init__(
         self,
         insurer,
@@ -21,11 +11,7 @@
         runtime,
         payment_period,
         expire_immediately,
-<<<<<<< HEAD
-        initial_VaR=0.0,
-=======
         initial_var=0.0,
->>>>>>> a346ab8e
         insurancetype="proportional",
         deductible_fraction=None,
         excess_fraction=None,
@@ -39,11 +25,7 @@
             runtime,
             payment_period,
             expire_immediately,
-<<<<<<< HEAD
-            initial_VaR,
-=======
             initial_var,
->>>>>>> a346ab8e
             insurancetype,
             deductible_fraction,
             excess_fraction,
