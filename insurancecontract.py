import metainsurancecontract

from typing import TYPE_CHECKING

if TYPE_CHECKING:
    from metainsuranceorg import MetaInsuranceOrg
    from insurancesimulation import InsuranceSimulation
    from genericclasses import RiskProperties


class InsuranceContract(metainsurancecontract.MetaInsuranceContract):
    """ReinsuranceContract class.
        Inherits from MetaInsuranceContract.
        Constructor is not currently required but may be used in the future to distinguish InsuranceContract
            and ReinsuranceContract objects.
        The signature of this class' constructor is the same as that of the InsuranceContract constructor.
        The class has two methods (explode, mature) that overwrite methods in InsuranceContract."""

<<<<<<< HEAD
    def __init__(
        self,
        insurer: "MetaInsuranceOrg",
        risk: "RiskProperties",
        time: int,
        per_value_premium: float,
        runtime: int,
        payment_period: int,
        expire_immediately: bool,
        initial_var: float = 0.0,
        insurancetype: str = "proportional",
        deductible_fraction: float = None,
        limit_fraction: float = None,
        reinsurance: float = 0,
    ):
        super().__init__(
            insurer,
            risk,
            time,
            per_value_premium,
            runtime,
            payment_period,
            expire_immediately,
            initial_var,
            insurancetype,
            deductible_fraction,
            limit_fraction,
            reinsurance,
        )
=======
    def __init__(self, insurer: "MetaInsuranceOrg", risk: "RiskProperties", time: int, premium: float, runtime: int,
                 payment_period: int, expire_immediately: bool, initial_var: float = 0.0,
                 insurancetype: str = "proportional", deductible_fraction: float = None, limit_fraction: float = None,
                 reinsurance: float = 0):
        super().__init__(insurer, risk, time, premium, runtime, payment_period, expire_immediately, initial_var,
                         insurancetype, deductible_fraction, limit_fraction, reinsurance)
>>>>>>> e06666ce
        # the property holder in an insurance contract should always be the simulation
        assert self.property_holder is self.insurer.simulation
        self.property_holder: "InsuranceSimulation"

    def explode(self, time, uniform_value=None, damage_extent=None):
        """Explode method.
               Accepts arguments
                   time: Type integer. The current time.
                   uniform_value: Type float. Random value drawn in InsuranceSimulation. To determine if this risk
                                  is affected by peril.
                   damage_extent: Type float. Random value drawn in InsuranceSimulation. To determine the extent of
                                  damage caused in the risk insured by this contract.
               No return value.
        For registering damage and creating resulting claims (and payment obligations)."""
        if uniform_value is None:
            raise ValueError("uniform_value must be passed to InsuranceContract.explode")
        if damage_extent is None:
            raise ValueError("damage_extent must be passed to InsuranceContract.explode")
        if uniform_value < self.risk_factor:
            claim = min(self.limit, damage_extent * self.value) - self.deductible
            self.insurer.register_claim(claim)  # Every insurance claim made is immediately registered.
            self.current_claim += claim
            self.insurer.receive_obligation(claim, self.property_holder, time + 1, "claim")
            if self.expire_immediately:
                self.expiration = time
                # self.terminating = True

    def mature(self, time):
        """Mature method.
               Accepts arguments
                    time: Type integer. The current time.
               No return value.
           Returns risk to simulation as contract terminates. Calls terminate_reinsurance to dissolve any reinsurance
           contracts."""
        # self.terminating = True

        self.terminate_reinsurance(time)

        if not self.roll_over_flag:
            self.property_holder.return_risks([self.risk])<|MERGE_RESOLUTION|>--- conflicted
+++ resolved
@@ -16,7 +16,6 @@
         The signature of this class' constructor is the same as that of the InsuranceContract constructor.
         The class has two methods (explode, mature) that overwrite methods in InsuranceContract."""
 
-<<<<<<< HEAD
     def __init__(
         self,
         insurer: "MetaInsuranceOrg",
@@ -46,14 +45,6 @@
             limit_fraction,
             reinsurance,
         )
-=======
-    def __init__(self, insurer: "MetaInsuranceOrg", risk: "RiskProperties", time: int, premium: float, runtime: int,
-                 payment_period: int, expire_immediately: bool, initial_var: float = 0.0,
-                 insurancetype: str = "proportional", deductible_fraction: float = None, limit_fraction: float = None,
-                 reinsurance: float = 0):
-        super().__init__(insurer, risk, time, premium, runtime, payment_period, expire_immediately, initial_var,
-                         insurancetype, deductible_fraction, limit_fraction, reinsurance)
->>>>>>> e06666ce
         # the property holder in an insurance contract should always be the simulation
         assert self.property_holder is self.insurer.simulation
         self.property_holder: "InsuranceSimulation"
@@ -69,14 +60,24 @@
                No return value.
         For registering damage and creating resulting claims (and payment obligations)."""
         if uniform_value is None:
-            raise ValueError("uniform_value must be passed to InsuranceContract.explode")
+            raise ValueError(
+                "uniform_value must be passed to InsuranceContract.explode"
+            )
         if damage_extent is None:
-            raise ValueError("damage_extent must be passed to InsuranceContract.explode")
+            raise ValueError(
+                "damage_extent must be passed to InsuranceContract.explode"
+            )
         if uniform_value < self.risk_factor:
             claim = min(self.limit, damage_extent * self.value) - self.deductible
-            self.insurer.register_claim(claim)  # Every insurance claim made is immediately registered.
+            # Every insurance claim made is immediately registered.
+            self.insurer.register_claim(claim)
             self.current_claim += claim
-            self.insurer.receive_obligation(claim, self.property_holder, time + 1, "claim")
+            # Insurer pays one time step after reinsurer to avoid bankruptcy.
+            self.insurer.receive_obligation(
+                claim, self.property_holder, time + 2, "claim"
+            )
+
+            # TODO: Is this realistic? Change this?
             if self.expire_immediately:
                 self.expiration = time
                 # self.terminating = True
