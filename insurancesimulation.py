from insurancefirm import InsuranceFirm
#from riskmodel import RiskModel
from reinsurancefirm import ReinsuranceFirm
from distributiontruncated import TruncatedDistWrapper
import numpy as np
import scipy.stats
import math
import sys, pdb
import numba as nb
import isleconfig
import random

if isleconfig.use_abce:
    import abce
    #print("abce imported")
#else:
#    print("abce not imported")



class InsuranceSimulation():
    def __init__(self, override_no_riskmodels, replic_ID, simulation_parameters):
        # override one-riskmodel case (this is to ensure all other parameters are truly identical for comparison runs)
        if override_no_riskmodels:
            simulation_parameters["no_riskmodels"] = override_no_riskmodels
        self.number_riskmodels = simulation_parameters["no_riskmodels"]
        
        # save parameters
        if (replic_ID is None) or (isleconfig.force_foreground):
            self.background_run = False 
        else:
            self.background_run = True
        self.replic_ID = replic_ID
        self.simulation_parameters = simulation_parameters

        # unpack parameters, set up environment (distributions etc.)
        
        # damage distribution
        # TODO: control damage distribution via parameters, not directly
        #self.damage_distribution = scipy.stats.uniform(loc=0, scale=1)
        non_truncated = scipy.stats.pareto(b=2, loc=0, scale=0.25)
        self.damage_distribution = TruncatedDistWrapper(lower_bound=0.25, upper_bound=1., dist=non_truncated)
        
        # remaining parameters
        self.catbonds_off = simulation_parameters["catbonds_off"]
        self.reinsurance_off = simulation_parameters["reinsurance_off"]
        self.cat_separation_distribution = scipy.stats.expon(0, simulation_parameters["event_time_mean_separation"])
        self.risk_factor_lower_bound = simulation_parameters["risk_factor_lower_bound"]
        self.risk_factor_spread = simulation_parameters["risk_factor_upper_bound"] - simulation_parameters["risk_factor_lower_bound"]
        self.risk_factor_distribution = scipy.stats.uniform(loc=self.risk_factor_lower_bound, scale=self.risk_factor_spread)
        if not simulation_parameters["risk_factors_present"]:
            self.risk_factor_distribution = scipy.stats.uniform(loc=1.0, scale=0)
        #self.risk_value_distribution = scipy.stats.uniform(loc=100, scale=9900)
        self.risk_value_distribution = scipy.stats.uniform(loc=1000, scale=0)

        risk_factor_mean = self.risk_factor_distribution.mean()
        if np.isnan(risk_factor_mean):     # unfortunately scipy.stats.mean is not well-defined if scale = 0
            risk_factor_mean = self.risk_factor_distribution.rvs()

        # set initial market price (normalized, i.e. must be multiplied by value or excess-deductible)
        if self.simulation_parameters["expire_immediately"]:
            assert self.cat_separation_distribution.dist.name == "expon"
            expected_damage_frequency = 1 - scipy.stats.poisson(1 / self.simulation_parameters["event_time_mean_separation"] * \
                                                                self.simulation_parameters["mean_contract_runtime"]).pmf(0)
        else:
            expected_damage_frequency = self.simulation_parameters["mean_contract_runtime"] / \
                                                        self.cat_separation_distribution.mean()
        self.norm_premium = expected_damage_frequency * self.damage_distribution.mean() * \
                        risk_factor_mean * \
                        (1 + self.simulation_parameters["norm_profit_markup"])

        self.market_premium = self.norm_premium
        self.reinsurance_market_premium = self.market_premium       # TODO: is this problematic as initial value? (later it is recomputed in every iteration)
        self.total_no_risks = simulation_parameters["no_risks"]

        # set up monetary system (should instead be with the customers, if customers are modeled explicitly)
        self.money_supply = self.simulation_parameters["money_supply"]
        self.obligations = []

        # set up risk categories
        self.riskcategories = list(range(self.simulation_parameters["no_categories"]))
        self.rc_event_schedule = []
        self.setup_risk_categories_caller()

        # set up risks
        risk_value_mean = self.risk_value_distribution.mean()
        if np.isnan(risk_value_mean):     # unfortunately scipy.stats.mean is not well-defined if scale = 0
            risk_value_mean = self.risk_value_distribution.rvs()
        rrisk_factors = self.risk_factor_distribution.rvs(size=self.simulation_parameters["no_risks"])
        rvalues = self.risk_value_distribution.rvs(size=self.simulation_parameters["no_risks"])
        rcategories = np.random.randint(0, self.simulation_parameters["no_categories"], size=self.simulation_parameters["no_risks"])
        self.risks = [{"risk_factor": rrisk_factors[i], "value": rvalues[i], "category": rcategories[i], "owner": self} for i in range(self.simulation_parameters["no_risks"])]

        # set up risk models
        #inaccuracy = [[(1./self.simulation_parameters["riskmodel_inaccuracy_parameter"] if (i + j) % 2 == 0 \
        #                else self.simulation_parameters["riskmodel_inaccuracy_parameter"]) \
        #                for i in range(self.simulation_parameters["no_categories"])] \
        #                for j in range(self.simulation_parameters["no_riskmodels"])]

        inaccuracy = self.get_all_riskmodel_combinations(self.simulation_parameters["no_categories"], self.simulation_parameters["riskmodel_inaccuracy_parameter"])

        inaccuracy = random.sample(inaccuracy, self.simulation_parameters["no_riskmodels"])

        risk_model_configurations = [{"damage_distribution": self.damage_distribution,
                                      "expire_immediately": self.simulation_parameters["expire_immediately"],
                                      "cat_separation_distribution": self.cat_separation_distribution,
                                      "norm_premium": self.norm_premium,
                                      "no_categories": self.simulation_parameters["no_categories"],
                                      "risk_value_mean": risk_value_mean,
                                      "risk_factor_mean": risk_factor_mean,
                                      "norm_profit_markup": self.simulation_parameters["norm_profit_markup"],
                                      "margin_of_safety": self.simulation_parameters["riskmodel_margin_of_safety"],
                                      "var_tail_prob": self.simulation_parameters["value_at_risk_tail_probability"],
                                      "inaccuracy_by_categ": inaccuracy[i]} \
                                      for i in range(self.simulation_parameters["no_riskmodels"])]
        
        # prepare setting up agents (to be done from start.py)
        self.agent_parameters = {"insurancefirm": [], "reinsurance": []}    # TODO: rename reinsurance -> reinsurancefirm (also in start.py and below in method accept_agents

        self.insurer_id_counter = 0
        # TODO: collapse the following two loops into one generic one?
        for i in range(simulation_parameters["no_insurancefirms"]):
            if simulation_parameters['static_non-proportional_reinsurance_levels']:
                insurance_reinsurance_level = simulation_parameters["default_non-proportional_reinsurance_deductible"]
            else:
                insurance_reinsurance_level = np.random.uniform(simulation_parameters["insurance_reinsurance_levels_lower_bound"], simulation_parameters["insurance_reinsurance_levels_upper_bound"])

            riskmodel_config = risk_model_configurations[i % len(risk_model_configurations)]
            self.agent_parameters["insurancefirm"].append({'id': self.get_unique_insurer_id(), 'initial_cash': simulation_parameters["initial_agent_cash"],
                                     'riskmodel_config': riskmodel_config, 'norm_premium': self.norm_premium,
                                     'profit_target': simulation_parameters["norm_profit_markup"],
                                     'initial_acceptance_threshold': simulation_parameters["initial_acceptance_threshold"],
                                     'acceptance_threshold_friction': simulation_parameters["acceptance_threshold_friction"],
                                     'reinsurance_limit': simulation_parameters["reinsurance_limit"],
                                     'non-proportional_reinsurance_level': insurance_reinsurance_level,
                                     'capacity_target_decrement_threshold': simulation_parameters['capacity_target_decrement_threshold'],
                                     'capacity_target_increment_threshold': simulation_parameters['capacity_target_increment_threshold'],
                                     'capacity_target_decrement_factor': simulation_parameters['capacity_target_decrement_factor'],
                                     'capacity_target_increment_factor': simulation_parameters['capacity_target_increment_factor'],
                                     'interest_rate': simulation_parameters["interest_rate"]})

        self.reinsurer_id_counter = 0
        for i in range(simulation_parameters["no_reinsurancefirms"]):
            if simulation_parameters['static_non-proportional_reinsurance_levels']:
                reinsurance_reinsurance_level = simulation_parameters["default_non-proportional_reinsurance_deductible"]
            else:
                reinsurance_reinsurance_level = np.random.uniform(simulation_parameters["reinsurance_reinsurance_levels_lower_bound"], simulation_parameters["reinsurance_reinsurance_levels_upper_bound"])

            riskmodel_config = risk_model_configurations[i % len(risk_model_configurations)]
            self.agent_parameters["reinsurance"].append({'id': self.get_unique_reinsurer_id(), 'initial_cash': simulation_parameters["initial_reinagent_cash"],
                                'riskmodel_config': riskmodel_config, 'norm_premium': self.norm_premium,
                                'profit_target': simulation_parameters["norm_profit_markup"],
                                'initial_acceptance_threshold': simulation_parameters["initial_acceptance_threshold"],
                                'acceptance_threshold_friction': simulation_parameters["acceptance_threshold_friction"],
                                'reinsurance_limit': simulation_parameters["reinsurance_limit"],
                                'non-proportional_reinsurance_level': reinsurance_reinsurance_level,
                                'capacity_target_decrement_threshold': simulation_parameters['capacity_target_decrement_threshold'],
                                'capacity_target_increment_threshold': simulation_parameters['capacity_target_increment_threshold'],
                                'capacity_target_decrement_factor': simulation_parameters['capacity_target_decrement_factor'],
                                'capacity_target_increment_factor': simulation_parameters['capacity_target_increment_factor'],
                                'interest_rate': simulation_parameters["interest_rate"]})
                                
        # set up remaining list variables
        
        # agent lists
        self.reinsurancefirms = []
        self.insurancefirms = []
        self.catbonds = []
        
        # lists of agent weights 
        self.insurancefirm_weights = []
        self.insurancefirm_new_weights = []
        self.reinsurancefirm_weights = []
        self.reinsurancefirm_new_weights = []

        # list of reinsurance risks offered for underwriting
        self.reinrisks = []
        
        # cumulative variables for history and logging
        self.cumulative_bankruptcies = 0
        self.cumulative_unrecovered_claims = 0.0
        
        # lists for logging history
        
        # DONE: Make history logging abstact; use a dict of variables instead
        
        # sum insurance firms

        self.history_logs = {}

        self.history_logs['total_cash'] = []
        self.history_logs['total_excess_capital'] = []
        self.history_logs['total_profitslosses'] = []
        self.history_logs['total_contracts'] = []
        self.history_logs['total_operational'] = []
        # individual insurance firms
        self.history_logs['individual_contracts'] = [[] for _ in range(simulation_parameters["no_insurancefirms"])]
        
        # sum reinsurance firms
        self.history_logs['total_reincash'] = []
        self.history_logs['total_reinexcess_capital'] = []
        self.history_logs['total_reinprofitslosses'] = []
        self.history_logs['total_reincontracts'] = []
        self.history_logs['total_reinoperational'] = []
        
        self.history_logs['cumulative_bankruptcies'] = []
        self.history_logs['cumulative_unrecovered_claims'] = []

        self.history_logs['total_catbondsoperational'] = []

        self.history_logs['market_premium'] = []
        self.history_logs['market_diffvar'] = []
        
        # lists to contain agent-level data
        self.history_logs['insurance_firms_cash'] = []
        self.history_logs['reinsurance_firms_cash'] = []

            
    
    def build_agents(self, agent_class, agent_class_string, parameters, agent_parameters):
        #assert agent_parameters == self.agent_parameters[agent_class_string]       #assert fits only the initial creation of agents, not later additions   # TODO: fix
        agents = []
        for ap in agent_parameters:
            agents.append(agent_class(parameters, ap))
        return agents
        
    def accept_agents(self, agent_class_string, agents, agent_group=None, time=0):
        # TODO: fix agent id's for late entrants (both firms and catbonds)
        if agent_class_string == "insurancefirm":
            try:
                self.insurancefirms += agents
                self.insurancefirm_weights += [1 for i in agents]
                self.insurancefirm_new_weights += [agent.cash for agent in agents]
                self.insurancefirms_group = agent_group
            except:
                print(sys.exc_info())
                pdb.set_trace()
            # fix self.history_logs['individual_contracts'] list
            self.history_logs['individual_contracts'].append(list(np.zeros(len(self.history_logs['individual_contracts'][0]), dtype=int)))
            # remove new agent cash from simulation cash to ensure stock flow consistency
            new_agent_cash = sum([agent.cash for agent in agents])
            self.reduce_money_supply(new_agent_cash)
        elif agent_class_string == "reinsurance":
            try:
                self.reinsurancefirms += agents
                self.reinsurancefirm_weights += [1 for i in agents]
                self.reinsurancefirm_new_weights += [agent.cash for agent in agents]
                self.reinsurancefirms_group = agent_group
            except:
                print(sys.exc_info())
                pdb.set_trace()
            # remove new agent cash from simulation cash to ensure stock flow consistency
            new_agent_cash = sum([agent.cash for agent in agents])
            self.reduce_money_supply(new_agent_cash)
        elif agent_class_string == "catbond":
            try:
                self.catbonds += agents
            except:
                print(sys.exc_info())
                pdb.set_trace()            
        else:
            assert False, "Error: Unexpected agent class used {0:s}".format(agent_class_string)

    def delete_agents(self, agent_class_string, agents):
        if agent_class_string == "catbond":
            for agent in agents:
                self.catbonds.remove(agent)
        else:
            assert False, "Trying to remove unremovable agent, type: {0:s}".format(agent_class_string)
    
    def iterate(self, t):
        if isleconfig.verbose:
            print()
            print(t, ": ", len(self.risks))

        # adjust market premiums
        sum_capital = sum([agent.get_cash() for agent in self.insurancefirms])      #TODO: include reinsurancefirms
        self.adjust_market_premium(capital=sum_capital)
        self.adjust_reinsurance_market_premium(capital=sum_capital)

        # pay obligations
        self.effect_payments(t)
        
        # identify perils and effect claims
        for categ_id in range(len(self.rc_event_schedule)):
            try:
                if len(self.rc_event_schedule[categ_id]) > 0:
                    assert self.rc_event_schedule[categ_id][0] >= t
            except:
                print("Something wrong; past events not deleted", file=sys.stderr)
            if len(self.rc_event_schedule[categ_id]) > 0 and self.rc_event_schedule[categ_id][0] == t:
                self.rc_event_schedule[categ_id] = self.rc_event_schedule[categ_id][1:]
                
                self.inflict_peril(categ_id=categ_id, t=t)# TODO: consider splitting the following lines from this method and running it with nb.jit
            else:
                if isleconfig.verbose:
                    print("Next peril ", self.rc_event_schedule[categ_id])
        
        # shuffle risks (insurance and reinsurance risks)
        self.shuffle_risks()

        # reset reinweights
        self.reset_reinsurance_weights()
                    
        # iterate reinsurnace firm agents
        for reinagent in self.reinsurancefirms:
            reinagent.iterate(t)
        # TODO: is the following necessary for abce to work (log) properly?
        #if isleconfig.use_abce:
        #    self.reinsurancefirms_group.iterate(time=t)
        #else:
        #    for reinagent in self.reinsurancefirms:
        #        reinagent.iterate(t)
        
        # remove all non-accepted reinsurance risks
        self.reinrisks = []

        # reset weights
        self.reset_insurance_weights()
                    
        # iterate insurance firm agents
        for agent in self.insurancefirms:
            agent.iterate(t)
        # TODO: is the following necessary for abce to work (log) properly?
        #if isleconfig.use_abce:
        #    self.insurancefirms_group.iterate(time=t)
        #else:
        #    for agent in self.insurancefirms:
        #        agent.iterate(t)
        
        # iterate catbonds 
        for agent in self.catbonds:
            agent.iterate(t)
        
        
    def save_data(self):
        # collect data
        total_cash_no = sum([insurancefirm.cash for insurancefirm in self.insurancefirms])
        total_excess_capital = sum([insurancefirm.get_excess_capital() for insurancefirm in self.insurancefirms])
        total_profitslosses =  sum([insurancefirm.get_profitslosses() for insurancefirm in self.insurancefirms])
        total_contracts_no = sum([len(insurancefirm.underwritten_contracts) for insurancefirm in self.insurancefirms])
        total_reincash_no = sum([reinsurancefirm.cash for reinsurancefirm in self.reinsurancefirms])
        total_reinexcess_capital = sum([reinsurancefirm.get_excess_capital() for reinsurancefirm in self.reinsurancefirms])
        total_reinprofitslosses =  sum([reinsurancefirm.get_profitslosses() for reinsurancefirm in self.reinsurancefirms])
        total_reincontracts_no = sum([len(reinsurancefirm.underwritten_contracts) for reinsurancefirm in self.reinsurancefirms])
        operational_no = sum([insurancefirm.operational for insurancefirm in self.insurancefirms])
        reinoperational_no = sum([reinsurancefirm.operational for reinsurancefirm in self.reinsurancefirms])
        catbondsoperational_no = sum([catbond.operational for catbond in self.catbonds])
        
        # agent-level data
        
        insurance_firms = [(insurancefirm.cash,insurancefirm.id) for insurancefirm in self.insurancefirms]
        reinsurance_firms = [(reinsurancefirm.cash,reinsurancefirm.id) for reinsurancefirm in self.reinsurancefirms]
        
        
        self.history_logs['total_cash'].append(total_cash_no)
        self.history_logs['total_excess_capital'].append(total_excess_capital)
        self.history_logs['total_profitslosses'].append(total_profitslosses)
        self.history_logs['total_contracts'].append(total_contracts_no)
        self.history_logs['total_operational'].append(operational_no)
        self.history_logs['total_reincash'].append(total_reincash_no)
        self.history_logs['total_reinexcess_capital'].append(total_reinexcess_capital)
        self.history_logs['total_reinprofitslosses'].append(total_reinprofitslosses)
        self.history_logs['total_reincontracts'].append(total_reincontracts_no)
        self.history_logs['total_reinoperational'].append(reinoperational_no)
        self.history_logs['total_catbondsoperational'].append(catbondsoperational_no)
        self.history_logs['market_premium'].append(self.market_premium)
        self.history_logs['cumulative_bankruptcies'].append(self.cumulative_bankruptcies)
        self.history_logs['cumulative_unrecovered_claims'].append(self.cumulative_unrecovered_claims)
        
        # agent-level data
        self.history_logs['insurance_firms_cash'].append(insurance_firms)
        self.history_logs['reinsurance_firms_cash'].append(reinsurance_firms)
        self.log_vars()
        
        individual_contracts_no = [len(insurancefirm.underwritten_contracts) for insurancefirm in self.insurancefirms]
        for i in range(len(individual_contracts_no)):
            try:
                self.history_logs['individual_contracts'][i].append(individual_contracts_no[i])
            except:
                print(sys.exc_info())
                pdb.set_trace()
    
    def advance_round(self, *args):
        pass
    
    def finalize(self, *args):
        self.log()
        pass

    def inflict_peril(self, categ_id, t):
        affected_contracts = [contract for insurer in self.insurancefirms for contract in insurer.underwritten_contracts if contract.category == categ_id]
        no_affected = len(affected_contracts)
        damage = self.damage_distribution.rvs()
        if isleconfig.verbose:
            print("**** PERIL ", damage)
        damagevalues = np.random.beta(1, 1./damage -1, size=no_affected)
        uniformvalues = np.random.uniform(0, 1, size=no_affected)
        [contract.explode(t, uniformvalues[i], damagevalues[i]) for i, contract in enumerate(affected_contracts)]
    
    def receive_obligation(self, amount, recipient, due_time):
        obligation = {"amount": amount, "recipient": recipient, "due_time": due_time}
        self.obligations.append(obligation)

    def effect_payments(self, time):
        due = [item for item in self.obligations if item["due_time"]<=time]
        #print("SIMULATION obligations: ", len(self.obligations), " of which are due: ", len(due))
        self.obligations = [item for item in self.obligations if item["due_time"]>time]
        sum_due = sum([item["amount"] for item in due])
        for obligation in due:
            self.pay(obligation["amount"], obligation["recipient"])

    def pay(self, amount, recipient):
        #print("SIMULATION paying ", amount)
        try:
            assert self.money_supply > amount
        except:
            print("Something wrong: economy out of money", file=sys.stderr)
        self.money_supply -= amount
        recipient.receive(amount)

    def receive(self, amount):
        """Method to accept cash payments."""
        self.money_supply += amount

    def reduce_money_supply(self, amount):
        """Method to reduce money supply immediately and without payment recipient (used to adjust money supply to compensate for agent endowment)."""
        self.money_supply -= amount
        assert self.money_supply >= 0
        
    @nb.jit
    def reset_reinsurance_weights(self):
        self.reinsurancefirm_weights = np.asarray(self.reinsurancefirm_new_weights) / \
                                    sum(self.reinsurancefirm_new_weights) * len(self.reinrisks)
        self.reinsurancefirm_weights = np.int64(np.floor(self.reinsurancefirm_weights))
        #self.reinsurancefirm_new_weights = [0 for i in self.reinsurancefirms]
        #reinsurancefirm_new_weights2 = [0 for i in self.reinsurancefirms]
        self.reinsurancefirm_new_weights = list(np.zeros(len(self.reinsurancefirms)))
        #assert self.reinsurancefirm_new_weights == reinsurancefirm_new_weights2
        
        #self.reinsurancefirm_new_weights = self.reinsurancefirms.zeros()
        
    @nb.jit
    def reset_insurance_weights(self):
        self.insurancefirm_weights = np.asarray(self.insurancefirm_new_weights) / \
                                   sum(self.insurancefirm_new_weights) * len(self.risks)
        self.insurancefirm_weights = np.int64(np.floor(self.insurancefirm_weights))
        #self.insurancefirm_new_weights = [0 for i in self.insurancefirms]
        self.insurancefirm_new_weights = list(np.zeros(len(self.insurancefirms)))
        if isleconfig.verbose:
            print('@', self.insurancefirm_weights)

    @nb.jit
    def shuffle_risks(self):
        np.random.shuffle(self.reinrisks)
        np.random.shuffle(self.risks)

    def adjust_market_premium(self, capital):
        self.market_premium = self.norm_premium * (self.simulation_parameters["upper_price_limit"] - capital / (self.simulation_parameters["initial_agent_cash"] * self.damage_distribution.mean() * self.simulation_parameters["no_risks"]))
        if self.market_premium < self.norm_premium * self.simulation_parameters["lower_price_limit"]:
            self.market_premium = self.norm_premium * self.simulation_parameters["lower_price_limit"]
    
    def adjust_reinsurance_market_premium(self, capital):
         self.reinsurance_market_premium = self.market_premium

    def get_market_premium(self):
        return self.market_premium

    def get_reinsurance_premium(self, np_reinsurance_deductible_fraction):
        # TODO: cut this out of the insurance market premium -> OBSOLETE??
        # TODO: make premiums dependend on the deductible per value (np_reinsurance_deductible_fraction) -> DONE.
        # TODO: make max_reduction into simulation_parameter ?
        if self.reinsurance_off:
            return float('inf')
        max_reduction = 0.1
        return self.reinsurance_market_premium * (1. - max_reduction * np_reinsurance_deductible_fraction)
        
    def get_cat_bond_price(self, np_reinsurance_deductible_fraction):
        # TODO: implement function dependent on total capital in cat bonds and on deductible ()
        # TODO: make max_reduction and max_CB_surcharge into simulation_parameters ?
        if self.catbonds_off:
            return float('inf')
        max_reduction = 0.9
        max_CB_surcharge = 0.5 
        return self.reinsurance_market_premium * (1. + max_CB_surcharge - max_reduction * np_reinsurance_deductible_fraction)
        
    def append_reinrisks(self, item):
        if(len(item) > 0):
            self.reinrisks.append(item)

    def remove_reinrisks(self,risko):
        if(risko != None):
            self.reinrisks.remove(risko)

    def get_reinrisks(self):
        np.random.shuffle(self.reinrisks)
        return self.reinrisks

    def solicit_insurance_requests(self, id, cash):
        self.insurancefirm_new_weights[id] = cash
        risks_to_be_sent = self.risks[:int(self.insurancefirm_weights[id])]
        self.risks = self.risks[int(self.insurancefirm_weights[id]):]
        if isleconfig.verbose:
            print("Number of risks", len(risks_to_be_sent))
        return risks_to_be_sent

    def solicit_reinsurance_requests(self, id, cash):
        self.reinsurancefirm_new_weights[id] = cash
        reinrisks_to_be_sent = self.reinrisks[:self.reinsurancefirm_weights[id]]
        self.reinrisks = self.reinrisks[self.reinsurancefirm_weights[id]:]
        if isleconfig.verbose:
            print("Number of risks",len(reinrisks_to_be_sent))
        return reinrisks_to_be_sent

    def return_risks(self, not_accepted_risks):
        self.risks += not_accepted_risks

    def return_reinrisks(self, not_accepted_risks):
        self.reinrisks += not_accepted_risks

    def get_all_riskmodel_combinations(self, n, rm_factor):
        riskmodels = []
        for i in range(self.simulation_parameters["no_categories"]):
            riskmodel_combination = rm_factor * np.ones(self.simulation_parameters["no_categories"])
            riskmodel_combination[i] = 1/rm_factor
            riskmodels.append(riskmodel_combination.tolist())
        return riskmodels

    def setup_risk_categories(self):
        for i in self.riskcategories:
            event_schedule = []
            total = 0
            while (total < self.simulation_parameters["max_time"]):
                separation_time = self.cat_separation_distribution.rvs()
                total += int(math.ceil(separation_time))
                if total < self.simulation_parameters["max_time"]:
                    event_schedule.append(total)
            self.rc_event_schedule.append(event_schedule)

    def setup_risk_categories_caller(self):
        #if self.background_run:
        if self.replic_ID is not None:
            if isleconfig.replicating:
                self.restore_state_and_risk_categories()
            else:
                self.setup_risk_categories()
                self.save_state_and_risk_categories()
        else:
            self.setup_risk_categories()

    def save_state_and_risk_categories(self):
        # save numpy Mersenne Twister state
        mersennetwoster_randomseed = str(np.random.get_state())
        mersennetwoster_randomseed = mersennetwoster_randomseed.replace("\n","").replace("array", "np.array").replace("uint32", "np.uint32")
        wfile = open("data/replication_randomseed.dat","a")
        wfile.write(mersennetwoster_randomseed+"\n")
        wfile.close()
        # save event schedule
        wfile = open("data/replication_rc_event_schedule.dat","a")
        wfile.write(str(self.rc_event_schedule)+"\n")
        wfile.close()
        
    def restore_state_and_risk_categories(self):
        rfile = open("data/replication_rc_event_schedule.dat","r")
        found = False
        for i, line in enumerate(rfile):
            #print(i, self.replic_ID)
            if i == self.replic_ID:
                self.rc_event_schedule = eval(line)
                found = True
        rfile.close()
        assert found, "rc event schedule for current replication ID number {0:d} not found in data file. Exiting.".format(self.replic_ID)
        rfile = open("data/replication_randomseed.dat","r")
        found = False
        for i, line in enumerate(rfile):
            #print(i, self.replic_ID)
            if i == self.replic_ID:
                mersennetwister_randomseed = eval(line)
                found = True
        rfile.close()
        np.random.set_state(mersennetwister_randomseed)
        assert found, "mersennetwister randomseed for current replication ID number {0:d} not found in data file. Exiting.".format(self.replic_ID)

    def insurance_firm_market_entry(self, prob=-1, agent_type="InsuranceFirm"):             # TODO: replace method name with a more descriptive one
        if prob == -1:
            if agent_type == "InsuranceFirm":
                prob = self.simulation_parameters["insurance_firm_market_entry_probability"]
            elif agent_type == "ReinsuranceFirm":
                prob = self.simulation_parameters["reinsurance_firm_market_entry_probability"]
            else:
                assert False, "Unknown agent type. Simulation requested to create agent of type {0:s}".format(agent_type)
        if np.random.random() < prob:
            return True
        else:
            return False

    def record_bankruptcy(self):
        self.cumulative_bankruptcies += 1

    def record_unrecovered_claims(self, loss):
        self.cumulative_unrecovered_claims += loss

    def log(self):
        if self.background_run:
            to_log = self.replication_log_prepare()
        else:
            to_log = self.single_log_prepare()
        
        #TODO: use with file_handle as open structure 
        for filename, data, operation_character in to_log:
            with open(filename, operation_character) as wfile:
                wfile.write(str(data) + "\n")
                wfile.close()
    
    def replication_log_prepare(self):
        filename_prefix = {1: "one", 2: "two", 3: "three", 4: "four"}
        fpf = filename_prefix[self.number_riskmodels]
        to_log = []
        to_log.append(("data/" + fpf + "_operational.dat", self.history_logs['total_operational'], "a"))
        to_log.append(("data/" + fpf + "_contracts.dat", self.history_logs['total_contracts'], "a"))
        to_log.append(("data/" + fpf + "_cash.dat", self.history_logs['total_cash'], "a"))
        to_log.append(("data/" + fpf + "_excess_capital.dat", self.history_logs['total_excess_capital'], "a"))
        to_log.append(("data/" + fpf + "_profitslosses.dat", self.history_logs['total_profitslosses'], "a"))
        to_log.append(("data/" + fpf + "_reinoperational.dat", self.history_logs['total_reinoperational'], "a"))
        to_log.append(("data/" + fpf + "_reincontracts.dat", self.history_logs['total_reincontracts'], "a"))
        to_log.append(("data/" + fpf + "_reincash.dat", self.history_logs['total_reincash'], "a"))
        to_log.append(("data/" + fpf + "_reinexcess_capital.dat", self.history_logs['total_reinexcess_capital'], "a"))
        to_log.append(("data/" + fpf + "_reinprofitslosses.dat", self.history_logs['total_reinprofitslosses'], "a"))
        to_log.append(("data/" + fpf + "_catbonds_number.dat", self.history_logs['total_catbondsoperational'], "a"))
        to_log.append(("data/" + fpf + "_premium.dat", self.history_logs['market_premium'], "a"))
        to_log.append(("data/" + fpf + "_diffvar.dat", self.history_logs['market_diffvar'], "a"))
        to_log.append(("data/" + fpf + "_cumulative_bankruptcies.dat", self.history_logs['cumulative_bankruptcies'], "a"))
        to_log.append(("data/" + fpf + "_cumulative_unrecovered_claims.dat", self.history_logs['cumulative_unrecovered_claims'], "a"))
        
        # agent-level data
        to_log.append(("data/" + fpf + "_insurance_firms_cash.dat", self.history_logs['insurance_firms_cash'], "a"))
        to_log.append(("data/" + fpf + "_reinsurance_firms_cash.dat", self.history_logs['reinsurance_firms_cash'], "a"))
        return to_log

<<<<<<< HEAD
=======
    def replication_log_prepare_oneriskmodel(self):
        return self.replication_log_prepare()
        assert False, "Error: script should never reach this point"
        return to_log

>>>>>>> 09b91df3
    def single_log_prepare(self):
        to_log = []
        to_log.append(("data/operational.dat", self.history_logs['total_operational'], "w"))
        to_log.append(("data/contracts.dat", self.history_logs['total_contracts'], "w"))
        to_log.append(("data/cash.dat", self.history_logs['total_cash'], "w"))
        to_log.append(("data/excess_capital.dat", self.history_logs['total_excess_capital'], "w"))
        to_log.append(("data/profitslosses.dat", self.history_logs['total_profitslosses'], "w"))
        to_log.append(("data/reinoperational.dat", self.history_logs['total_reinoperational'], "w"))
        to_log.append(("data/reincontracts.dat", self.history_logs['total_reincontracts'], "w"))
        to_log.append(("data/reincash.dat", self.history_logs['total_reincash'], "w"))
        to_log.append(("data/reinexcess_capital.dat", self.history_logs['total_reinexcess_capital'], "w"))
        to_log.append(("data/reinprofitslosses.dat", self.history_logs['total_reinprofitslosses'], "w"))
        to_log.append(("data/catbonds_number.dat", self.history_logs['total_catbondsoperational'], "w"))
        to_log.append(("data/premium.dat", self.history_logs['market_premium'], "w"))
        to_log.append(("data/diffvar.dat", self.history_logs['market_diffvar'], "w"))
        to_log.append(("data/cumulative_bankruptcies.dat", self.history_logs['cumulative_bankruptcies'], "w"))
        to_log.append(("data/cumulative_unrecovered_claims.dat", self.history_logs['cumulative_unrecovered_claims'], "w"))

        # agent-level data
        to_log.append(("data/insurance_firms_cash.dat", self.history_logs['insurance_firms_cash'], "w"))
        to_log.append(("data/reinsurance_firms_cash.dat", self.history_logs['reinsurance_firms_cash'], "w"))
        
        return to_log

    def log_vars(self):

        varsfirms = []
        for firm in self.insurancefirms:
            if firm.operational:
                varsfirms.append(firm.var_counter_per_risk)
        totalina = sum(varsfirms)

        varsfirms = []
        for firm in self.insurancefirms:
            if firm.operational:
                varsfirms.append(1)
        totalreal = sum(varsfirms)

        varsreinfirms = []
        for reinfirm in self.reinsurancefirms:
            if reinfirm.operational:
                varsreinfirms.append(reinfirm.var_counter_per_risk)
        totalina = totalina + sum(varsreinfirms)

        varsreinfirms = []
        for reinfirm in self.reinsurancefirms:
            if reinfirm.operational:
                varsreinfirms.append(1)
        totalreal = totalreal + sum(varsreinfirms)

        totaldiff = totalina - totalreal
        self.history_logs['market_diffvar'].append(totaldiff)

    def count_underwritten_and_reinsured_risks_by_category(self):
        underwritten_risks = 0
        reinsured_risks = 0
        underwritten_per_category = np.zeros(self.simulation_parameters["no_categories"])
        reinsured_per_category = np.zeros(self.simulation_parameters["no_categories"])
        for firm in self.insurancefirms:
            if firm.operational:
                underwritten_by_category += firm.counter_category
                if self.simulation_parameters["simulation_reinsurance_type"] == "non-proportional":
                    reinsured_per_category += firm.counter_category * firm.category_reinsurance 
        if self.simulation_parameters["simulation_reinsurance_type"] == "proportional":
            for firm in self.insurancefirms:
                if firm.operational:
                    reinsured_per_category += firm.counter_category

    def get_unique_insurer_id(self):
        current_id = self.insurer_id_counter
        self.insurer_id_counter += 1
        return current_id

    def get_unique_reinsurer_id(self):
        current_id = self.reinsurer_id_counter
        self.reinsurer_id_counter += 1
        return current_id<|MERGE_RESOLUTION|>--- conflicted
+++ resolved
@@ -636,15 +636,7 @@
         to_log.append(("data/" + fpf + "_insurance_firms_cash.dat", self.history_logs['insurance_firms_cash'], "a"))
         to_log.append(("data/" + fpf + "_reinsurance_firms_cash.dat", self.history_logs['reinsurance_firms_cash'], "a"))
         return to_log
-
-<<<<<<< HEAD
-=======
-    def replication_log_prepare_oneriskmodel(self):
-        return self.replication_log_prepare()
-        assert False, "Error: script should never reach this point"
-        return to_log
-
->>>>>>> 09b91df3
+      
     def single_log_prepare(self):
         to_log = []
         to_log.append(("data/operational.dat", self.history_logs['total_operational'], "w"))
