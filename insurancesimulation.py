from distributiontruncated import TruncatedDistWrapper
import visualization_network
import insurancefirm
import reinsurancefirm
import numpy as np
import scipy.stats
import math
import isleconfig
import random
import copy
import logger
import warnings
import utils


class InsuranceSimulation:
    """ Simulation object that is responsible for handling all aspects of the world.

    Tracks all agents (firms, catbonds) as well as acting as the insurance market. Iterates other objects,
    distributes risks, pays premiums, recieves claims, tracks and inflicts perils, etc. Also contains functionality
    to log the state of the simulation.

    Each insurer is given a set of inaccuracy values, on for each category. This is a factor that is inserted when the
    insurer calculates the expected damage from a catastophe. In the current configuration, this uses the
    riskmodel_inaccuracy_parameter in the configuration - a randomly chosen category has its inaccuracy set to the
    inverse of that parameter, and the others are set to that parameter."""

    def __init__(
        self,
        override_no_riskmodels,
        replic_ID,
        simulation_parameters,
        rc_event_schedule,
        rc_event_damage,
        damage_distribution=TruncatedDistWrapper(
            lower_bound=0.25,
            upper_bound=1.0,
            dist=scipy.stats.pareto(b=2, loc=0, scale=0.25),
        ),
    ):
        """Initialises the simulation (Called from start.py)
                    Accepts:
                        override_no_riskmodels: Boolean determining if number of risk models should be overwritten
                        replic_ID: Integer, used if want to replicate data over multiple runs
                        simulation parameters: DataDict from isleconfig
                        rc_event_schedule: List of when event will occur, allows for replication
                        re_event_damage: List of severity of each event, allows for replication"""

        "Override one-riskmodel case (this is to ensure all other parameters are truly identical for comparison runs)"
        if override_no_riskmodels:
            simulation_parameters["no_riskmodels"] = override_no_riskmodels
        # QUERY: why do we keep duplicates of so many simulation parameters (and then not use many of them)?
        self.number_riskmodels = simulation_parameters["no_riskmodels"]

        # save parameters
        if (replic_ID is None) or isleconfig.force_foreground:
            self.background_run = False
        else:
            self.background_run = True
        self.replic_ID = replic_ID
        self.simulation_parameters = simulation_parameters

        "Unpacks parameters and sets distributions"
        self.damage_distribution = damage_distribution

        self.catbonds_off = simulation_parameters["catbonds_off"]
        self.reinsurance_off = simulation_parameters["reinsurance_off"]
        # TODO: research whether this is accurate, is it different for different types of catastrophy?
        self.cat_separation_distribution = scipy.stats.expon(
            0, simulation_parameters["event_time_mean_separation"]
        )

        # Risk factors represent, for example, the earthquake risk for a particular house (compare to the value)
        # TODO: Implement! Think about insureres rejecting risks under certain situations (high risk factor)
        self.risk_factor_lower_bound = simulation_parameters["risk_factor_lower_bound"]
        self.risk_factor_spread = (
            simulation_parameters["risk_factor_upper_bound"]
            - self.risk_factor_lower_bound
        )
        if simulation_parameters["risk_factors_present"]:
            self.risk_factor_distribution = scipy.stats.uniform(
                loc=self.risk_factor_lower_bound, scale=self.risk_factor_spread
            )
        else:
            self.risk_factor_distribution = utils.constant(loc=1.0)
        # self.risk_value_distribution = scipy.stats.uniform(loc=100, scale=9900)
        self.risk_value_distribution = utils.constant(loc=1000)

<<<<<<< HEAD
=======
        self.risk_factor_spread = simulation_parameters["risk_factor_upper_bound"] - simulation_parameters["risk_factor_lower_bound"]
        self.risk_factor_distribution = scipy.stats.uniform(loc=self.risk_factor_lower_bound, scale=self.risk_factor_spread)
        if not simulation_parameters["risk_factors_present"]:
            self.risk_factor_distribution = scipy.stats.uniform(loc=1.0, scale=0)
        self.risk_value_distribution = scipy.stats.uniform(loc=1000, scale=0)
>>>>>>> 25fb93ba
        risk_factor_mean = self.risk_factor_distribution.mean()

        "set initial market price (normalized, i.e. must be multiplied by value or excess-deductible)"
        if self.simulation_parameters["expire_immediately"]:
            assert self.cat_separation_distribution.dist.name == "expon"
            expected_damage_frequency = 1 - scipy.stats.poisson(
                self.simulation_parameters["mean_contract_runtime"]
                / self.simulation_parameters["event_time_mean_separation"]
            ).pmf(0)
        else:
            expected_damage_frequency = (
                self.simulation_parameters["mean_contract_runtime"]
                / self.cat_separation_distribution.mean()
            )
        self.norm_premium = (
            expected_damage_frequency
            * self.damage_distribution.mean()
            * risk_factor_mean
            * (1 + self.simulation_parameters["norm_profit_markup"])
        )

        self.market_premium = self.norm_premium
        self.reinsurance_market_premium = self.market_premium
        # TODO: is this problematic as initial value? (later it is recomputed in every iteration)

        self.total_no_risks = simulation_parameters["no_risks"]

        "Set up monetary system (should instead be with the customers, if customers are modeled explicitly)"
        self.money_supply = self.simulation_parameters["money_supply"]
        self.obligations = []
        # QUERY Why is this a property of the simulation rather than of the obligated parties?

        "set up risk categories"
        # QUERY What do risk categories represent? Different types of catastrophes?
        self.riskcategories = list(range(self.simulation_parameters["no_categories"]))
        self.rc_event_schedule = []
        self.rc_event_damage = []
        self.rc_event_schedule_initial = []
        # For debugging (cloud debugging) purposes is good to store the initial schedule of catastrophes
        # and damages that will be use in a single run of the model.
        self.rc_event_damage_initial = []
        if (
            rc_event_schedule is not None and rc_event_damage is not None
        ):  # If we have schedules pass as arguments we used them.
            self.rc_event_schedule = copy.copy(rc_event_schedule)
            self.rc_event_schedule_initial = copy.copy(rc_event_schedule)

            self.rc_event_damage = copy.copy(rc_event_damage)
            self.rc_event_damage_initial = copy.copy(rc_event_damage)
        else:  # Otherwise the schedules and damages are generated.
            raise Exception("No event schedules and damages supplied")

        "Set up risks"
        risk_value_mean = self.risk_value_distribution.mean()

        # QUERY: What are risk factors? Are "risk_factor" values other than one meaningful at present?
        rrisk_factors = self.risk_factor_distribution.rvs(
            size=self.simulation_parameters["no_risks"]
        )
        rvalues = self.risk_value_distribution.rvs(
            size=self.simulation_parameters["no_risks"]
        )
        rcategories = np.random.randint(
            0,
            self.simulation_parameters["no_categories"],
            size=self.simulation_parameters["no_risks"],
        )
        self.risks = [
            {
                "risk_factor": rrisk_factors[i],
                "value": rvalues[i],
                "category": rcategories[i],
                "owner": self,
            }
            for i in range(self.simulation_parameters["no_risks"])
        ]

        self.risks_counter = [0, 0, 0, 0]

        for item in self.risks:
            self.risks_counter[item["category"]] = (
                self.risks_counter[item["category"]] + 1
            )

        self.inaccuracy = self._get_all_riskmodel_combinations(
            self.simulation_parameters["no_categories"],
            self.simulation_parameters["riskmodel_inaccuracy_parameter"],
        )

        self.inaccuracy = random.sample(
            self.inaccuracy, self.simulation_parameters["no_riskmodels"]
        )

        risk_model_configurations = [
            {
                "damage_distribution": self.damage_distribution,
                "expire_immediately": self.simulation_parameters["expire_immediately"],
                "cat_separation_distribution": self.cat_separation_distribution,
                "norm_premium": self.norm_premium,
                "no_categories": self.simulation_parameters["no_categories"],
                "risk_value_mean": risk_value_mean,
                "risk_factor_mean": risk_factor_mean,
                "norm_profit_markup": self.simulation_parameters["norm_profit_markup"],
                "margin_of_safety": self.simulation_parameters[
                    "riskmodel_margin_of_safety"
                ],
                "var_tail_prob": self.simulation_parameters[
                    "value_at_risk_tail_probability"
                ],
                "inaccuracy_by_categ": self.inaccuracy[i],
            }
            for i in range(self.simulation_parameters["no_riskmodels"])
        ]

        "Setting up agents (to be done from start.py)"
        # QUERY: What is agent_parameters["insurancefirm"] meant to be? Is it a list of the parameters for the existing
        #  firms (why can't we just get that from the instances of InsuranceFirm) or a list of the *possible* parameter
        #  values for insurance firms (in which case why does it have the length it does)?
        self.agent_parameters = {"insurancefirm": [], "reinsurancefirm": []}
        self.initialize_agent_parameters(
            "insurancefirm", simulation_parameters, risk_model_configurations
        )
        self.initialize_agent_parameters(
            "reinsurancefirm", simulation_parameters, risk_model_configurations
        )

        "Agent lists"
        self.reinsurancefirms = []
        self.insurancefirms = []
        self.catbonds = []

        "Lists of agent weights"
        self.insurers_weights = {}
        self.reinsurers_weights = {}

        "List of reinsurance risks offered for underwriting"
        self.reinrisks = []
        self.not_accepted_reinrisks = []

        "Cumulative variables for history and logging"
        self.cumulative_bankruptcies = 0
        self.cumulative_market_exits = 0
        self.cumulative_unrecovered_claims = 0.0
        self.cumulative_claims = 0.0

        "Lists for logging history"
        self.logger = logger.Logger(
            no_riskmodels=simulation_parameters["no_riskmodels"],
            rc_event_schedule_initial=self.rc_event_schedule_initial,
            rc_event_damage_initial=self.rc_event_damage_initial,
        )

        self.insurance_models_counter = np.zeros(
            self.simulation_parameters["no_categories"]
        )
        self.reinsurance_models_counter = np.zeros(
            self.simulation_parameters["no_categories"]
        )

    def initialize_agent_parameters(
        self, firmtype, simulation_parameters, risk_model_configurations
    ):
        """General function for initialising the agent parameters
            Takes the firm type as argument, also needing sim params and risk configs
              Creates the agent parameters of both firm types for the initial number specified in isleconfig.py
                Returns None"""
        if firmtype == "insurancefirm":
            self.insurer_id_counter = 0
            no_firms = simulation_parameters["no_insurancefirms"]
            initial_cash = "initial_agent_cash"
            reinsurance_level_lowerbound = simulation_parameters[
                "insurance_reinsurance_levels_lower_bound"
            ]
            reinsurance_level_upperbound = simulation_parameters[
                "insurance_reinsurance_levels_upper_bound"
            ]

        elif firmtype == "reinsurancefirm":
            self.reinsurer_id_counter = 0
            no_firms = simulation_parameters["no_reinsurancefirms"]
            initial_cash = "initial_reinagent_cash"
            reinsurance_level_lowerbound = simulation_parameters[
                "reinsurance_reinsurance_levels_lower_bound"
            ]
            reinsurance_level_upperbound = simulation_parameters[
                "reinsurance_reinsurance_levels_upper_bound"
            ]
        else:
            raise ValueError(f"Firm type {firmtype} not recognised")

        for i in range(no_firms):
<<<<<<< HEAD
            if simulation_parameters["static_non-proportional_reinsurance_levels"]:
                reinsurance_level = simulation_parameters[
                    "default_non-proportional_reinsurance_deductible"
                ]
            else:
                reinsurance_level = np.random.uniform(
                    reinsurance_level_lowerbound, reinsurance_level_upperbound
                )

            riskmodel_config = risk_model_configurations[
                i % len(risk_model_configurations)
            ]
            self.agent_parameters[firmtype].append(
                {
                    "id": self.get_unique_insurer_id(), # TODO: Fix
                    "initial_cash": simulation_parameters[initial_cash],
                    "riskmodel_config": riskmodel_config,
                    "norm_premium": self.norm_premium,
                    "profit_target": simulation_parameters["norm_profit_markup"],
                    "initial_acceptance_threshold": simulation_parameters[
                        "initial_acceptance_threshold"
                    ],
                    "acceptance_threshold_friction": simulation_parameters[
                        "acceptance_threshold_friction"
                    ],
                    "reinsurance_limit": simulation_parameters["reinsurance_limit"],
                    "non-proportional_reinsurance_level": reinsurance_level,
                    "capacity_target_decrement_threshold": simulation_parameters[
                        "capacity_target_decrement_threshold"
                    ],
                    "capacity_target_increment_threshold": simulation_parameters[
                        "capacity_target_increment_threshold"
                    ],
                    "capacity_target_decrement_factor": simulation_parameters[
                        "capacity_target_decrement_factor"
                    ],
                    "capacity_target_increment_factor": simulation_parameters[
                        "capacity_target_increment_factor"
                    ],
                    "interest_rate": simulation_parameters["interest_rate"],
                }
            )

    def add_agents(self, agent_class, agent_class_string, agents=None, n=1):
        """Method for building agents and adding them to the simulation. Can also add pre-made catbond agents directly
        Accepts:
            agent_class: class of the agent, InsuranceFirm, ReinsuranceFirm or CatBond
            agent_class_string: string of the same, "insurancefirm", "reinsurancefirm" or "catbond"
            agents: if adding directly, a list of the agents to add
            n: int of number of agents to add
        Returns:
            None"""
        if agents:
            # We're probably just adding a catbond
            if agent_class_string == "catbond":
                assert len(agents) == n
=======
            if firmtype == "insurancefirm":
                unique_id = self.get_unique_insurer_id()
            elif firmtype == "reinsurancefirm":
                unique_id = self.get_unique_reinsurer_id()

            if simulation_parameters['static_non-proportional_reinsurance_levels']:
                reinsurance_level = simulation_parameters["default_non-proportional_reinsurance_deductible"]
            else:
                reinsurance_level = np.random.uniform(reinsurance_level_lowerbound, reinsurance_level_upperbound)

            riskmodel_config = risk_model_configurations[i % len(risk_model_configurations)]
            self.agent_parameters[firmtype].append({'id': unique_id, 'initial_cash': simulation_parameters[initial_cash],
                'riskmodel_config': riskmodel_config, 'norm_premium': self.norm_premium,
                'profit_target': simulation_parameters["norm_profit_markup"],
                'initial_acceptance_threshold': simulation_parameters["initial_acceptance_threshold"],
                'acceptance_threshold_friction': simulation_parameters["acceptance_threshold_friction"],
                'reinsurance_limit': simulation_parameters["reinsurance_limit"],
                'non-proportional_reinsurance_level': reinsurance_level,
                'capacity_target_decrement_threshold': simulation_parameters['capacity_target_decrement_threshold'],
                'capacity_target_increment_threshold': simulation_parameters['capacity_target_increment_threshold'],
                'capacity_target_decrement_factor': simulation_parameters['capacity_target_decrement_factor'],
                'capacity_target_increment_factor': simulation_parameters['capacity_target_increment_factor'],
                'interest_rate': simulation_parameters["interest_rate"]})

    def build_agents(self, agent_class, agent_class_string, parameters, agent_parameters):
        """Method for building new agents, only used for re/insurance firms. Loops through the agent parameters for each
            initialised agent to create an instance of them using re/insurancefirm.
            Accepts:
                Agent_class: class of agent, either InsuranceFirm or ReinsuranceFirm.
                agent_class_string: String Type containing string of agent class. Not used.
                parameters: DataDict, contains config parameters.
                agent_parameters: DataDict of agent parameters.
            Returns:
                agents: List Type, list of agent class instances created by loop"""
        agents = []
        for ap in agent_parameters:
            agents.append(agent_class(parameters, ap))
        return agents
        
    def accept_agents(self, agent_class_string, agents, agent_group=None, time=0):
        """Method to 'accept' agents in that it adds agent to relevant list of agents kept by simulation
            instance, also adds agent to logger. Also takes created agents initial cash out of economy.
            Accepts:
                agent_class_string: String Type.
                agents: List type of agent class instances.
                agent_group: List type of agent class instances.
                time: Integer type, not used
            Returns:
                None"""
        if agent_class_string == "insurancefirm":
            try:
                self.insurancefirms += agents
                self.insurancefirms_group = agent_group
            except:
                print(sys.exc_info())
                pdb.set_trace()
            for agent in agents:
                self.logger.add_insurance_agent()
            # remove new agent cash from simulation cash to ensure stock flow consistency
            new_agent_cash = sum([agent.cash for agent in agents])
            self.reduce_money_supply(new_agent_cash)
        elif agent_class_string == "reinsurancefirm":
            try:
                self.reinsurancefirms += agents
                self.reinsurancefirms_group = agent_group
            except:
                print(sys.exc_info())
                pdb.set_trace()
            for agent in agents:
                self.logger.add_reinsurance_agent()
            # remove new agent cash from simulation cash to ensure stock flow consistency
            new_agent_cash = sum([agent.cash for agent in agents])
            self.reduce_money_supply(new_agent_cash)
        elif agent_class_string == "catbond":
            try:
>>>>>>> 25fb93ba
                self.catbonds += agents
            else:
                raise ValueError("Only catbonds may be passed directly")
        else:
            # We need to create and input the agents
            if agent_class_string == "insurancefirm":
                if not self.insurancefirms:
                    # There aren't any other firms yet, add the first ones
                    assert len(self.agent_parameters["insurancefirm"]) == n
                    agent_parameters = self.agent_parameters["insurancefirm"]
                else:
                    # We are adding new agents to an existing simulation
                    agent_parameters = [
                        self.agent_parameters["insurancefirm"][
                            self.insurance_entry_index()
                        ]
                        for _ in range(n)
                    ]
                    for ap in agent_parameters:
                        ap["id"] = self.get_unique_insurer_id()
                agents = [
                    agent_class(self.simulation_parameters, ap)
                    for ap in agent_parameters
                ]
                # We've made the agents, add them to the simulation
                self.insurancefirms += agents
                for agent in agents:
                    self.logger.add_insurance_agent()

            elif agent_class_string == "reinsurancefirm":
                # Much the same as above
                if not self.reinsurancefirms:
                    assert len(self.agent_parameters["reinsurancefirm"]) == n
                    agent_parameters = self.agent_parameters["reinsurancefirm"]
                else:
                    agent_parameters = [
                        self.agent_parameters["reinsurancefirm"][
                            self.reinsurance_entry_index()
                        ]
                        for _ in range(n)
                    ]
                    for ap in agent_parameters:
                        ap["id"] = self.get_unique_reinsurer_id()
                        # QUERY: This was written but not actually used in the original implementation - should it be?
                        # ap["initial_cash"] = self.reinsurance_capital_entry()
                agents = [
                    agent_class(self.simulation_parameters, ap)
                    for ap in agent_parameters
                ]
                self.reinsurancefirms += agents

            elif agent_class_string == "catbond":
                raise ValueError(f"Catbonds must be built before being added")
            else:
                raise ValueError(f"Unrecognised agent type {agent_class_string}")

            # Keep the total amount of money constant
            total_new_agent_cash = sum([agent.cash for agent in agents])
            self._reduce_money_supply(total_new_agent_cash)

    def delete_agents(self, agent_class_string, agents):
        """Method for deleting catbonds as it is only agent that is allowed to be removed
            alters lists of catbonds
              Returns none"""
        if agent_class_string == "catbond":
            for agent in agents:
                self.catbonds.remove(agent)
        else:
            raise ValueError(
                f"Trying to remove unremovable agent, type: {agent_class_string}"
            )

    def iterate(self, t):
        """Function that is called from start.py for each iteration that settles obligations, capital then reselects
            risks for the insurance and reinsurance companies to evaluate. Firms are then iterated through to accept
              new risks, pay obligations, increase capacity etc.
           Accepts:
                t: Integer, current time step
           Returns None"""
        if isleconfig.verbose:
            print()
            print(t, ": ", len(self.risks))
        if isleconfig.showprogress:
            print(f"\rTime: {t}", end="")

        if self.firm_enters_market(agent_type="InsuranceFirm"):
            self.add_agents(insurancefirm.InsuranceFirm, "insurancefirm", n=1)

        if self.firm_enters_market(agent_type="ReinsuranceFirm"):
            self.add_agents(reinsurancefirm.ReinsuranceFirm, "reinsurancefirm", n=1)

        self.reset_pls()

        # adjust market premiums
        sum_capital = sum([agent.get_cash() for agent in self.insurancefirms])
        self._adjust_market_premium(capital=sum_capital)
        sum_capital = sum([agent.get_cash() for agent in self.reinsurancefirms])
        self._adjust_reinsurance_market_premium(capital=sum_capital)

        # Pay obligations
        self._effect_payments(t)

        # identify perils and effect claims
        for categ_id in range(len(self.rc_event_schedule)):
            if (
                self.rc_event_schedule[categ_id]
                and self.rc_event_schedule[categ_id][0] < t
            ):
                warnings.warn(
                    "Something wrong; past events not deleted", RuntimeWarning
                )
            if (
                len(self.rc_event_schedule[categ_id]) > 0
                and self.rc_event_schedule[categ_id][0] == t
            ):
                self.rc_event_schedule[categ_id] = self.rc_event_schedule[categ_id][1:]
                damage_extent = copy.copy(
                    self.rc_event_damage[categ_id][0]
                )  # Schedules of catastrophes and damages must me generated at the same time.
                self._inflict_peril(categ_id=categ_id, damage=damage_extent, t=t)
                self.rc_event_damage[categ_id] = self.rc_event_damage[categ_id][1:]
                # TODO: Ideally don't want to be taking from the beginning of lists, consider having soonest events at
                #  the end of the list. Probably fine though, only happens once per iteration
            else:
                if isleconfig.verbose:
                    print("Next peril ", self.rc_event_schedule[categ_id])

        # Shuffle risks (insurance and reinsurance risks)
        self._shuffle_risks()

        # Reset reinweights
        self._reset_reinsurance_weights()

        # Iterate reinsurnace firm agents
        for reinagent in self.reinsurancefirms:
            reinagent.iterate(t)

        # remove all non-accepted reinsurance risks
        self.reinrisks = []

        # Reset weights
        self._reset_insurance_weights()

        # Iterate insurance firm agents
        for agent in self.insurancefirms:
            agent.iterate(t)

        # Iterate catbonds
        for agent in self.catbonds:
            agent.iterate(t)

        self.insurance_models_counter = np.zeros(
            self.simulation_parameters["no_categories"]
        )

        # TODO: this and the next look like they could be cleaner
        for insurer in self.insurancefirms:
            if insurer.operational:
                for i in range(len(self.inaccuracy)):
                    if insurer.riskmodel.inaccuracy == self.inaccuracy[i]:
                        self.insurance_models_counter[i] += 1

        self.reinsurance_models_counter = np.zeros(
            self.simulation_parameters["no_categories"]
        )

        for reinsurer in self.reinsurancefirms:
            for i in range(len(self.inaccuracy)):
                if reinsurer.operational:
                    if reinsurer.riskmodel.inaccuracy == self.inaccuracy[i]:
                        self.reinsurance_models_counter[i] += 1

<<<<<<< HEAD
        network_division = 2  # How often network is updated.
=======
        network_division = 1        # How often network is updated.
>>>>>>> 25fb93ba
        if isleconfig.show_network and t % network_division == 0 and t > 0:
            if t == network_division:
                self.RN = (
                    visualization_network.ReinsuranceNetwork()
                )  # Only creates once instance so only one figure.
            self.RN.update(self.insurancefirms, self.reinsurancefirms, self.catbonds)
            self.RN.visualize()

    def save_data(self):
        """Method to collect statistics about the current state of the simulation. Will pass these to the 
           Logger object (self.logger) to be recorded.
            No arguments.
            Returns None."""

        """ collect data """
        total_cash_no = sum(
            [insurancefirm.cash for insurancefirm in self.insurancefirms]
        )
        total_excess_capital = sum(
            [
                firm.get_excess_capital()
                for firm in self.insurancefirms
            ]
        )
        total_profitslosses = sum(
            [insurancefirm.get_profitslosses() for insurancefirm in self.insurancefirms]
        )
        total_contracts_no = sum(
            [
                len(firm.underwritten_contracts)
                for firm in self.insurancefirms
            ]
        )
        total_reincash_no = sum(
            [firm.cash for firm in self.reinsurancefirms]
        )
        total_reinexcess_capital = sum(
            [
                firm.get_excess_capital()
                for firm in self.reinsurancefirms
            ]
        )
        total_reinprofitslosses = sum(
            [
                firm.get_profitslosses()
                for firm in self.reinsurancefirms
            ]
        )
        total_reincontracts_no = sum(
            [
                len(firm.underwritten_contracts)
                for firm in self.reinsurancefirms
            ]
        )
        operational_no = sum(
            [firm.operational for firm in self.insurancefirms]
        )
        reinoperational_no = sum(
            [firm.operational for firm in self.reinsurancefirms]
        )
        catbondsoperational_no = sum([catbond.operational for catbond in self.catbonds])

        """ collect agent-level data """
        insurance_firms = [
            (firm.cash, firm.id, firm.operational)
            for firm in self.insurancefirms
        ]
        reinsurance_firms = [
            (firm.cash, firm.id, firm.operational)
            for firm in self.reinsurancefirms
        ]

        """ prepare dict """
<<<<<<< HEAD
        current_log = {}  # TODO: rewrite this as a single dictionary literal?
        current_log["total_cash"] = total_cash_no
        current_log["total_excess_capital"] = total_excess_capital
        current_log["total_profitslosses"] = total_profitslosses
        current_log["total_contracts"] = total_contracts_no
        current_log["total_operational"] = operational_no
        current_log["total_reincash"] = total_reincash_no
        current_log["total_reinexcess_capital"] = total_reinexcess_capital
        current_log["total_reinprofitslosses"] = total_reinprofitslosses
        current_log["total_reincontracts"] = total_reincontracts_no
        current_log["total_reinoperational"] = reinoperational_no
        current_log["total_catbondsoperational"] = catbondsoperational_no
        current_log["market_premium"] = self.market_premium
        current_log["market_reinpremium"] = self.reinsurance_market_premium
        current_log["cumulative_bankruptcies"] = self.cumulative_bankruptcies
        current_log["cumulative_market_exits"] = self.cumulative_market_exits
        current_log[
            "cumulative_unrecovered_claims"
        ] = self.cumulative_unrecovered_claims
        # Log the cumulative claims received so far.
        current_log["cumulative_claims"] = self.cumulative_claims

        """ add agent-level data to dict"""
        current_log["insurance_firms_cash"] = insurance_firms
        current_log["reinsurance_firms_cash"] = reinsurance_firms
        current_log["market_diffvar"] = self.compute_market_diffvar()

        current_log["individual_contracts"] = [
            len(firm.underwritten_contracts)
            for firm in self.insurancefirms
        ]
=======
        current_log = {}
        current_log['total_cash'] = total_cash_no
        current_log['total_excess_capital'] = total_excess_capital
        current_log['total_profitslosses'] = total_profitslosses
        current_log['total_contracts'] = total_contracts_no
        current_log['total_operational'] = operational_no
        current_log['total_reincash'] = total_reincash_no
        current_log['total_reinexcess_capital'] = total_reinexcess_capital
        current_log['total_reinprofitslosses'] = total_reinprofitslosses
        current_log['total_reincontracts'] = total_reincontracts_no
        current_log['total_reinoperational'] = reinoperational_no
        current_log['total_catbondsoperational'] = catbondsoperational_no
        current_log['market_premium'] = self.market_premium
        current_log['market_reinpremium'] = self.reinsurance_market_premium
        current_log['cumulative_bankruptcies'] = self.cumulative_bankruptcies
        current_log['cumulative_market_exits'] = self.cumulative_market_exits
        current_log['cumulative_unrecovered_claims'] = self.cumulative_unrecovered_claims
        current_log['cumulative_claims'] = self.cumulative_claims    #Log the cumulative claims received so far.
        
        """ add agent-level data to dict""" 
        current_log['insurance_firms_cash'] = insurance_firms
        current_log['reinsurance_firms_cash'] = reinsurance_firms
        current_log['market_diffvar'] = self.compute_market_diffvar()

        current_log['individual_contracts'] = []
        individual_contracts_no = [len(insurancefirm.underwritten_contracts) for insurancefirm in self.insurancefirms]
        for i in range(len(individual_contracts_no)):
            current_log['individual_contracts'].append(individual_contracts_no[i])
>>>>>>> 25fb93ba

        current_log['reinsurance_contracts'] = []
        reinsurance_contracts_no = [len(reinsurancefirm.underwritten_contracts) for reinsurancefirm in self.reinsurancefirms]
        for i in range(len(reinsurance_contracts_no)):
            current_log['reinsurance_contracts'].append(reinsurance_contracts_no[i])

        """ call to Logger object """
        self.logger.record_data(current_log)

    # This function allows to return in a list all the data generated by the model. There is no other way to transfer
    # it back from the cloud.
    def obtain_log(self, requested_logs=None):
        return self.logger.obtain_log(requested_logs)

    def finalize(self, *args):
        """Function to handle operations after the end of the simulation run.
           Currently empty.
           It may be used to handle e.g. logging by including:
            self.log()
           but logging has been moved to start.py and ensemble.py
           """
        pass

    def _inflict_peril(self, categ_id, damage, t):
        """Method that calculates percentage damage done to each underwritten risk that is affected in the category
                    that event happened in. Passes values to allow calculation contracts to be resolved.
                    Arguments:
                        ID of category events took place
                        Given severity of damage from pareto distribution
                        Time iteration
                    No return value"""
        affected_contracts = [
            contract
            for insurer in self.insurancefirms
            for contract in insurer.underwritten_contracts
            if contract.category == categ_id
        ]
        if isleconfig.verbose:
            print("**** PERIL", damage)
        damagevalues = np.random.beta(
            a=1, b=1.0 / damage - 1, size=self.risks_counter[categ_id]
        )
        uniformvalues = np.random.uniform(0, 1, size=self.risks_counter[categ_id])
        for i, contract in enumerate(affected_contracts):
            contract.explode(t, uniformvalues[i], damagevalues[i])

    def receive_obligation(self, amount, recipient, due_time, purpose):
        """Method for adding obligation to list that is resolved at the start if each iteration of simulation. Only
                    called by metainsuranceorg for adding interest to cash.
                    Arguments
                        Amount: obligation value
                        Recipient: Who obligation is owed to
                        Due Time
                        Purpose: Reason for obligation (Interest due)
                    Returns None"""
        obligation = {
            "amount": amount,
            "recipient": recipient,
            "due_time": due_time,
            "purpose": purpose,
        }
        self.obligations.append(obligation)

    def _effect_payments(self, time):
        """Method for checking and paying obligation if due.
                    Arguments
                        Current time to allow check if due
                    Returns None"""
        if self.get_operational():
            due = [item for item in self.obligations if item["due_time"] <= time]
            self.obligations = [
                item for item in self.obligations if item["due_time"] > time
            ]
            # sum_due = sum([item["amount"] for item in due])
            for obligation in due:
                self._pay(obligation)

    def _pay(self, obligation):
        """Method for paying obligations called from effect_payments
            Accepts:
                Obligation: Type DataDict with categories amount, recipient, due time, purpose.
            Returns None"""
        amount = obligation["amount"]
        recipient = obligation["recipient"]
        purpose = obligation["purpose"]
        if not self.money_supply > amount:
            warnings.warn("Something wrong: economy out of money", RuntimeWarning)
        if recipient.get_operational():
            self.money_supply -= amount
            recipient.receive(amount)

    def receive(self, amount):
        """Method to accept cash payments. As insurance simulation cash is economy, adds money to total economy.
            Accepts:
                Amount due: Type Integer
            Returns None"""
        self.money_supply += amount

    def _reduce_money_supply(self, amount):
        """Method to reduce money supply immediately and without payment recipient (used to adjust money supply
         to compensate for agent endowment).
         Accepts:
                amount: Type Integer"""
        self.money_supply -= amount
        assert self.money_supply >= 0

    def _reset_reinsurance_weights(self):
        """Method for clearing and setting reinsurance weights dependant on how many reinsurance companies exist and
            how many offered reinsurance risks there are."""
        self.not_accepted_reinrisks = []

        operational_reinfirms = [
            reinsurancefirm
            for reinsurancefirm in self.reinsurancefirms
            if reinsurancefirm.operational
        ]

        operational_no = len(operational_reinfirms)

        reinrisks_no = len(self.reinrisks)

        self.reinsurers_weights = {}

        for reinsurer in self.reinsurancefirms:
            self.reinsurers_weights[reinsurer.id] = 0

        if operational_no > 0:

            if (
                reinrisks_no > operational_no
            ):  # QUERY: verify this - should all risk go to a reinsurer?
                weights = reinrisks_no / operational_no
                for reinsurer in self.reinsurancefirms:
                    self.reinsurers_weights[reinsurer.id] = math.floor(weights)
            else:
                for i in range(len(self.reinrisks)):
                    s = math.floor(np.random.uniform(0, len(operational_reinfirms), 1))
                    self.reinsurers_weights[operational_reinfirms[s].id] += 1
        else:
            self.not_accepted_reinrisks = self.reinrisks

    def _reset_insurance_weights(self):
        """Method for clearing and setting insurance weights dependant on how many insurance companies exist and
            how many insurance risks are offered. This determined which risks are sent to metainsuranceorg
            iteration."""
        operational_no = sum(
            [insurancefirm.operational for insurancefirm in self.insurancefirms]
        )

        operational_firms = [
            insurancefirm
            for insurancefirm in self.insurancefirms
            if insurancefirm.operational
        ]

        risks_no = len(self.risks)

        self.insurers_weights = {}

        for insurer in self.insurancefirms:
            self.insurers_weights[insurer.id] = 0

        if operational_no > 0:

            if risks_no > operational_no:  # TODO: as above
                weights = risks_no / operational_no
                for insurer in self.insurancefirms:
                    self.insurers_weights[insurer.id] = math.floor(weights)
            else:
                for i in range(len(self.risks)):
                    s = math.floor(np.random.uniform(0, len(operational_firms), 1))
                    self.insurers_weights[operational_firms[s].id] += 1

    def _shuffle_risks(self):
        """Method for shuffling risks."""
        np.random.shuffle(self.reinrisks)
        np.random.shuffle(self.risks)

    def _adjust_market_premium(self, capital):
        """Adjust_market_premium Method.
               Accepts arguments
                   capital: Type float. The total capital (cash) available in the insurance market (insurance only).
               No return value.
           This method adjusts the premium charged by insurance firms for the risks covered. The premium reduces linearly
           with the capital available in the insurance market and viceversa. The premium reduces until it reaches a minimum
           below which no insurer is willing to reduce further the price. This method is only called in the self.iterate()
           method of this class."""
        self.market_premium = self.norm_premium * (
            self.simulation_parameters["upper_price_limit"]
            - self.simulation_parameters["premium_sensitivity"]
            * capital
            / (
                self.simulation_parameters["initial_agent_cash"]
                * self.damage_distribution.mean()
                * self.simulation_parameters["no_risks"]
            )
        )
        self.market_premium = max(
            self.market_premium,
            self.norm_premium * self.simulation_parameters["lower_price_limit"],
        )

    def _adjust_reinsurance_market_premium(self, capital):
        """Adjust_market_premium Method.
               Accepts arguments
                   capital: Type float. The total capital (cash) available in the reinsurance market (reinsurance only).
               No return value.
           This method adjusts the premium charged by reinsurance firms for the risks covered. The premium reduces linearly
           with the capital available in the reinsurance market and viceversa. The premium reduces until it reaches a minimum
           below which no reinsurer is willing to reduce further the price. This method is only called in the self.iterate()
           method of this class."""
        self.reinsurance_market_premium = self.norm_premium * (
            self.simulation_parameters["upper_price_limit"]
            - self.simulation_parameters["reinpremium_sensitivity"]
            * capital
            / (
                self.simulation_parameters["initial_agent_cash"]
                * self.damage_distribution.mean()
                * self.simulation_parameters["no_risks"]
            )
        )
        self.reinsurance_market_premium = max(
            self.reinsurance_market_premium,
            self.norm_premium * self.simulation_parameters["lower_price_limit"],
        )

    def get_market_premium(self):
        """Get_market_premium Method.
               Accepts no arguments.
               Returns:
                   self.market_premium: Type float. The current insurance market premium.
           This method returns the current insurance market premium."""
        return self.market_premium

    def get_market_reinpremium(self):
        # QUERY: What's the difference between this and get_reinsurance_premium?
        """Get_market_reinpremium Method.
               Accepts no arguments.
               Returns:
                   self.reinsurance_market_premium: Type float. The current reinsurance market premium.
           This method returns the current reinsurance market premium."""
        return self.reinsurance_market_premium

    def get_reinsurance_premium(self, np_reinsurance_deductible_fraction):
        """Method to determine reinsurance premium based on deductible fraction
            Accepts:
                np_reinsurance_deductible_fraction: Type Integer
            Returns reinsurance premium (Type: Integer)"""
        # TODO: cut this out of the insurance market premium -> OBSOLETE??
        # TODO: make max_reduction into simulation_parameter ?
        if self.reinsurance_off:
            return float("inf")
        max_reduction = 0.1
        # QUERY: why is this this way? Why not, say, 1.0 - min(max_reduction * np_reinsurance_deductible_fraction)?
        return self.reinsurance_market_premium * (
            1.0 - max_reduction * np_reinsurance_deductible_fraction
        )

    def get_cat_bond_price(self, np_reinsurance_deductible_fraction):
        """Method to calculate and return catbond price. If catbonds are not desired will return infinity so no catbonds
            will be issued. Otherwise calculates based on reinsurance market premium, catbond premium, deductible fraction.
           Accepts:
                np_reinsurance_deductible_fraction: Type Integer
           Returns:
                Calculated catbond price."""
        # TODO: implement function dependent on total capital in cat bonds and on deductible ()
        # TODO: make max_reduction and max_cat_bond_surcharge into simulation_parameters ?
        if self.catbonds_off:
            return float("inf")
        max_reduction = 0.9
        max_cat_bond_surcharge = 0.5
        # QUERY: again, what does max_reduction represent?
        return self.reinsurance_market_premium * (
            1.0
            + max_cat_bond_surcharge
            - max_reduction * np_reinsurance_deductible_fraction
        )

    def append_reinrisks(self, item):
        """Method for appending reinrisks to simulation instance. Called from insurancefirm
                    Accepts: item (Type: List)"""
        if item:
            self.reinrisks.append(item)

    def remove_reinrisks(self, risko):
        if risko is not None:
            self.reinrisks.remove(risko)

    def get_reinrisks(self):
        """Method for shuffling reinsurance risks
            Returns: reinsurance risks"""
        np.random.shuffle(self.reinrisks)
        return self.reinrisks

    def solicit_insurance_requests(self, insurer_id, cash, insurer):
        """Method for determining which risks are to be assessed by firms based on insurer weights
                    Accepts:
                        id: Type integer
                        cash: Type Integer
                        insurer: Type firm metainsuranceorg instance
                    Returns:
                        risks_to_be_sent: Type List"""
        risks_to_be_sent = self.risks[: int(self.insurers_weights[insurer.id])]
        self.risks = self.risks[int(self.insurers_weights[insurer.id]) :]
        for risk in insurer.risks_kept:
            risks_to_be_sent.append(risk)

        # QUERY: what actually is InsuranceFirm.risks_kept?
        insurer.risks_kept = []

        np.random.shuffle(risks_to_be_sent)

        return risks_to_be_sent

    def solicit_reinsurance_requests(self, cash, reinsurer):
        """Method for determining which reinsurance risks are to be assessed by firms based on reinsurer weights
                           Accepts:
                               id: Type integer
                               cash: Type Integer
                               reinsurer: Type firm metainsuranceorg instance
                           Returns:
                               reinrisks_to_be_sent: Type List"""
        reinrisks_to_be_sent = self.reinrisks[
            : int(self.reinsurers_weights[reinsurer.id])
        ]
        self.reinrisks = self.reinrisks[int(self.reinsurers_weights[reinsurer.id]) :]

        for reinrisk in reinsurer.reinrisks_kept:
            reinrisks_to_be_sent.append(reinrisk)

        reinsurer.reinrisks_kept = []

        np.random.shuffle(reinrisks_to_be_sent)

        return reinrisks_to_be_sent

    def return_risks(self, not_accepted_risks):
        """Method for adding risks that were not deemed acceptable to underwrite back to list of uninsured risks
                    Accepts:
                        not_accepted_risks: Type List
                    No return value"""
        self.risks += not_accepted_risks

    def return_reinrisks(self, not_accepted_risks):
        """Method for adding reinsuracne risks that were not deemed acceptable to list of unaccepted reinsurance risks
                    Cleared every round and is never called so redundant?
                            Accepts:
                                not_accepted_risks: Type List
                            Returns None"""
        self.not_accepted_reinrisks += not_accepted_risks

    def _get_all_riskmodel_combinations(self, n, rm_factor):
        """Method  for calculating riskmodels for each category based on the risk model inaccuracy parameter, and is
<<<<<<< HEAD
                    used purely to assign inaccuracy. Currently all equal and overwritten immediately.
                    Accepts:
                        rm_factor: Type Integer = risk model inaccuracy parameter
                    Returns:
                        riskmodels: Type list"""
=======
            used purely to assign inaccuracy. Undervalues one risk category and overestimates all the rest.
            Accepts:
                rm_factor: Type Integer = risk model inaccuracy parameter
            Returns:
                riskmodels: Type list"""
>>>>>>> 25fb93ba
        riskmodels = []
        for i in range(self.simulation_parameters["no_categories"]):
            riskmodel_combination = rm_factor * np.ones(
                self.simulation_parameters["no_categories"]
            )
            riskmodel_combination[i] = 1 / rm_factor
            riskmodels.append(riskmodel_combination.tolist())
        return riskmodels

    def firm_enters_market(self, prob=-1, agent_type="InsuranceFirm"):
        """Method to determine if re/insurance firm enters the market based on set entry probabilities and a random
                            integer generated between 0, 1.
                            Accepts:
                                agent_type: Type String
                            Returns:
                                 True if firm can enter market
                                 False if firm cannot enter market"""
        # TODO: Do firms really enter the market randomly, with at most one in each timestep?
        if prob == -1:
            if agent_type == "InsuranceFirm":
                prob = self.simulation_parameters[
                    "insurance_firm_market_entry_probability"
                ]
            elif agent_type == "ReinsuranceFirm":
                prob = self.simulation_parameters[
                    "reinsurance_firm_market_entry_probability"
                ]
            else:
                raise ValueError(
                    f"Unknown agent type. Simulation requested to create agent of type {agent_type}"
                )
        return np.random.random() < prob

    def record_bankruptcy(self):
        """Record_bankruptcy Method.
               Accepts no arguments.
               No return value.
           This method is called when a firm files for bankruptcy. It is only called from the method dissolve() from the
           class metainsuranceorg.py after the dissolution of the firm."""
        self.cumulative_bankruptcies += 1

    def record_market_exit(self):
        """Record_market_exit Method.
               Accepts no arguments.
               No return value.
           This method is used to record the firms that leave the market due to underperforming conditions. It is only called
           from the method dissolve() from the class metainsuranceorg.py after the dissolution of the firm."""
        self.cumulative_market_exits += 1

    def record_unrecovered_claims(self, loss):
        """Method for recording unrecovered claims. If firm runs out of money it cannot pay more claims and so that
            money is lost and recorded using this method.
            Accepts:
                loss: Type integer, value of lost claim
            No return value"""
        self.cumulative_unrecovered_claims += loss

    def record_claims(self, claims):
        """This method records every claim made to insurers and reinsurers. It is called from both insurers and
            reinsurers (metainsuranceorg.py)."""
        self.cumulative_claims += claims

    def log(self):
        """Method to save the data of the simulation.
            No accepted values
            No return values
           Calls logger instance to save all the data of the simulation to a file, has to return if background run or
           not for replicating instances. This depends on parameters force_foreground and if the run is replicating
           or not."""
        self.logger.save_log(self.background_run)

    def compute_market_diffvar(self):
        """Method for calculating difference between number of all firms and the total value at risk. Used only in save
                    data when adding to the logger data dict."""
        totalina = sum(
            [
                firm.var_counter_per_risk
                for firm in self.insurancefirms
                if firm.operational
            ]
        )

        totalreal = len([firm for firm in self.insurancefirms if firm.operational])
        # Real VaR is 1 for each firm, we think

        totalina += sum(
            [
                reinfirm.var_counter_per_risk
                for reinfirm in self.reinsurancefirms
                if reinfirm.operational
            ]
        )

        totalreal += len(
            [reinfirm for reinfirm in self.reinsurancefirms if reinfirm.operational]
        )

        totaldiff = totalina - totalreal

        return totaldiff
        # self.history_logs['market_diffvar'].append(totaldiff)

    def get_unique_insurer_id(self):
        """Method for getting unique id for insurer. Used in initialising agents in start.py and insurancesimulation.
            Iterates after each call so id is unique to each firm.
           Returns:
                current_id: Type integer"""
        current_id = self.insurer_id_counter
        self.insurer_id_counter += 1
        return current_id

    def get_unique_reinsurer_id(self):
        """Method for getting unique id for insurer. Used in initialising agents in start.py and insurancesimulation.
            Iterates after each call so id is unique to each firm.
           Returns:
                current_id: Type integer"""
        current_id = self.reinsurer_id_counter
        self.reinsurer_id_counter += 1
        return current_id

    def insurance_entry_index(self):
        """Method that returns the entry index for insurance firms, i.e. the index for the initial agent parameters
                   that is taken from the list of already created parameters.
               Returns:
                   Indices of the type of riskmodel that the least firms are using."""
        return self.insurance_models_counter[
            0 : self.simulation_parameters["no_riskmodels"]
        ].argmin()

    def reinsurance_entry_index(self):
        """Method that returns the entry index for reinsurance firms, i.e. the index for the initial agent parameters
                    that is taken from the list of already created parameters.
                Returns:
                    Indices of the type of riskmodel that the least reinsurance firms are using."""
        return self.reinsurance_models_counter[
            0 : self.simulation_parameters["no_riskmodels"]
        ].argmin()

    def get_operational(self):
        """Method to return if simulation is operational. Always true. Used only in pay methods above and
                    metainsuranceorg.
                   Accepts no arguments
                   Returns True"""
        return True

    def reinsurance_capital_entry(self):
        # This method determines the capital market entry (initial cash) of reinsurers. It is only run in start.py.
        capital_per_non_re_cat = []

        for reinrisk in self.not_accepted_reinrisks:
            capital_per_non_re_cat.append(reinrisk["value"])
        # It takes all the values of the reinsurance risks NOT REINSURED.

        # If there are any non-reinsured risks going, take a sample of them and have starting capital equal to twice
        # the maximum value among that sample.  # QUERY: why this particular value?
        if len(capital_per_non_re_cat) > 0:
            # We only perform this action if there are reinsurance contracts that have
            # not been reinsured in the last time period.
            capital_per_non_re_cat = np.random.choice(
                capital_per_non_re_cat, 10
            )  # Only 10 values sampled randomly are considered. (Too low?)
            entry = max(
                capital_per_non_re_cat
            )  # For market entry the maximum of the sample is considered.
            entry = (
                2 * entry
            )  # The capital market entry of those values will be the double of the maximum.
        else:  # Otherwise the default reinsurance cash market entry is considered.
            entry = self.simulation_parameters["initial_reinagent_cash"]

        return entry  # The capital market entry is returned.

    def reset_pls(self):
        """Reset_pls Method.
               Accepts no arguments.
               No return value.
           This method reset all the profits and losses of all insurance firms, reinsurance firms and catbonds."""
        for insurancefirm in self.insurancefirms:
            insurancefirm.reset_pl()

        for reininsurancefirm in self.reinsurancefirms:
            reininsurancefirm.reset_pl()

        for catbond in self.catbonds:
            catbond.reset_pl()<|MERGE_RESOLUTION|>--- conflicted
+++ resolved
@@ -86,14 +86,6 @@
         # self.risk_value_distribution = scipy.stats.uniform(loc=100, scale=9900)
         self.risk_value_distribution = utils.constant(loc=1000)
 
-<<<<<<< HEAD
-=======
-        self.risk_factor_spread = simulation_parameters["risk_factor_upper_bound"] - simulation_parameters["risk_factor_lower_bound"]
-        self.risk_factor_distribution = scipy.stats.uniform(loc=self.risk_factor_lower_bound, scale=self.risk_factor_spread)
-        if not simulation_parameters["risk_factors_present"]:
-            self.risk_factor_distribution = scipy.stats.uniform(loc=1.0, scale=0)
-        self.risk_value_distribution = scipy.stats.uniform(loc=1000, scale=0)
->>>>>>> 25fb93ba
         risk_factor_mean = self.risk_factor_distribution.mean()
 
         "set initial market price (normalized, i.e. must be multiplied by value or excess-deductible)"
@@ -285,7 +277,11 @@
             raise ValueError(f"Firm type {firmtype} not recognised")
 
         for i in range(no_firms):
-<<<<<<< HEAD
+            if firmtype == "insurancefirm":
+                unique_id = self.get_unique_insurer_id()
+            elif firmtype == "reinsurancefirm":
+                unique_id = self.get_unique_reinsurer_id()
+
             if simulation_parameters["static_non-proportional_reinsurance_levels"]:
                 reinsurance_level = simulation_parameters[
                     "default_non-proportional_reinsurance_deductible"
@@ -300,7 +296,7 @@
             ]
             self.agent_parameters[firmtype].append(
                 {
-                    "id": self.get_unique_insurer_id(), # TODO: Fix
+                    "id": unique_id,
                     "initial_cash": simulation_parameters[initial_cash],
                     "riskmodel_config": riskmodel_config,
                     "norm_premium": self.norm_premium,
@@ -342,83 +338,6 @@
             # We're probably just adding a catbond
             if agent_class_string == "catbond":
                 assert len(agents) == n
-=======
-            if firmtype == "insurancefirm":
-                unique_id = self.get_unique_insurer_id()
-            elif firmtype == "reinsurancefirm":
-                unique_id = self.get_unique_reinsurer_id()
-
-            if simulation_parameters['static_non-proportional_reinsurance_levels']:
-                reinsurance_level = simulation_parameters["default_non-proportional_reinsurance_deductible"]
-            else:
-                reinsurance_level = np.random.uniform(reinsurance_level_lowerbound, reinsurance_level_upperbound)
-
-            riskmodel_config = risk_model_configurations[i % len(risk_model_configurations)]
-            self.agent_parameters[firmtype].append({'id': unique_id, 'initial_cash': simulation_parameters[initial_cash],
-                'riskmodel_config': riskmodel_config, 'norm_premium': self.norm_premium,
-                'profit_target': simulation_parameters["norm_profit_markup"],
-                'initial_acceptance_threshold': simulation_parameters["initial_acceptance_threshold"],
-                'acceptance_threshold_friction': simulation_parameters["acceptance_threshold_friction"],
-                'reinsurance_limit': simulation_parameters["reinsurance_limit"],
-                'non-proportional_reinsurance_level': reinsurance_level,
-                'capacity_target_decrement_threshold': simulation_parameters['capacity_target_decrement_threshold'],
-                'capacity_target_increment_threshold': simulation_parameters['capacity_target_increment_threshold'],
-                'capacity_target_decrement_factor': simulation_parameters['capacity_target_decrement_factor'],
-                'capacity_target_increment_factor': simulation_parameters['capacity_target_increment_factor'],
-                'interest_rate': simulation_parameters["interest_rate"]})
-
-    def build_agents(self, agent_class, agent_class_string, parameters, agent_parameters):
-        """Method for building new agents, only used for re/insurance firms. Loops through the agent parameters for each
-            initialised agent to create an instance of them using re/insurancefirm.
-            Accepts:
-                Agent_class: class of agent, either InsuranceFirm or ReinsuranceFirm.
-                agent_class_string: String Type containing string of agent class. Not used.
-                parameters: DataDict, contains config parameters.
-                agent_parameters: DataDict of agent parameters.
-            Returns:
-                agents: List Type, list of agent class instances created by loop"""
-        agents = []
-        for ap in agent_parameters:
-            agents.append(agent_class(parameters, ap))
-        return agents
-        
-    def accept_agents(self, agent_class_string, agents, agent_group=None, time=0):
-        """Method to 'accept' agents in that it adds agent to relevant list of agents kept by simulation
-            instance, also adds agent to logger. Also takes created agents initial cash out of economy.
-            Accepts:
-                agent_class_string: String Type.
-                agents: List type of agent class instances.
-                agent_group: List type of agent class instances.
-                time: Integer type, not used
-            Returns:
-                None"""
-        if agent_class_string == "insurancefirm":
-            try:
-                self.insurancefirms += agents
-                self.insurancefirms_group = agent_group
-            except:
-                print(sys.exc_info())
-                pdb.set_trace()
-            for agent in agents:
-                self.logger.add_insurance_agent()
-            # remove new agent cash from simulation cash to ensure stock flow consistency
-            new_agent_cash = sum([agent.cash for agent in agents])
-            self.reduce_money_supply(new_agent_cash)
-        elif agent_class_string == "reinsurancefirm":
-            try:
-                self.reinsurancefirms += agents
-                self.reinsurancefirms_group = agent_group
-            except:
-                print(sys.exc_info())
-                pdb.set_trace()
-            for agent in agents:
-                self.logger.add_reinsurance_agent()
-            # remove new agent cash from simulation cash to ensure stock flow consistency
-            new_agent_cash = sum([agent.cash for agent in agents])
-            self.reduce_money_supply(new_agent_cash)
-        elif agent_class_string == "catbond":
-            try:
->>>>>>> 25fb93ba
                 self.catbonds += agents
             else:
                 raise ValueError("Only catbonds may be passed directly")
@@ -591,11 +510,7 @@
                     if reinsurer.riskmodel.inaccuracy == self.inaccuracy[i]:
                         self.reinsurance_models_counter[i] += 1
 
-<<<<<<< HEAD
-        network_division = 2  # How often network is updated.
-=======
         network_division = 1        # How often network is updated.
->>>>>>> 25fb93ba
         if isleconfig.show_network and t % network_division == 0 and t > 0:
             if t == network_division:
                 self.RN = (
@@ -669,7 +584,6 @@
         ]
 
         """ prepare dict """
-<<<<<<< HEAD
         current_log = {}  # TODO: rewrite this as a single dictionary literal?
         current_log["total_cash"] = total_cash_no
         current_log["total_excess_capital"] = total_excess_capital
@@ -701,36 +615,6 @@
             len(firm.underwritten_contracts)
             for firm in self.insurancefirms
         ]
-=======
-        current_log = {}
-        current_log['total_cash'] = total_cash_no
-        current_log['total_excess_capital'] = total_excess_capital
-        current_log['total_profitslosses'] = total_profitslosses
-        current_log['total_contracts'] = total_contracts_no
-        current_log['total_operational'] = operational_no
-        current_log['total_reincash'] = total_reincash_no
-        current_log['total_reinexcess_capital'] = total_reinexcess_capital
-        current_log['total_reinprofitslosses'] = total_reinprofitslosses
-        current_log['total_reincontracts'] = total_reincontracts_no
-        current_log['total_reinoperational'] = reinoperational_no
-        current_log['total_catbondsoperational'] = catbondsoperational_no
-        current_log['market_premium'] = self.market_premium
-        current_log['market_reinpremium'] = self.reinsurance_market_premium
-        current_log['cumulative_bankruptcies'] = self.cumulative_bankruptcies
-        current_log['cumulative_market_exits'] = self.cumulative_market_exits
-        current_log['cumulative_unrecovered_claims'] = self.cumulative_unrecovered_claims
-        current_log['cumulative_claims'] = self.cumulative_claims    #Log the cumulative claims received so far.
-        
-        """ add agent-level data to dict""" 
-        current_log['insurance_firms_cash'] = insurance_firms
-        current_log['reinsurance_firms_cash'] = reinsurance_firms
-        current_log['market_diffvar'] = self.compute_market_diffvar()
-
-        current_log['individual_contracts'] = []
-        individual_contracts_no = [len(insurancefirm.underwritten_contracts) for insurancefirm in self.insurancefirms]
-        for i in range(len(individual_contracts_no)):
-            current_log['individual_contracts'].append(individual_contracts_no[i])
->>>>>>> 25fb93ba
 
         current_log['reinsurance_contracts'] = []
         reinsurance_contracts_no = [len(reinsurancefirm.underwritten_contracts) for reinsurancefirm in self.reinsurancefirms]
@@ -1084,19 +968,11 @@
 
     def _get_all_riskmodel_combinations(self, n, rm_factor):
         """Method  for calculating riskmodels for each category based on the risk model inaccuracy parameter, and is
-<<<<<<< HEAD
-                    used purely to assign inaccuracy. Currently all equal and overwritten immediately.
+                    used purely to assign inaccuracy. Undervalues one risk category and overestimates all the rest.
                     Accepts:
                         rm_factor: Type Integer = risk model inaccuracy parameter
                     Returns:
                         riskmodels: Type list"""
-=======
-            used purely to assign inaccuracy. Undervalues one risk category and overestimates all the rest.
-            Accepts:
-                rm_factor: Type Integer = risk model inaccuracy parameter
-            Returns:
-                riskmodels: Type list"""
->>>>>>> 25fb93ba
         riskmodels = []
         for i in range(self.simulation_parameters["no_categories"]):
             riskmodel_combination = rm_factor * np.ones(
