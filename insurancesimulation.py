import math
import random
import copy
import logger
import warnings

import scipy.stats
import numpy as np

from distributiontruncated import TruncatedDistWrapper
import visualization_network
import insurancefirms
import isleconfig
<<<<<<< HEAD
from genericclasses import (
    GenericAgent,
    RiskProperties,
    AgentProperties,
    Constant,
)
=======
from genericclasses import GenericAgent, RiskProperties, AgentProperties, Constant
>>>>>>> bdbaf648
import catbond

from typing import Mapping, MutableMapping, MutableSequence, Sequence, Any, Optional
from typing import TYPE_CHECKING
<<<<<<< HEAD
if TYPE_CHECKING:
    from genericclasses import Distribution
from metainsuranceorg import MetaInsuranceOrg
=======

if TYPE_CHECKING:
    from genericclasses import Distribution
    from metainsuranceorg import MetaInsuranceOrg
>>>>>>> bdbaf648


class InsuranceSimulation(GenericAgent):
    """ Simulation object that is responsible for handling all aspects of the world.

    Tracks all agents (firms, catbonds) as well as acting as the insurance market. Iterates other objects,
    distributes risks, pays premiums, recieves claims, tracks and inflicts perils, etc. Also contains functionality
    to log the state of the simulation.

    Each insurer is given a set of inaccuracy values, on for each category. This is a factor that is inserted when the
    insurer calculates the expected damage from a catastophe. In the current configuration, this uses the
    riskmodel_inaccuracy_parameter in the configuration - a randomly chosen category has its inaccuracy set to the
    inverse of that parameter, and the others are set to that parameter."""

    def __init__(
        self,
        override_no_riskmodels: bool,
        replic_id: int,
        simulation_parameters: MutableMapping,
        rc_event_schedule: MutableSequence[MutableSequence[int]],
        rc_event_damage: MutableSequence[MutableSequence[float]],
        damage_distribution: "Distribution" = TruncatedDistWrapper(
            lower_bound=0.25,
            upper_bound=1.0,
            dist=scipy.stats.pareto(b=2, loc=0, scale=0.25),
        ),
    ):
        """Initialises the simulation (Called from start.py)
                    Accepts:
                        override_no_riskmodels: Boolean determining if number of risk models should be overwritten
                        replic_ID: Integer, used if want to replicate data over multiple runs
                        simulation parameters: DataDict from isleconfig
                        rc_event_schedule: List of when event will occur, allows for replication
                        re_event_damage: List of severity of each event, allows for replication"""
        super().__init__()
        "Override one-riskmodel case (this is to ensure all other parameters are truly identical for comparison runs)"
        if override_no_riskmodels:
            simulation_parameters["no_riskmodels"] = override_no_riskmodels
        # QUERY: why do we keep duplicates of so many simulation parameters (and then not use many of them)?
        self.number_riskmodels: int = simulation_parameters["no_riskmodels"]

        # save parameters
        if (replic_id is None) or isleconfig.force_foreground:
            self.background_run = False
        else:
            self.background_run = True
        self.replic_id = replic_id
        self.simulation_parameters: MutableMapping = simulation_parameters
        self.simulation_parameters["simulation"] = self

        # QUERY: The distribution given is bounded by [0.25, 1.0]. Should this always be the case?
        "Unpacks parameters and sets distributions"
        self.damage_distribution: "Distribution" = damage_distribution

        self.catbonds_off: bool = simulation_parameters["catbonds_off"]
        self.reinsurance_off: bool = simulation_parameters["reinsurance_off"]
        # TODO: research whether this is accurate, is it different for different types of catastrophy?
        self.cat_separation_distribution = scipy.stats.expon(
            0, simulation_parameters["event_time_mean_separation"]
        )

        # Risk factors represent, for example, the earthquake risk for a particular house (compare to the value)
        # TODO: Implement! Think about insureres rejecting risks under certain situations (high risk factor)
        self.risk_factor_lower_bound: float = simulation_parameters[
            "risk_factor_lower_bound"
        ]
        self.risk_factor_spread: float = (
            simulation_parameters["risk_factor_upper_bound"]
            - self.risk_factor_lower_bound
        )
        if simulation_parameters["risk_factors_present"]:
            self.risk_factor_distribution = scipy.stats.uniform(
                loc=self.risk_factor_lower_bound, scale=self.risk_factor_spread
            )
        else:
            self.risk_factor_distribution = Constant(loc=1.0)
        # self.risk_value_distribution = scipy.stats.uniform(loc=100, scale=9900)
        self.risk_value_distribution = Constant(loc=1000)

        risk_factor_mean = self.risk_factor_distribution.mean()

        "set initial market price (normalized, i.e. must be multiplied by value or excess-deductible)"
        if self.simulation_parameters["expire_immediately"]:
            assert self.cat_separation_distribution.dist.name == "expon"
            expected_damage_frequency = 1 - scipy.stats.poisson(
                self.simulation_parameters["mean_contract_runtime"]
                / self.simulation_parameters["event_time_mean_separation"]
            ).pmf(0)
        else:
            expected_damage_frequency = (
                self.simulation_parameters["mean_contract_runtime"]
                / self.cat_separation_distribution.mean()
            )
        self.norm_premium: float = (
            expected_damage_frequency
            * self.damage_distribution.mean()
            * risk_factor_mean
            * (1 + self.simulation_parameters["norm_profit_markup"])
        )

        self.market_premium: float = self.norm_premium
        self.reinsurance_market_premium: float = self.market_premium
        # TODO: is this problematic as initial value? (later it is recomputed in every iteration)

        self.total_no_risks: int = simulation_parameters["no_risks"]

        "Set up monetary system (should instead be with the customers, if customers are modeled explicitly)"
        self.cash: float = self.simulation_parameters["money_supply"]

        "set up risk categories"
        # QUERY What do risk categories represent? Different types of catastrophes?
        self.riskcategories: Sequence[int] = list(
            range(self.simulation_parameters["no_categories"])
        )
        self.rc_event_schedule: MutableSequence[int] = []
        self.rc_event_damage: MutableSequence[float] = []

        # For debugging (cloud debugging) purposes is good to store the initial schedule of catastrophes
        # and damages that will be use in a single run of the model.
        self.rc_event_schedule_initial: Sequence[float] = []
        self.rc_event_damage_initial: Sequence[float] = []
        if (
            rc_event_schedule is not None and rc_event_damage is not None
        ):  # If we have schedules pass as arguments we used them.
            self.rc_event_schedule = copy.copy(rc_event_schedule)
            self.rc_event_schedule_initial = copy.copy(rc_event_schedule)

            self.rc_event_damage = copy.copy(rc_event_damage)
            self.rc_event_damage_initial = copy.copy(rc_event_damage)
        else:  # Otherwise the schedules and damages are generated.
            raise Exception("No event schedules and damages supplied")

        "Set up risks"
        risk_value_mean = self.risk_value_distribution.mean()

        # QUERY: What are risk factors? Are "risk_factor" values other than one meaningful at present?
        rrisk_factors = self.risk_factor_distribution.rvs(
            size=self.simulation_parameters["no_risks"]
        )
        rvalues = self.risk_value_distribution.rvs(
            size=self.simulation_parameters["no_risks"]
        )
        rcategories = np.random.randint(
            0,
            self.simulation_parameters["no_categories"],
            size=self.simulation_parameters["no_risks"],
        )

        self.risks: MutableSequence[RiskProperties] = [
            RiskProperties(
                risk_factor=rrisk_factors[i],
                value=rvalues[i],
                category=rcategories[i],
                owner=self,
            )
            for i in range(self.simulation_parameters["no_risks"])
        ]

        self.risks_counter: MutableSequence[int] = [
            0 for _ in range(self.simulation_parameters["no_categories"])
        ]

        for risk in self.risks:
            self.risks_counter[risk.category] += 1

        self.inaccuracy: Sequence[Sequence[int]] = self._get_all_riskmodel_combinations(
            self.simulation_parameters["riskmodel_inaccuracy_parameter"]
        )

        self.inaccuracy = random.sample(
            self.inaccuracy, self.simulation_parameters["no_riskmodels"]
        )

        risk_model_configurations = [
            {
                "damage_distribution": self.damage_distribution,
                "expire_immediately": self.simulation_parameters["expire_immediately"],
                "cat_separation_distribution": self.cat_separation_distribution,
                "norm_premium": self.norm_premium,
                "no_categories": self.simulation_parameters["no_categories"],
                "risk_value_mean": risk_value_mean,
                "risk_factor_mean": risk_factor_mean,
                "norm_profit_markup": self.simulation_parameters["norm_profit_markup"],
                "margin_of_safety": self.simulation_parameters[
                    "riskmodel_margin_of_safety"
                ],
                "var_tail_prob": self.simulation_parameters[
                    "value_at_risk_tail_probability"
                ],
                "inaccuracy_by_categ": self.inaccuracy[i],
            }
            for i in range(self.simulation_parameters["no_riskmodels"])
        ]

        "Setting up agents (to be done from start.py)"
        # QUERY: What is agent_parameters["insurancefirm"] meant to be? Is it a list of the parameters for the existing
        #  firms (why can't we just get that from the instances of InsuranceFirm) or a list of the *possible* parameter
        #  values for insurance firms (in which case why does it have the length it does)?
        self.agent_parameters: Mapping[str, MutableSequence[AgentProperties]] = {
            "insurancefirm": [],
            "reinsurancefirm": [],
        }
        self.insurer_id_counter: int = 0
        self.reinsurer_id_counter: int = 0

        self.initialize_agent_parameters(
            "insurancefirm", simulation_parameters, risk_model_configurations
        )
        self.initialize_agent_parameters(
            "reinsurancefirm", simulation_parameters, risk_model_configurations
        )

        "Agent lists"
        self.reinsurancefirms: MutableSequence = []
        self.insurancefirms: MutableSequence = []
        self.catbonds: MutableSequence = []

        "Lists of agent weights"
        self.insurers_weights: MutableMapping[int, float] = {}
        self.reinsurers_weights: MutableMapping[int, float] = {}

        "List of reinsurance risks offered for underwriting"
        self.reinrisks: MutableSequence[RiskProperties] = []
        self.not_accepted_reinrisks: MutableSequence[RiskProperties] = []

        "Cumulative variables for history and logging"
        self.cumulative_bankruptcies: int = 0
        self.cumulative_market_exits: int = 0
        self.cumulative_unrecovered_claims: float = 0.0
        self.cumulative_claims: float = 0.0

        "Lists for logging history"
        self.logger: logger.Logger = logger.Logger(
            no_riskmodels=simulation_parameters["no_riskmodels"],
            rc_event_schedule_initial=self.rc_event_schedule_initial,
            rc_event_damage_initial=self.rc_event_damage_initial,
        )

        self.insurance_models_counter: np.ndarray = np.zeros(
            self.simulation_parameters["no_categories"]
        )
        self.reinsurance_models_counter: np.ndarray = np.zeros(
            self.simulation_parameters["no_categories"]
        )
        "Add initial set of agents"
        self.add_agents(
            insurancefirms.InsuranceFirm,
            "insurancefirm",
            n=self.simulation_parameters["no_insurancefirms"],
        )
        self.add_agents(
            insurancefirms.ReinsuranceFirm,
            "reinsurancefirm",
            n=self.simulation_parameters["no_reinsurancefirms"],
        )

        self._time: Optional[int] = None
        self.RN: Optional[visualization_network.ReinsuranceNetwork] = None

    def initialize_agent_parameters(
        self,
        firmtype: str,
        simulation_parameters: Mapping[str, Any],
        risk_model_configurations: Sequence[Mapping],
    ):
        """General function for initialising the agent parameters
            Takes the firm type as argument, also needing sim params and risk configs
              Creates the agent parameters of both firm types for the initial number specified in isleconfig.py
                Returns None"""
        if firmtype == "insurancefirm":
            no_firms = simulation_parameters["no_insurancefirms"]
            initial_cash = "initial_agent_cash"
            reinsurance_level_lowerbound = simulation_parameters[
                "insurance_reinsurance_levels_lower_bound"
            ]
            reinsurance_level_upperbound = simulation_parameters[
                "insurance_reinsurance_levels_upper_bound"
            ]

        elif firmtype == "reinsurancefirm":
            no_firms = simulation_parameters["no_reinsurancefirms"]
            initial_cash = "initial_reinagent_cash"
            reinsurance_level_lowerbound = simulation_parameters[
                "reinsurance_reinsurance_levels_lower_bound"
            ]
            reinsurance_level_upperbound = simulation_parameters[
                "reinsurance_reinsurance_levels_upper_bound"
            ]
        else:
            raise ValueError(f"Firm type {firmtype} not recognised")

        for i in range(no_firms):
            if firmtype == "insurancefirm":
                unique_id = self.get_unique_insurer_id()
            elif firmtype == "reinsurancefirm":
                unique_id = self.get_unique_reinsurer_id()
            else:
                raise ValueError(f"Firm type {firmtype} not recognised")

            if simulation_parameters["static_non-proportional_reinsurance_levels"]:
                reinsurance_level = simulation_parameters[
                    "default_non-proportional_reinsurance_deductible"
                ]
            else:
                reinsurance_level = np.random.uniform(
                    reinsurance_level_lowerbound, reinsurance_level_upperbound
                )

            riskmodel_config = risk_model_configurations[
                i % len(risk_model_configurations)
            ]
            self.agent_parameters[firmtype].append(
                AgentProperties(
                    id=unique_id,
                    initial_cash=simulation_parameters[initial_cash],
                    riskmodel_config=riskmodel_config,
                    norm_premium=self.norm_premium,
                    profit_target=simulation_parameters["norm_profit_markup"],
                    initial_acceptance_threshold=simulation_parameters[
                        "initial_acceptance_threshold"
                    ],
                    acceptance_threshold_friction=simulation_parameters[
                        "acceptance_threshold_friction"
                    ],
                    reinsurance_limit=simulation_parameters["reinsurance_limit"],
                    non_proportional_reinsurance_level=reinsurance_level,
                    capacity_target_decrement_threshold=simulation_parameters[
                        "capacity_target_decrement_threshold"
                    ],
                    capacity_target_increment_threshold=simulation_parameters[
                        "capacity_target_increment_threshold"
                    ],
                    capacity_target_decrement_factor=simulation_parameters[
                        "capacity_target_decrement_factor"
                    ],
                    capacity_target_increment_factor=simulation_parameters[
                        "capacity_target_increment_factor"
                    ],
                    interest_rate=simulation_parameters["interest_rate"],
                )
            )

    def add_agents(
        self,
        agent_class: type,
        agent_class_string: str,
<<<<<<< HEAD
        agents: Sequence["GenericAgent"] = None,
=======
        agents: "Sequence[GenericAgent]" = None,
>>>>>>> bdbaf648
        n: int = 1,
    ):
        """Method for building agents and adding them to the simulation. Can also add pre-made catbond agents directly
        Accepts:
            agent_class: class of the agent, InsuranceFirm, ReinsuranceFirm or CatBond
            agent_class_string: string of the same, "insurancefirm", "reinsurancefirm" or "catbond"
            agents: if adding directly, a list of the agents to add
            n: int of number of agents to add
        Returns:
            None"""
        if agents:
            # We're probably just adding a catbond
            if agent_class_string == "catbond":
                assert len(agents) == n
                self.catbonds += agents
            else:
                raise ValueError("Only catbonds may be passed directly")
        else:
            # We need to create and input the agents
            if agent_class_string == "insurancefirm":
                if not self.insurancefirms:
                    # There aren't any other firms yet, add the first ones
                    assert len(self.agent_parameters["insurancefirm"]) == n
                    agent_parameters = self.agent_parameters["insurancefirm"]
                else:
                    # We are adding new agents to an existing simulation
                    agent_parameters = [
                        self.agent_parameters["insurancefirm"][
                            self.insurance_entry_index()
                        ]
                        for _ in range(n)
                    ]
                    for ap in agent_parameters:
                        ap.id = self.get_unique_insurer_id()
                agents = [
                    agent_class(self.simulation_parameters, ap)
                    for ap in agent_parameters
                ]
                # We've made the agents, add them to the simulation
                self.insurancefirms += agents
                for _ in agents:
                    self.logger.add_insurance_agent()

            elif agent_class_string == "reinsurancefirm":
                # Much the same as above
                if not self.reinsurancefirms:
                    assert len(self.agent_parameters["reinsurancefirm"]) == n
                    agent_parameters = self.agent_parameters["reinsurancefirm"]
                else:
                    agent_parameters = [
                        self.agent_parameters["reinsurancefirm"][
                            self.reinsurance_entry_index()
                        ]
                        for _ in range(n)
                    ]
                    for ap in agent_parameters:
                        ap.id = self.get_unique_reinsurer_id()
                        # QUERY: This was written but not actually used in the original implementation - should it be?
                        # ap.initial_cash = self.reinsurance_capital_entry()
                agents = [
                    agent_class(self.simulation_parameters, ap)
                    for ap in agent_parameters
                ]
                self.reinsurancefirms += agents
                for _ in agents:
                    self.logger.add_reinsurance_agent()

            elif agent_class_string == "catbond":
                raise ValueError(f"Catbonds must be built before being added")
            else:
                raise ValueError(f"Unrecognised agent type {agent_class_string}")

            # Keep the total amount of money constant
            total_new_agent_cash = sum([agent.cash for agent in agents])
            self._reduce_money_supply(total_new_agent_cash)

    def delete_agents(self, agents: Sequence[catbond.CatBond]):
        """Method for deleting catbonds as it is only agent that is allowed to be removed
            alters lists of catbonds
              Returns none"""
        for agent in agents:
            if isinstance(agent, catbond.CatBond):
                self.catbonds.remove(agent)
            else:
                raise ValueError(
                    f"Trying to remove unremovable agent, type: {type(agent)}"
                )

    def iterate(self, t: int):
        """Function that is called from start.py for each iteration that settles obligations, capital then reselects
            risks for the insurance and reinsurance companies to evaluate. Firms are then iterated through to accept
              new risks, _pay obligations, increase capacity etc.
           Accepts:
                t: Integer, current time step
           Returns None"""

        self._time = t
        if isleconfig.verbose:
            print()
            print(t, ": ", len(self.risks))
        if isleconfig.showprogress:
            print(f"\rTime: {t}", end="")

        if self.firm_enters_market(agent_type="InsuranceFirm"):
            self.add_agents(insurancefirms.InsuranceFirm, "insurancefirm", n=1)

        if self.firm_enters_market(agent_type="ReinsuranceFirm"):
            self.add_agents(insurancefirms.ReinsuranceFirm, "reinsurancefirm", n=1)

        self.reset_pls()

        # adjust market premiums
        sum_capital = sum([agent.get_cash() for agent in self.insurancefirms])
        self._adjust_market_premium(capital=sum_capital)
        sum_capital = sum([agent.get_cash() for agent in self.reinsurancefirms])
        self._adjust_reinsurance_market_premium(capital=sum_capital)

        # Pay obligations
        self._effect_payments(t)

        # identify perils and effect claims
        for categ_id in range(len(self.rc_event_schedule)):
            if (
                self.rc_event_schedule[categ_id]
                and self.rc_event_schedule[categ_id][0] < t
            ):
                warnings.warn(
                    "Something wrong; past events not deleted", RuntimeWarning
                )
            if (
                len(self.rc_event_schedule[categ_id]) > 0
                and self.rc_event_schedule[categ_id][0] == t
            ):
                self.rc_event_schedule[categ_id] = self.rc_event_schedule[categ_id][1:]
                damage_extent = copy.copy(
                    self.rc_event_damage[categ_id][0]
                )  # Schedules of catastrophes and damages must me generated at the same time.
                self._inflict_peril(categ_id=categ_id, damage=damage_extent, t=t)
                self.rc_event_damage[categ_id] = self.rc_event_damage[categ_id][1:]
                # TODO: Ideally don't want to be taking from the beginning of lists, consider having soonest events at
                #  the end of the list. Probably fine though, only happens once per iteration
            else:
                if isleconfig.verbose:
                    print("Next peril ", self.rc_event_schedule[categ_id])

        # Shuffle risks (insurance and reinsurance risks)
        self._shuffle_risks()

        # Reset reinweights
        self._reset_reinsurance_weights()

        # Iterate reinsurnace firm agents
        for reinagent in self.reinsurancefirms:
            reinagent.iterate(t)

        # remove all non-accepted reinsurance risks
        self.reinrisks = []

        # Reset weights
        self._reset_insurance_weights()

        # Iterate insurance firm agents
        for agent in self.insurancefirms:
            agent.iterate(t)

        # Iterate catbonds
        for agent in self.catbonds:
            agent.iterate(t)

        self.insurance_models_counter = np.zeros(
            self.simulation_parameters["no_categories"]
        )

        self._update_model_counters()

        network_division = 1  # How often network is updated.
        if isleconfig.show_network and t % network_division == 0 and t > 0:
            if t == network_division:
                self.RN = (
                    visualization_network.ReinsuranceNetwork()
                )  # Only creates once instance so only one figure.
            self.RN.update(self.insurancefirms, self.reinsurancefirms, self.catbonds)
            self.RN.visualize()

    def save_data(self):
        """Method to collect statistics about the current state of the simulation. Will pass these to the
           Logger object (self.logger) to be recorded.
            No arguments.
            Returns None."""

        """ collect data """
        total_cash_no = sum([firm.cash for firm in self.insurancefirms])
        total_excess_capital = sum(
            [firm.get_excess_capital() for firm in self.insurancefirms]
        )
        total_profitslosses = sum(
            [firm.get_profitslosses() for firm in self.insurancefirms]
        )
        total_contracts_no = sum(
            [len(firm.underwritten_contracts) for firm in self.insurancefirms]
        )
        total_reincash_no = sum([firm.cash for firm in self.reinsurancefirms])
        total_reinexcess_capital = sum(
            [firm.get_excess_capital() for firm in self.reinsurancefirms]
        )
        total_reinprofitslosses = sum(
            [firm.get_profitslosses() for firm in self.reinsurancefirms]
        )
        total_reincontracts_no = sum(
            [len(firm.underwritten_contracts) for firm in self.reinsurancefirms]
        )
        operational_no = sum([firm.operational for firm in self.insurancefirms])
        reinoperational_no = sum([firm.operational for firm in self.reinsurancefirms])
        catbondsoperational_no = sum([cb.operational for cb in self.catbonds])

        """ collect agent-level data """
        insurance_firms = [
            (firm.cash, firm.id, firm.operational) for firm in self.insurancefirms
        ]
        reinsurance_firms = [
            (firm.cash, firm.id, firm.operational) for firm in self.reinsurancefirms
        ]

        """ prepare dict """
        current_log = {}  # TODO: rewrite this as a single dictionary literal?
        current_log["total_cash"] = total_cash_no
        current_log["total_excess_capital"] = total_excess_capital
        current_log["total_profitslosses"] = total_profitslosses
        current_log["total_contracts"] = total_contracts_no
        current_log["total_operational"] = operational_no
        current_log["total_reincash"] = total_reincash_no
        current_log["total_reinexcess_capital"] = total_reinexcess_capital
        current_log["total_reinprofitslosses"] = total_reinprofitslosses
        current_log["total_reincontracts"] = total_reincontracts_no
        current_log["total_reinoperational"] = reinoperational_no
        current_log["total_catbondsoperational"] = catbondsoperational_no
        current_log["market_premium"] = self.market_premium
        current_log["market_reinpremium"] = self.reinsurance_market_premium
        current_log["cumulative_bankruptcies"] = self.cumulative_bankruptcies
        current_log["cumulative_market_exits"] = self.cumulative_market_exits
        current_log[
            "cumulative_unrecovered_claims"
        ] = self.cumulative_unrecovered_claims
        # Log the cumulative claims received so far.
        current_log["cumulative_claims"] = self.cumulative_claims

        """ add agent-level data to dict"""
        current_log["insurance_firms_cash"] = insurance_firms
        current_log["reinsurance_firms_cash"] = reinsurance_firms
        current_log["market_diffvar"] = self.compute_market_diffvar()

        current_log["individual_contracts"] = [
            len(firm.underwritten_contracts) for firm in self.insurancefirms
        ]

        current_log["reinsurance_contracts"] = [
            len(firm.underwritten_contracts) for firm in self.reinsurancefirms
        ]

        """ call to Logger object """
        self.logger.record_data(current_log)

    # This function allows to return in a list all the data generated by the model. There is no other way to transfer
    # it back from the cloud.
    def obtain_log(self, requested_logs: Mapping = None) -> MutableSequence:
        return self.logger.obtain_log(requested_logs)

    def finalize(self, *args):
        """Function to handle operations after the end of the simulation run.
           Currently empty.
           It may be used to handle e.g. logging by including:
            self.log()
           but logging has been moved to start.py and ensemble.py
           """
        pass

    def _inflict_peril(self, categ_id: int, damage: float, t: int):
        """Method that calculates percentage damage done to each underwritten risk that is affected in the category
                    that event happened in. Passes values to allow calculation contracts to be resolved.
                    Arguments:
                        ID of category events took place
                        Given severity of damage from pareto distribution
                        Time iteration
                    No return value"""
        affected_contracts = [
            contract
            for insurer in self.insurancefirms
            for contract in insurer.underwritten_contracts
            if contract.category == categ_id
        ]
        if isleconfig.verbose:
            print("**** PERIL", damage)
        damagevalues = np.random.beta(
            a=1, b=1.0 / damage - 1, size=self.risks_counter[categ_id]
        )
        uniformvalues = np.random.uniform(0, 1, size=self.risks_counter[categ_id])
        for i, contract in enumerate(affected_contracts):
            contract.explode(t, uniformvalues[i], damagevalues[i])

    def enter_illiquidity(self, time: int, sum_due: float):
        raise RuntimeError("Oh no, economy has run out of money!")

    def _reduce_money_supply(self, amount: float):
        """Method to reduce money supply immediately and without payment recipient (used to adjust money supply
         to compensate for agent endowment).
         Accepts:
                amount: Type Integer"""
        self.cash -= amount
        assert self.cash >= 0

    def _reset_reinsurance_weights(self):
        """Method for clearing and setting reinsurance weights dependant on how many reinsurance companies exist and
            how many offered reinsurance risks there are."""
        self.not_accepted_reinrisks = []

        operational_reinfirms = [
            firm for firm in self.reinsurancefirms if firm.operational
        ]

        operational_no = len(operational_reinfirms)

        reinrisks_no = len(self.reinrisks)

        self.reinsurers_weights = {}

        for reinsurer in self.reinsurancefirms:
            self.reinsurers_weights[reinsurer.id] = 0

        if operational_no > 0:

            if (
                reinrisks_no > operational_no
            ):  # QUERY: verify this - should all risk go to a reinsurer?
                weights = reinrisks_no / operational_no
                for reinsurer in self.reinsurancefirms:
                    self.reinsurers_weights[reinsurer.id] = math.floor(weights)
            else:
                for i in range(len(self.reinrisks)):
                    s = math.floor(np.random.uniform(0, len(operational_reinfirms), 1))
                    self.reinsurers_weights[operational_reinfirms[s].id] += 1
        else:
            self.not_accepted_reinrisks = self.reinrisks

    def _reset_insurance_weights(self):
        """Method for clearing and setting insurance weights dependant on how many insurance companies exist and
            how many insurance risks are offered. This determined which risks are sent to metainsuranceorg
            iteration."""
        operational_no = sum([firm.operational for firm in self.insurancefirms])

        operational_firms = [firm for firm in self.insurancefirms if firm.operational]

        risks_no = len(self.risks)

        self.insurers_weights = {}

        for insurer in self.insurancefirms:
            self.insurers_weights[insurer.id] = 0

        if operational_no > 0:

            if risks_no > operational_no:  # TODO: as above
                weights = risks_no / operational_no
                for insurer in self.insurancefirms:
                    self.insurers_weights[insurer.id] = math.floor(weights)
            else:
                for i in range(len(self.risks)):
                    s = math.floor(np.random.uniform(0, len(operational_firms), 1))
                    self.insurers_weights[operational_firms[s].id] += 1

    def _update_model_counters(self):
        # TODO: this and the next look like they could be cleaner
        for insurer in self.insurancefirms:
            if insurer.operational:
                for i in range(len(self.inaccuracy)):
                    if np.array_equal(insurer.riskmodel.inaccuracy, self.inaccuracy[i]):
                        self.insurance_models_counter[i] += 1

        self.reinsurance_models_counter = np.zeros(
            self.simulation_parameters["no_categories"]
        )

        for reinsurer in self.reinsurancefirms:
            for i in range(len(self.inaccuracy)):
                if reinsurer.operational:
                    if np.array_equal(
                        reinsurer.riskmodel.inaccuracy, self.inaccuracy[i]
                    ):
                        self.reinsurance_models_counter[i] += 1

    def _shuffle_risks(self):
        """Method for shuffling risks."""
        np.random.shuffle(self.reinrisks)
        np.random.shuffle(self.risks)

    def _adjust_market_premium(self, capital: float):
        """Adjust_market_premium Method.
               Accepts arguments
                   capital: Type float. The total capital (cash) available in the insurance market (insurance only).
               No return value.
           This method adjusts the premium charged by insurance firms for the risks covered. The premium reduces
           linearly with the capital available in the insurance market and viceversa. The premium reduces until it
           reaches a minimum below which no insurer is willing to reduce further the price. This method is only called
           in the self.iterate() method of this class."""
        self.market_premium = self.norm_premium * (
            self.simulation_parameters["upper_price_limit"]
            - self.simulation_parameters["premium_sensitivity"]
            * capital
            / (
                self.simulation_parameters["initial_agent_cash"]
                * self.damage_distribution.mean()
                * self.simulation_parameters["no_risks"]
            )
        )
        self.market_premium = max(
            self.market_premium,
            self.norm_premium * self.simulation_parameters["lower_price_limit"],
        )

    def _adjust_reinsurance_market_premium(self, capital: float):
        """Adjust_market_premium Method.
               Accepts arguments
                   capital: Type float. The total capital (cash) available in the reinsurance market (reinsurance only).
               No return value.
           This method adjusts the premium charged by reinsurance firms for the risks covered. The premium reduces
           linearly with the capital available in the reinsurance market and viceversa. The premium reduces until it
           reaches a minimum below which no reinsurer is willing to reduce further the price. This method is only
           called in the self.iterate() method of this class."""
        self.reinsurance_market_premium = self.norm_premium * (
            self.simulation_parameters["upper_price_limit"]
            - self.simulation_parameters["reinpremium_sensitivity"]
            * capital
            / (
                self.simulation_parameters["initial_agent_cash"]
                * self.damage_distribution.mean()
                * self.simulation_parameters["no_risks"]
            )
        )
        self.reinsurance_market_premium = max(
            self.reinsurance_market_premium,
            self.norm_premium * self.simulation_parameters["lower_price_limit"],
        )

    def get_market_premium(self) -> float:
        """Get_market_premium Method.
               Accepts no arguments.
               Returns:
                   self.market_premium: Type float. The current insurance market premium.
           This method returns the current insurance market premium."""
        return self.market_premium

    def get_market_reinpremium(self) -> float:
        # QUERY: What's the difference between this and get_reinsurance_premium below?
        """Get_market_reinpremium Method.
               Accepts no arguments.
               Returns:
                   self.reinsurance_market_premium: Type float. The current reinsurance market premium.
           This method returns the current reinsurance market premium."""
        return self.reinsurance_market_premium

    def get_reinsurance_premium(
        self, np_reinsurance_deductible_fraction: float
    ) -> float:
        """Method to determine reinsurance premium based on deductible fraction
            Accepts:
                np_reinsurance_deductible_fraction: Type Integer
            Returns reinsurance premium (Type: Integer)"""
        # TODO: cut this out of the insurance market premium -> OBSOLETE??
        # TODO: make max_reduction into simulation_parameter ?
        if self.reinsurance_off:
            return float("inf")
        else:
            max_reduction = 0.1
            return self.reinsurance_market_premium * (
                1.0 - max_reduction * np_reinsurance_deductible_fraction
            )

    def get_cat_bond_price(self, np_reinsurance_deductible_fraction: float) -> float:
        """Method to calculate and return catbond price. If catbonds are not desired will return infinity so no
            catbonds will be issued. Otherwise calculates based on reinsurance market premium, catbond premium,
            deductible fraction.
           Accepts:
                np_reinsurance_deductible_fraction: Type Integer
           Returns:
                Calculated catbond price."""
        # TODO: implement function dependent on total capital in cat bonds and on deductible ()
        # TODO: make max_reduction and max_cat_bond_surcharge into simulation_parameters ?
        if self.catbonds_off:
            return float("inf")
        max_reduction = 0.9
        max_cat_bond_surcharge = 0.5
        # QUERY: again, what does max_reduction represent?
        return self.reinsurance_market_premium * (
            1.0
            + max_cat_bond_surcharge
            - max_reduction * np_reinsurance_deductible_fraction
        )

    def append_reinrisks(self, reinrisk: RiskProperties):
        """Method for appending reinrisks to simulation instance. Called from insurancefirm
                    Accepts: item (Type: List)"""

        # For debugging:
        # for old_reinrisk in self.reinrisks:
        #     if reinrisk.owner is old_reinrisk.owner and reinrisk.category == old_reinrisk.category:
        #         pass
        if reinrisk:
            self.reinrisks.append(reinrisk)

    def remove_reinrisks(self, risko: RiskProperties):
        if risko is not None:
            self.reinrisks.remove(risko)

    def get_reinrisks(self) -> Sequence[RiskProperties]:
        """Method for shuffling reinsurance risks
            Returns: reinsurance risks"""
        np.random.shuffle(self.reinrisks)
        return self.reinrisks

    def solicit_insurance_requests(
        self, insurer: "MetaInsuranceOrg"
    ) -> Sequence[RiskProperties]:
        """Method for determining which risks are to be assessed by firms based on insurer weights
                    Accepts:
                        insurer: Type firm metainsuranceorg instance
                    Returns:
                        risks_to_be_sent: Type List"""
        risks_to_be_sent = self.risks[: int(self.insurers_weights[insurer.id])]
        self.risks = self.risks[int(self.insurers_weights[insurer.id]) :]
        for risk in insurer.risks_retained:
            risks_to_be_sent.append(risk)

        # QUERY: what actually is InsuranceFirm.risks_kept? Are we resending all their existing risks?
        #  Or is it just a list of risk that have rolled over and so need to be re-evaluated
        insurer.risks_retained = []

        np.random.shuffle(risks_to_be_sent)

        return risks_to_be_sent

    def solicit_reinsurance_requests(
        self, reinsurer: "MetaInsuranceOrg"
    ) -> Sequence[RiskProperties]:
        """Method for determining which reinsurance risks are to be assessed by firms based on reinsurer weights
                           Accepts:
                               id: Type integer
                               cash: Type Integer
                               reinsurer: Type firm metainsuranceorg instance
                           Returns:
                               reinrisks_to_be_sent: Type List"""
        reinrisks_to_be_sent = self.reinrisks[
            : int(self.reinsurers_weights[reinsurer.id])
        ]
        self.reinrisks = self.reinrisks[int(self.reinsurers_weights[reinsurer.id]) :]

        for reinrisk in reinsurer.reinrisks_kept:
            reinrisks_to_be_sent.append(reinrisk)

        reinsurer.reinrisks_kept = []

        np.random.shuffle(reinrisks_to_be_sent)

        return reinrisks_to_be_sent

    def return_risks(self, not_accepted_risks: Sequence[RiskProperties]):
        """Method for adding risks that were not deemed acceptable to underwrite back to list of uninsured risks
                    Accepts:
                        not_accepted_risks: Type List
                    No return value"""
        self.risks += not_accepted_risks

    def return_reinrisks(self, not_accepted_risks: Sequence[RiskProperties]):
        """Method for adding reinsuracne risks that were not deemed acceptable to list of unaccepted reinsurance risks
                    Cleared every round and is never called so redundant?
                            Accepts:
                                not_accepted_risks: Type List
                            Returns None"""
        self.not_accepted_reinrisks += not_accepted_risks

    def _get_all_riskmodel_combinations(
        self, rm_factor: float
    ) -> Sequence[Sequence[float]]:
        """Method  for calculating riskmodels for each category based on the risk model inaccuracy parameter, and is
                    used purely to assign inaccuracy. Undervalues one risk category and overestimates all the rest.
                    Accepts:
                        rm_factor: Type Integer = risk model inaccuracy parameter
                    Returns:
                        riskmodels: Type list"""
        riskmodels = []
        for i in range(self.simulation_parameters["no_categories"]):
            riskmodel_combination = rm_factor * np.ones(
                self.simulation_parameters["no_categories"]
            )
            riskmodel_combination[i] = 1 / rm_factor
            riskmodels.append(riskmodel_combination)
        return riskmodels

    def firm_enters_market(
        self, prob: float = -1, agent_type: str = "InsuranceFirm"
    ) -> bool:
        """Method to determine if re/insurance firm enters the market based on set entry probabilities and a random
                            integer generated between 0, 1.
                            Accepts:
                                agent_type: Type String
                            Returns:
                                 True if firm can enter market
                                 False if firm cannot enter market"""
        # TODO: Do firms really enter the market randomly, with at most one in each timestep?
        if prob == -1:
            if agent_type == "InsuranceFirm":
                prob = self.simulation_parameters[
                    "insurance_firm_market_entry_probability"
                ]
            elif agent_type == "ReinsuranceFirm":
                prob = self.simulation_parameters[
                    "reinsurance_firm_market_entry_probability"
                ]
            else:
                raise ValueError(
                    f"Unknown agent type. Simulation requested to create agent of type {agent_type}"
                )
        return np.random.random() < prob

    def record_bankruptcy(self):
        """Record_bankruptcy Method.
               Accepts no arguments.
               No return value.
           This method is called when a firm files for bankruptcy. It is only called from the method dissolve() from the
           class metainsuranceorg.py after the dissolution of the firm."""
        self.cumulative_bankruptcies += 1

    def record_market_exit(self):
        """Record_market_exit Method.
               Accepts no arguments.
               No return value.
           This method is used to record the firms that leave the market due to underperforming conditions. It is
           only called from the method dissolve() from the class metainsuranceorg.py after the dissolution of the
           firm."""
        self.cumulative_market_exits += 1

    def record_unrecovered_claims(self, loss: float):
        """Method for recording unrecovered claims. If firm runs out of money it cannot _pay more claims and so that
            money is lost and recorded using this method.
            Accepts:
                loss: Type integer, value of lost claim
            No return value"""
        self.cumulative_unrecovered_claims += loss

    def record_claims(self, claims: float):
        """This method records every claim made to insurers and reinsurers. It is called from both insurers and
            reinsurers (metainsuranceorg.py)."""
        # QUERY: Should insurance and reinsurance claims really be recorded together?
        self.cumulative_claims += claims

    def log(self):
        """Method to save the data of the simulation.
            No accepted values
            No return values
           Calls logger instance to save all the data of the simulation to a file, has to return if background run or
           not for replicating instances. This depends on parameters force_foreground and if the run is replicating
           or not."""
        self.logger.save_log(self.background_run)

    def compute_market_diffvar(self) -> float:
        """Method for calculating difference between number of all firms and the total value at risk. Used only in save
                    data when adding to the logger data dict."""
        totalina = sum(
            [
                firm.var_counter_per_risk
                for firm in self.insurancefirms
                if firm.operational
            ]
        )

        totalreal = len([firm for firm in self.insurancefirms if firm.operational])
        # Real VaR is 1 for each firm, we think

        totalina += sum(
            [
                reinfirm.var_counter_per_risk
                for reinfirm in self.reinsurancefirms
                if reinfirm.operational
            ]
        )

        totalreal += len(
            [reinfirm for reinfirm in self.reinsurancefirms if reinfirm.operational]
        )

        totaldiff = totalina - totalreal

        return totaldiff
        # self.history_logs['market_diffvar'].append(totaldiff)

    def get_unique_insurer_id(self) -> int:
        """Method for getting unique id for insurer. Used in initialising agents in start.py and insurancesimulation.
            Iterates after each call so id is unique to each firm.
           Returns:
                current_id: Type integer"""
        current_id = self.insurer_id_counter
        self.insurer_id_counter += 1
        return current_id

    def get_unique_reinsurer_id(self) -> int:
        """Method for getting unique id for insurer. Used in initialising agents in start.py and insurancesimulation.
            Iterates after each call so id is unique to each firm.
           Returns:
                current_id: Type integer"""
        current_id = self.reinsurer_id_counter
        self.reinsurer_id_counter += 1
        return current_id

    def insurance_entry_index(self) -> int:
        """Method that returns the entry index for insurance firms, i.e. the index for the initial agent parameters
                   that is taken from the list of already created parameters.
               Returns:
                   Indices of the type of riskmodel that the least firms are using."""
        return self.insurance_models_counter[
            0 : self.simulation_parameters["no_riskmodels"]
        ].argmin()

    def reinsurance_entry_index(self) -> int:
        """Method that returns the entry index for reinsurance firms, i.e. the index for the initial agent parameters
                    that is taken from the list of already created parameters.
                Returns:
                    Indices of the type of riskmodel that the least reinsurance firms are using."""
        return self.reinsurance_models_counter[
            0 : self.simulation_parameters["no_riskmodels"]
        ].argmin()

    # noinspection PyMethodMayBeStatic
    def get_operational(self) -> bool:
        """Override get_operational to always return True, as the market will never die"""
        return True

    def reinsurance_capital_entry(self) -> float:
        # This method determines the capital market entry (initial cash) of reinsurers. It is only run in start.py.
        capital_per_non_re_cat = []

        for reinrisk in self.not_accepted_reinrisks:
            capital_per_non_re_cat.append(reinrisk.value)
        # It takes all the values of the reinsurance risks NOT REINSURED.

        # If there are any non-reinsured risks going, take a sample of them and have starting capital equal to twice
        # the maximum value among that sample.  # QUERY: why this particular value?
        if len(capital_per_non_re_cat) > 0:
            # We only perform this action if there are reinsurance contracts that have
            # not been reinsured in the last time period.
            capital_per_non_re_cat = np.random.choice(
                capital_per_non_re_cat, 10
            )  # Only 10 values sampled randomly are considered. (Too low?)
            entry = max(
                capital_per_non_re_cat
            )  # For market entry the maximum of the sample is considered.
            entry = (
                2 * entry
            )  # The capital market entry of those values will be the double of the maximum.
        else:  # Otherwise the default reinsurance cash market entry is considered.
            entry = self.simulation_parameters["initial_reinagent_cash"]

        return entry  # The capital market entry is returned.

    def reset_pls(self):
        """Reset_pls Method.
               Accepts no arguments.
               No return value.
           This method reset all the profits and losses of all insurance firms, reinsurance firms and catbonds."""
        for firm in self.insurancefirms:
            firm.reset_pl()

        for reininsurancefirm in self.reinsurancefirms:
            reininsurancefirm.reset_pl()

        for cb in self.catbonds:
            cb.reset_pl()

    def get_risk_share(self, firm: "MetaInsuranceOrg") -> float:
        """Method to determine the total percentage of risks in the market that are held by a particular firm.

        For insurers uses insurance risks, for reinsurers uses reinsurance risks
        Calculates the
            Accepts:
                firm: an insurance or reinsurance firm
            Returns:
                proportion: type Float, the proportion of risks held by the given firm """
        if firm.is_insurer:
            total = self.simulation_parameters["no_risks"]
        elif firm.is_reinsurer:
            total = sum(
                [
                    reinfirm.number_underwritten_contracts()
                    for reinfirm in self.reinsurancefirms
                ]
                + [len(self.reinrisks)]
            )
        else:
            raise ValueError("Firm is neither insurer or reinsurer, which is odd")
        if total == 0:
            return 0
        else:
            return firm.number_underwritten_contracts() / total<|MERGE_RESOLUTION|>--- conflicted
+++ resolved
@@ -11,30 +11,15 @@
 import visualization_network
 import insurancefirms
 import isleconfig
-<<<<<<< HEAD
-from genericclasses import (
-    GenericAgent,
-    RiskProperties,
-    AgentProperties,
-    Constant,
-)
-=======
 from genericclasses import GenericAgent, RiskProperties, AgentProperties, Constant
->>>>>>> bdbaf648
 import catbond
 
 from typing import Mapping, MutableMapping, MutableSequence, Sequence, Any, Optional
 from typing import TYPE_CHECKING
-<<<<<<< HEAD
-if TYPE_CHECKING:
-    from genericclasses import Distribution
-from metainsuranceorg import MetaInsuranceOrg
-=======
 
 if TYPE_CHECKING:
     from genericclasses import Distribution
     from metainsuranceorg import MetaInsuranceOrg
->>>>>>> bdbaf648
 
 
 class InsuranceSimulation(GenericAgent):
@@ -381,11 +366,7 @@
         self,
         agent_class: type,
         agent_class_string: str,
-<<<<<<< HEAD
-        agents: Sequence["GenericAgent"] = None,
-=======
         agents: "Sequence[GenericAgent]" = None,
->>>>>>> bdbaf648
         n: int = 1,
     ):
         """Method for building agents and adding them to the simulation. Can also add pre-made catbond agents directly
