from insurancefirm import InsuranceFirm
#from riskmodel import RiskModel
from reinsurancefirm import ReinsuranceFirm
from distributiontruncated import TruncatedDistWrapper
import numpy as np
import scipy.stats
import math
import sys, pdb
import isleconfig
import random
import copy
import logger
import warnings
import utils


class InsuranceSimulation:
    """ Simulation object that is responsible for handling all aspects of the world.

    Tracks all agents (firms, catbonds) as well as acting as the insurance market. Iterates other objects,
    distributes risks, pays premiums, recieves claims, tracks and inflicts perils, etc. Also contains functionality
    to log the state of the simulation.

    Each insurer is given a set of inaccuracy values, on for each category. This is a factor that is inserted when the
    insurer calculates the expected damage from a catastophe. In the current configuration, this uses the
    riskmodel_inaccuracy_parameter in the configuration - a randomly chosen category has its inaccuracy set to the
    inverse of that parameter, and the others are set to that parameter."""

    def __init__(
        self,
<<<<<<< HEAD
        override_no_riskmodels,
        replic_ID,
        simulation_parameters,
        rc_event_schedule,
        rc_event_damage,
        damage_distribution=TruncatedDistWrapper(
            lower_bound=0.25,
            upper_bound=1.0,
            dist=scipy.stats.pareto(b=2, loc=0, scale=0.25),
        ),
    ):
        """Initialises the simulation (Called from start.py)
                    Accepts:
                        override_no_riskmodels: Boolean determining if number of risk models should be overwritten
                        replic_ID: Integer, used if want to replicate data over multiple runs
                        simulation parameters: DataDict from isleconfig
                        rc_event_schedule: List of when event will occur, allows for replication
                        re_event_damage: List of severity of each event, allows for replication"""

        "Override one-riskmodel case (this is to ensure all other parameters are truly identical for comparison runs)"
=======
            override_no_riskmodels: bool,
            replic_ID,
            simulation_parameters: dict,
            rc_event_schedule: list,
            rc_event_damage: list,
            damage_distribution=TruncatedDistWrapper(
                lower_bound=0.25,
                upper_bound=1.0,
                dist=scipy.stats.pareto(b=2, loc=0, scale=0.25),
            ),
    ) -> None:
        """
        Builds the simulation
        Args:
            override_no_riskmodels: Positive int overrides the number of riskmodels
            replic_ID: TODO: define and fix
            simulation_parameters: Dict of the simulation parameters
            rc_event_schedule: List of lists of the times that catastrophes will occur, with one sublist for each category
            rc_event_damage: As rc_event_schedule but with damage inflicted instead of time
            damage_distribution: The distribution that the damages are pulled from. Only the mean is used.
        """
        # QUERY: Do we actually care about the premiums
        # override one-riskmodel case (this is to ensure all other parameters are truly identical for comparison runs)
>>>>>>> 3408f8b3
        if override_no_riskmodels:
            simulation_parameters["no_riskmodels"] = override_no_riskmodels
        # QUERY: why do we keep duplicates of so many simulation parameters (and then not use many of them)?
        self.number_riskmodels = simulation_parameters["no_riskmodels"]

        "Save parameters, sets parameters of sim according to isleconfig.py"
        if (replic_ID is None) or isleconfig.force_foreground:
            self.background_run = False
        else:
            self.background_run = True
        self.replic_ID = replic_ID
        self.simulation_parameters = simulation_parameters

        "Unpacks parameters and sets distributions"
        self.damage_distribution = damage_distribution

        self.catbonds_off = simulation_parameters["catbonds_off"]
        self.reinsurance_off = simulation_parameters["reinsurance_off"]
        # TODO: research whether this is accurate, is it different for different types of catastrophy?
        self.cat_separation_distribution = scipy.stats.expon(
            0, simulation_parameters["event_time_mean_separation"]
        )

        self.risk_factor_lower_bound = simulation_parameters["risk_factor_lower_bound"]
        self.risk_factor_spread = (
            simulation_parameters["risk_factor_upper_bound"]
            - self.risk_factor_lower_bound
        )
        if simulation_parameters["risk_factors_present"]:
            self.risk_factor_distribution = scipy.stats.uniform(
                loc=self.risk_factor_lower_bound, scale=self.risk_factor_spread
            )
        else:
            self.risk_factor_distribution = utils.constant(loc=1.0)
        # self.risk_value_distribution = scipy.stats.uniform(loc=100, scale=9900)
        self.risk_value_distribution = utils.constant(loc=1000)

        risk_factor_mean = self.risk_factor_distribution.mean()

        "set initial market price (normalized, i.e. must be multiplied by value or excess-deductible)"
        if self.simulation_parameters["expire_immediately"]:
            assert self.cat_separation_distribution.dist.name == "expon"
            expected_damage_frequency = 1 - scipy.stats.poisson(
                self.simulation_parameters["mean_contract_runtime"]
                / self.simulation_parameters["event_time_mean_separation"]
            ).pmf(0)
        else:
            expected_damage_frequency = (
                self.simulation_parameters["mean_contract_runtime"]
                / self.cat_separation_distribution.mean()
            )
        self.norm_premium = (
            expected_damage_frequency
            * self.damage_distribution.mean()
            * risk_factor_mean
            * (1 + self.simulation_parameters["norm_profit_markup"])
        )

        self.market_premium = self.norm_premium
        self.reinsurance_market_premium = self.market_premium
        # TODO: is this problematic as initial value? (later it is recomputed in every iteration)

        self.total_no_risks = simulation_parameters["no_risks"]

        "Set up monetary system (should instead be with the customers, if customers are modeled explicitly)"
        self.money_supply = self.simulation_parameters["money_supply"]
        self.obligations = []
        # QUERY Why is this a property of the simulation rather than of the obligated parties?

        # set up risk categories
        "Set up risk categories"
        self.riskcategories = list(range(self.simulation_parameters["no_categories"]))
        self.rc_event_schedule = []
        self.rc_event_damage = []
        self.rc_event_schedule_initial = []
        # For debugging (cloud debugging) purposes is good to store the initial schedule of catastrophes
        # and damages that will be use in a single run of the model.
        self.rc_event_damage_initial = []
        if (
            rc_event_schedule is not None and rc_event_damage is not None
        ):  # If we have schedules pass as arguments we used them.
            self.rc_event_schedule = copy.copy(rc_event_schedule)
            self.rc_event_schedule_initial = copy.copy(rc_event_schedule)

            self.rc_event_damage = copy.copy(rc_event_damage)
            self.rc_event_damage_initial = copy.copy(rc_event_damage)
        else:  # Otherwise the schedules and damages are generated.
            raise Exception("No event schedules and damages supplied")

        "Set up risks"
        risk_value_mean = self.risk_value_distribution.mean()

        # QUERY: What are risk factors? Are "risk_factor" values other than one meaningful at present?
        rrisk_factors = self.risk_factor_distribution.rvs(
            size=self.simulation_parameters["no_risks"]
        )
        rvalues = self.risk_value_distribution.rvs(
            size=self.simulation_parameters["no_risks"]
        )
        rcategories = np.random.randint(
            0,
            self.simulation_parameters["no_categories"],
            size=self.simulation_parameters["no_risks"],
        )
        self.risks = [
            {
                "risk_factor": rrisk_factors[i],
                "value": rvalues[i],
                "category": rcategories[i],
                "owner": self,
            }
            for i in range(self.simulation_parameters["no_risks"])
        ]

        self.risks_counter = [0, 0, 0, 0]

        for item in self.risks:
            self.risks_counter[item["category"]] = (
                self.risks_counter[item["category"]] + 1
            )

<<<<<<< HEAD
        self.inaccuracy = self.get_all_riskmodel_combinations(
=======
        # set up risk models
        # inaccuracy = [[(1./self.simulation_parameters["riskmodel_inaccuracy_parameter"] if (i + j) % 2 == 0 \
        #                else self.simulation_parameters["riskmodel_inaccuracy_parameter"]) \
        #                for i in range(self.simulation_parameters["no_categories"])] \
        #                for j in range(self.simulation_parameters["no_riskmodels"])]

        self.inaccuracy = self._get_all_riskmodel_combinations(
>>>>>>> 3408f8b3
            self.simulation_parameters["no_categories"],
            self.simulation_parameters["riskmodel_inaccuracy_parameter"],
        )

        self.inaccuracy = random.sample(
            self.inaccuracy, self.simulation_parameters["no_riskmodels"]
        )
        risk_model_configurations = [
            {
                "damage_distribution": self.damage_distribution,
                "expire_immediately": self.simulation_parameters["expire_immediately"],
                "cat_separation_distribution": self.cat_separation_distribution,
                "norm_premium": self.norm_premium,
                "no_categories": self.simulation_parameters["no_categories"],
                "risk_value_mean": risk_value_mean,
                "risk_factor_mean": risk_factor_mean,
                "norm_profit_markup": self.simulation_parameters["norm_profit_markup"],
                "margin_of_safety": self.simulation_parameters[
                    "riskmodel_margin_of_safety"
                ],
                "var_tail_prob": self.simulation_parameters[
                    "value_at_risk_tail_probability"
                ],
                "inaccuracy_by_categ": self.inaccuracy[i],
            }
            for i in range(self.simulation_parameters["no_riskmodels"])
        ]

        "Setting up agents (to be done from start.py)"
        # QUERY: What is agent_parameters["insurancefirm"] meant to be? Is it a list of the parameters for the existing
        #  firms (why can't we just get that from the instances of InsuranceFirm) or a list of the *possible* parameter
        #  values for insurance firms (in which case why does it have the length it does)?
        self.agent_parameters = {"insurancefirm": [], "reinsurancefirm": []}
        self.initialize_agent_parameters(
            "insurancefirm", simulation_parameters, risk_model_configurations
        )
        self.initialize_agent_parameters(
            "reinsurancefirm", simulation_parameters, risk_model_configurations
        )

<<<<<<< HEAD
        "Agent lists"
        self.reinsurancefirms = []
        self.insurancefirms = []
        self.catbonds = []
=======
        self.insurer_id_counter = 0
        # TODO: collapse the following two loops into one generic one?
        for i in range(simulation_parameters["no_insurancefirms"]):
            # Set up the parameters for each insurance firm
            # Determine the level of reinsurance the firm will aim for? # QUERY: is that what this is?
            if simulation_parameters["static_non-proportional_reinsurance_levels"]:
                insurance_reinsurance_level = simulation_parameters[
                    "default_non-proportional_reinsurance_deductible"
                ]
            else:
                insurance_reinsurance_level = np.random.uniform(
                    simulation_parameters["insurance_reinsurance_levels_lower_bound"],
                    simulation_parameters["insurance_reinsurance_levels_upper_bound"],
                )
>>>>>>> 3408f8b3

        "Lists of agent weights"
        self.insurers_weights = {}
        self.reinsurers_weights = {}

        "List of reinsurance risks offered for underwriting"
        self.reinrisks = []
        self.not_accepted_reinrisks = []

        "Cumulative variables for history and logging"
        self.cumulative_bankruptcies = 0
        self.cumulative_market_exits = 0
        self.cumulative_unrecovered_claims = 0.0
        self.cumulative_claims = 0.0

        "Lists for logging history"
        self.logger = logger.Logger(
            no_riskmodels=simulation_parameters["no_riskmodels"],
            rc_event_schedule_initial=self.rc_event_schedule_initial,
            rc_event_damage_initial=self.rc_event_damage_initial,
        )

        self.insurance_models_counter = np.zeros(
            self.simulation_parameters["no_categories"]
        )
        self.reinsurance_models_counter = np.zeros(
            self.simulation_parameters["no_categories"]
        )

    def initialize_agent_parameters(
        self, firmtype, simulation_parameters, risk_model_configurations
    ):
        """General function for initialising the agent parameters
            Takes the firm type as argument, also needing sim params and risk configs
              Creates the agent parameters of both firm types for the initial number specified in isleconfig.py
                Returns None"""
        if firmtype == "insurancefirm":
            self.insurer_id_counter = 0
            no_firms = simulation_parameters["no_insurancefirms"]
            initial_cash = "initial_agent_cash"
            reinsurance_level_lowerbound = simulation_parameters[
                "insurance_reinsurance_levels_lower_bound"
            ]
            reinsurance_level_upperbound = simulation_parameters[
                "insurance_reinsurance_levels_upper_bound"
            ]

        elif firmtype == "reinsurancefirm":
            self.reinsurer_id_counter = 0
            no_firms = simulation_parameters["no_reinsurancefirms"]
            initial_cash = "initial_reinagent_cash"
            reinsurance_level_lowerbound = simulation_parameters[
                "reinsurance_reinsurance_levels_lower_bound"
            ]
            reinsurance_level_upperbound = simulation_parameters[
                "reinsurance_reinsurance_levels_upper_bound"
            ]

        for i in range(no_firms):
            if simulation_parameters["static_non-proportional_reinsurance_levels"]:
                reinsurance_level = simulation_parameters[
                    "default_non-proportional_reinsurance_deductible"
                ]
            else:
                reinsurance_level = np.random.uniform(
                    reinsurance_level_lowerbound, reinsurance_level_upperbound
                )

            riskmodel_config = risk_model_configurations[
                i % len(risk_model_configurations)
            ]
            self.agent_parameters[firmtype].append(
                {
                    "id": self.get_unique_insurer_id(),
                    "initial_cash": simulation_parameters[initial_cash],
                    "riskmodel_config": riskmodel_config,
                    "norm_premium": self.norm_premium,
                    "profit_target": simulation_parameters["norm_profit_markup"],
                    "initial_acceptance_threshold": simulation_parameters[
                        "initial_acceptance_threshold"
                    ],
                    "acceptance_threshold_friction": simulation_parameters[
                        "acceptance_threshold_friction"
                    ],
                    "reinsurance_limit": simulation_parameters["reinsurance_limit"],
                    "non-proportional_reinsurance_level": reinsurance_level,
                    "capacity_target_decrement_threshold": simulation_parameters[
                        "capacity_target_decrement_threshold"
                    ],
                    "capacity_target_increment_threshold": simulation_parameters[
                        "capacity_target_increment_threshold"
                    ],
                    "capacity_target_decrement_factor": simulation_parameters[
                        "capacity_target_decrement_factor"
                    ],
                    "capacity_target_increment_factor": simulation_parameters[
                        "capacity_target_increment_factor"
                    ],
                    "interest_rate": simulation_parameters["interest_rate"],
                }
            )


    def add_agents(self, agent_class, agent_class_string):
        # TODO: implement this to merge build_agents and accept_agents
        pass

    def build_agents(
        self, agent_class, agent_class_string, parameters, agent_parameters
    ):
        """Method for building new agents, only used for re/insurance firms. Loops through the agent parameters for each
            initialised agent to create an instance of them using re/insurancefirm.
            Accepts:
                Agent_class: class of agent, either InsuranceFirm or ReinsuranceFirm.
                agent_class_string: String Type containing string of agent class. Not used.
                parameters: DataDict, contains config parameters.
                agent_parameters: DataDict of agent parameters.
            Returns:
                agents: List Type, list of agent class instances created by loop"""
        assert parameters == self.simulation_parameters
        agents = []
        for ap in agent_parameters:
            agents.append(agent_class(parameters, ap))
        return agents

    def accept_agents(self, agent_class_string, agents, time=0):
        """Method to 'accept' agents in that it adds agent to relevant list of agents kept by simulation
            instance, also adds agent to logger. Also takes created agents initial cash out of economy.
            Accepts:
                agent_class_string: String Type.
                agents: List type of agent class instances.
                agent_group: List type of agent class instances.
                time: Integer type, not used
            Returns:
                None"""
        if agent_class_string == "insurancefirm":
            try:
                self.insurancefirms += agents
                self.insurancefirms_group = agents
            except:  # QUERY: Why?
                print(sys.exc_info())
                pdb.set_trace()
            # fix self.history_logs['individual_contracts'] list
            for agent in agents:
                self.logger.add_insurance_agent()
            # remove new agent cash from simulation cash to ensure stock flow consistency
            total_new_agent_cash = sum([agent.cash for agent in agents])
            self._reduce_money_supply(total_new_agent_cash)
        elif agent_class_string == "reinsurancefirm":
            try:
                self.reinsurancefirms += agents
                self.reinsurancefirms_group = agents
            except:
                print(sys.exc_info())
                pdb.set_trace()
            # remove new agent cash from simulation cash to ensure stock flow consistency
            total_new_agent_cash = sum([agent.cash for agent in agents])
            self._reduce_money_supply(total_new_agent_cash)
        elif agent_class_string == "catbond":
            try:
                self.catbonds += agents
            except:
                print(sys.exc_info())
                pdb.set_trace()
        else:
            raise ValueError(f"Error: Unexpected agent class used {agent_class_string}")

    def delete_agents(self, agent_class_string, agents):
        """Method for deleting catbonds as it is only agent that is allowed to be removed
            alters lists of catbonds
              Returns none"""
        if agent_class_string == "catbond":
            for agent in agents:
                self.catbonds.remove(agent)
        else:
            raise ValueError(
                f"Trying to remove unremovable agent, type: {agent_class_string}"
            )

    def iterate(self, t):
        """Function that is called from start.py for each iteration that settles obligations, capital then reselects
            risks for the insurance and reinsurance companies to evaluate. Firms are then iterated through to accept
              new risks, pay obligations, increase capacity etc.
           Accepts:
                t: Integer, current time step
           Returns None"""
        if isleconfig.verbose:
            print()
            print(t, ": ", len(self.risks))
        if isleconfig.showprogress:
            print(f"\rTime: {t}", end="")

        self.reset_pls()

        # adjust market premiums
        sum_capital = sum([agent.get_cash() for agent in self.insurancefirms])
        self._adjust_market_premium(capital=sum_capital)
        sum_capital = sum([agent.get_cash() for agent in self.reinsurancefirms])
        self._adjust_reinsurance_market_premium(capital=sum_capital)

<<<<<<< HEAD
        # Pay obligations
        self.effect_payments(t)
=======
        # pay obligations
        self._effect_payments(t)
>>>>>>> 3408f8b3

        # identify perils and effect claims
        for categ_id in range(len(self.rc_event_schedule)):
            if (
                self.rc_event_schedule[categ_id]
                and self.rc_event_schedule[categ_id][0] < t
            ):
                warnings.warn(
                    "Something wrong; past events not deleted", RuntimeWarning
                )
            if (
                len(self.rc_event_schedule[categ_id]) > 0
                and self.rc_event_schedule[categ_id][0] == t
            ):
                self.rc_event_schedule[categ_id] = self.rc_event_schedule[categ_id][1:]
                damage_extent = copy.copy(
                    self.rc_event_damage[categ_id][0]
                )  # Schedules of catastrophes and damages must me generated at the same time.
                self._inflict_peril(categ_id=categ_id, damage=damage_extent, t=t)
                self.rc_event_damage[categ_id] = self.rc_event_damage[categ_id][1:]
                # TODO: Ideally don't want to be taking from the beginning of lists, consider having soonest events at
                #  the end of the list. Probably fine though, only happens once per iteration
            else:
                if isleconfig.verbose:
                    print("Next peril ", self.rc_event_schedule[categ_id])

<<<<<<< HEAD
        # Shuffle risks (insurance and reinsurance risks)
        self.shuffle_risks()

        # Reset reinweights
        self.reset_reinsurance_weights()
=======
        # shuffle risks (insurance and reinsurance risks)
        self._shuffle_risks()

        # reset reinweights
        self._reset_reinsurance_weights()
>>>>>>> 3408f8b3

        # Iterate reinsurnace firm agents
        for reinagent in self.reinsurancefirms:
            reinagent.iterate(t)

        # remove all non-accepted reinsurance risks
        self.reinrisks = []

<<<<<<< HEAD
        # Reset weights
        self.reset_insurance_weights()
=======
        # reset weights
        self._reset_insurance_weights()
>>>>>>> 3408f8b3

        # Iterate insurance firm agents
        for agent in self.insurancefirms:
            agent.iterate(t)

        # Iterate catbonds
        for agent in self.catbonds:
            agent.iterate(t)

        self.insurance_models_counter = np.zeros(
            self.simulation_parameters["no_categories"]
        )

        # TODO: this and the next look like they could be cleaner
        for insurer in self.insurancefirms:
            if insurer.operational:
                for i in range(len(self.inaccuracy)):
                    if insurer.riskmodel.inaccuracy == self.inaccuracy[i]:
                        self.insurance_models_counter[i] += 1

        self.reinsurance_models_counter = np.zeros(
            self.simulation_parameters["no_categories"]
        )

        for reinsurer in self.reinsurancefirms:
            for i in range(len(self.inaccuracy)):
                if reinsurer.operational:
                    if reinsurer.riskmodel.inaccuracy == self.inaccuracy[i]:
                        self.reinsurance_models_counter[i] += 1

        network_division = 2  # How often network is updated.
        if isleconfig.show_network and t % network_division == 0 and t > 0:
            if t == network_division:
                self.RN = (
                    visualization_network.ReinsuranceNetwork()
                )  # Only creates once instance so only one figure.
            self.RN.update(self.insurancefirms, self.reinsurancefirms, self.catbonds)
            self.RN.visualize()

    def save_data(self):
        """Method to collect statistics about the current state of the simulation. Will pass these to the 
           Logger object (self.logger) to be recorded.
            No arguments.
            Returns None."""

        """ collect data """
        total_cash_no = sum(
            [insurancefirm.cash for insurancefirm in self.insurancefirms]
        )
        total_excess_capital = sum(
            [
                insurancefirm.get_excess_capital()
                for insurancefirm in self.insurancefirms
            ]
        )
        total_profitslosses = sum(
            [insurancefirm.get_profitslosses() for insurancefirm in self.insurancefirms]
        )
        total_contracts_no = sum(
            [
                len(insurancefirm.underwritten_contracts)
                for insurancefirm in self.insurancefirms
            ]
        )
        total_reincash_no = sum(
            [reinsurancefirm.cash for reinsurancefirm in self.reinsurancefirms]
        )
        total_reinexcess_capital = sum(
            [
                reinsurancefirm.get_excess_capital()
                for reinsurancefirm in self.reinsurancefirms
            ]
        )
        total_reinprofitslosses = sum(
            [
                reinsurancefirm.get_profitslosses()
                for reinsurancefirm in self.reinsurancefirms
            ]
        )
        total_reincontracts_no = sum(
            [
                len(reinsurancefirm.underwritten_contracts)
                for reinsurancefirm in self.reinsurancefirms
            ]
        )
        operational_no = sum(
            [insurancefirm.operational for insurancefirm in self.insurancefirms]
        )
        reinoperational_no = sum(
            [reinsurancefirm.operational for reinsurancefirm in self.reinsurancefirms]
        )
        catbondsoperational_no = sum([catbond.operational for catbond in self.catbonds])

        """ collect agent-level data """
        insurance_firms = [
            (insurancefirm.cash, insurancefirm.id, insurancefirm.operational)
            for insurancefirm in self.insurancefirms
        ]
        reinsurance_firms = [
            (reinsurancefirm.cash, reinsurancefirm.id, reinsurancefirm.operational)
            for reinsurancefirm in self.reinsurancefirms
        ]

        """ prepare dict """
        current_log = {}  # TODO: rewrite this as a single dictionary literal?
        current_log["total_cash"] = total_cash_no
        current_log["total_excess_capital"] = total_excess_capital
        current_log["total_profitslosses"] = total_profitslosses
        current_log["total_contracts"] = total_contracts_no
        current_log["total_operational"] = operational_no
        current_log["total_reincash"] = total_reincash_no
        current_log["total_reinexcess_capital"] = total_reinexcess_capital
        current_log["total_reinprofitslosses"] = total_reinprofitslosses
        current_log["total_reincontracts"] = total_reincontracts_no
        current_log["total_reinoperational"] = reinoperational_no
        current_log["total_catbondsoperational"] = catbondsoperational_no
        current_log["market_premium"] = self.market_premium
        current_log["market_reinpremium"] = self.reinsurance_market_premium
        current_log["cumulative_bankruptcies"] = self.cumulative_bankruptcies
        current_log["cumulative_market_exits"] = self.cumulative_market_exits
        current_log[
            "cumulative_unrecovered_claims"
        ] = self.cumulative_unrecovered_claims
        # Log the cumulative claims received so far.
        current_log["cumulative_claims"] = self.cumulative_claims

        """ add agent-level data to dict"""
        current_log["insurance_firms_cash"] = insurance_firms
        current_log["reinsurance_firms_cash"] = reinsurance_firms
        current_log["market_diffvar"] = self.compute_market_diffvar()

        current_log["individual_contracts"] = [
            len(insurancefirm.underwritten_contracts)
            for insurancefirm in self.insurancefirms
        ]

        """ call to Logger object """
        self.logger.record_data(current_log)

    # This function allows to return in a list all the data generated by the model. There is no other way to transfer
    # it back from the cloud.
    def obtain_log(self, requested_logs=None):
        return self.logger.obtain_log(requested_logs)

    def finalize(self, *args):
        """Function to handle operations after the end of the simulation run.
           Currently empty.
           It may be used to handle e.g. logging by including:
            self.log()
           but logging has been moved to start.py and ensemble.py
           """
        pass

<<<<<<< HEAD
    def inflict_peril(self, categ_id, damage, t):
        """Method that calculates percentage damage done to each underwritten risk that is affected in the category
                    that event happened in. Passes values to allow calculation contracts to be resolved.
                    Arguments:
                        ID of category events took place
                        Given severity of damage from pareto distribution
                        Time iteration
                    No return value"""
=======
    def _inflict_peril(self, categ_id, damage, t):
>>>>>>> 3408f8b3
        affected_contracts = [
            contract
            for insurer in self.insurancefirms
            for contract in insurer.underwritten_contracts
            if contract.category == categ_id
        ]
        if isleconfig.verbose:
            print("**** PERIL", damage)
        damagevalues = np.random.beta(
            1, 1.0 / damage - 1, size=self.risks_counter[categ_id]
        )
        uniformvalues = np.random.uniform(0, 1, size=self.risks_counter[categ_id])
        [
            contract.explode(t, uniformvalues[i], damagevalues[i])
            for i, contract in enumerate(affected_contracts)
        ]

    def receive_obligation(self, amount, recipient, due_time, purpose):
        """Method for adding obligation to list that is resolved at the start if each iteration of simulation. Only
                    called by metainsuranceorg for adding interest to cash.
                    Arguments
                        Amount: obligation value
                        Recipient: Who obligation is owed to
                        Due Time
                        Purpose: Reason for obligation (Interest due)
                    Returns None"""
        obligation = {
            "amount": amount,
            "recipient": recipient,
            "due_time": due_time,
            "purpose": purpose,
        }
        self.obligations.append(obligation)

<<<<<<< HEAD
    def effect_payments(self, time):
        """Method for checking and paying obligation if due.
                    Arguments
                        Current time to allow check if due
                    Returns None"""
=======
    def _effect_payments(self, time):
>>>>>>> 3408f8b3
        if self.get_operational():
            due = [item for item in self.obligations if item["due_time"] <= time]
            self.obligations = [
                item for item in self.obligations if item["due_time"] > time
            ]
            # sum_due = sum([item["amount"] for item in due])
            for obligation in due:
                self._pay(obligation)

<<<<<<< HEAD
    def pay(self, obligation):
        """Method for paying obligations called from effect_payments
            Accepts:
                Obligation: Type DataDict with categories amount, recipient, due time, purpose.
            Returns None"""
=======
    def _pay(self, obligation):
>>>>>>> 3408f8b3
        amount = obligation["amount"]
        recipient = obligation["recipient"]
        purpose = obligation["purpose"]
        if not self.money_supply > amount:
            warnings.warn("Something wrong: economy out of money", RuntimeWarning)
        if recipient.get_operational():
            self.money_supply -= amount
            recipient.receive(amount)

    def receive(self, amount):
        """Method to accept cash payments. As insurance simulation cash is economy, adds money to total economy.
            Accepts:
                Amount due: Type Integer
            Returns None"""
        self.money_supply += amount

    def _reduce_money_supply(self, amount):
        """Method to reduce money supply immediately and without payment recipient (used to adjust money supply
         to compensate for agent endowment).
         Accepts:
                amount: Type Integer"""
        self.money_supply -= amount
        assert self.money_supply >= 0

<<<<<<< HEAD
    def reset_reinsurance_weights(self):
        """Method for clearing and setting reinsurance weights dependant on how many reinsurance companies exist and
            how many offered reinsurance risks there are."""
=======
    def _reset_reinsurance_weights(self):

>>>>>>> 3408f8b3
        self.not_accepted_reinrisks = []

        operational_reinfirms = [
            reinsurancefirm
            for reinsurancefirm in self.reinsurancefirms
            if reinsurancefirm.operational
        ]

        operational_no = len(operational_reinfirms)

        reinrisks_no = len(self.reinrisks)

        self.reinsurers_weights = {}

        for reinsurer in self.reinsurancefirms:
            self.reinsurers_weights[reinsurer.id] = 0

        if operational_no > 0:

            if (
                reinrisks_no > operational_no
            ):  # QUERY: verify this - should all risk go to a reinsurer?
                weights = reinrisks_no / operational_no
                for reinsurer in self.reinsurancefirms:
                    self.reinsurers_weights[reinsurer.id] = math.floor(weights)
            else:
                for i in range(len(self.reinrisks)):
                    s = math.floor(np.random.uniform(0, len(operational_reinfirms), 1))
                    self.reinsurers_weights[operational_reinfirms[s].id] += 1
        else:
            self.not_accepted_reinrisks = self.reinrisks

<<<<<<< HEAD
    def reset_insurance_weights(self):
        """Method for clearing and setting insurance weights dependant on how many insurance companies exist and
            how many insurance risks are offered. This determined which risks are sent to metainsuranceorg
            iteration."""
=======
    def _reset_insurance_weights(self):
        # QUERY: What do the weights represent?
>>>>>>> 3408f8b3
        operational_no = sum(
            [insurancefirm.operational for insurancefirm in self.insurancefirms]
        )

        operational_firms = [
            insurancefirm
            for insurancefirm in self.insurancefirms
            if insurancefirm.operational
        ]

        risks_no = len(self.risks)

        self.insurers_weights = {}

        for insurer in self.insurancefirms:
            self.insurers_weights[insurer.id] = 0

        if operational_no > 0:

            if risks_no > operational_no:  # TODO: as above
                weights = risks_no / operational_no
                for insurer in self.insurancefirms:
                    self.insurers_weights[insurer.id] = math.floor(weights)
            else:
                for i in range(len(self.risks)):
                    s = math.floor(np.random.uniform(0, len(operational_firms), 1))
                    self.insurers_weights[operational_firms[s].id] += 1

<<<<<<< HEAD
    def shuffle_risks(self):
        """Method for shuffling risks."""
=======
    def _shuffle_risks(self):
>>>>>>> 3408f8b3
        np.random.shuffle(self.reinrisks)
        np.random.shuffle(self.risks)

    def _adjust_market_premium(self, capital):
        """Adjust_market_premium Method.
               Accepts arguments
                   capital: Type float. The total capital (cash) available in the insurance market (insurance only).
               No return value.
           This method adjusts the premium charged by insurance firms for the risks covered. The premium reduces linearly
           with the capital available in the insurance market and viceversa. The premium reduces until it reaches a minimum
           below which no insurer is willing to reduce further the price. This method is only called in the self.iterate()
           method of this class."""
        # QUERY: is there some market god giving out the true value of self.damage_distribution.mean()? Maybe the
        #  firms should have to infer this empirically, possibly with a valid starting value.
        self.market_premium = self.norm_premium * (
            self.simulation_parameters["upper_price_limit"]
            - self.simulation_parameters["premium_sensitivity"]
            * capital
            / (
                self.simulation_parameters["initial_agent_cash"]
                * self.damage_distribution.mean()
                * self.simulation_parameters["no_risks"]
            )
        )
        self.market_premium = max(
            self.market_premium,
            self.norm_premium * self.simulation_parameters["lower_price_limit"],
        )

    def _adjust_reinsurance_market_premium(self, capital):
        """Adjust_market_premium Method.
               Accepts arguments
                   capital: Type float. The total capital (cash) available in the reinsurance market (reinsurance only).
               No return value.
           This method adjusts the premium charged by reinsurance firms for the risks covered. The premium reduces linearly
           with the capital available in the reinsurance market and viceversa. The premium reduces until it reaches a minimum
           below which no reinsurer is willing to reduce further the price. This method is only called in the self.iterate()
           method of this class."""
        self.reinsurance_market_premium = self.norm_premium * (
            self.simulation_parameters["upper_price_limit"]
            - self.simulation_parameters["reinpremium_sensitivity"]
            * capital
            / (
                self.simulation_parameters["initial_agent_cash"]
                * self.damage_distribution.mean()
                * self.simulation_parameters["no_risks"]
            )
        )
        self.reinsurance_market_premium = max(
            self.reinsurance_market_premium,
            self.norm_premium * self.simulation_parameters["lower_price_limit"],
        )

    def get_market_premium(self):
        """Get_market_premium Method.
               Accepts no arguments.
               Returns:
                   self.market_premium: Type float. The current insurance market premium.
           This method returns the current insurance market premium."""
        return self.market_premium

    def get_market_reinpremium(self):
        # QUERY: What's the difference between this an get_reinsurance_premium?
        """Get_market_reinpremium Method.
               Accepts no arguments.
               Returns:
                   self.reinsurance_market_premium: Type float. The current reinsurance market premium.
           This method returns the current reinsurance market premium."""
        return self.reinsurance_market_premium

    def get_reinsurance_premium(self, np_reinsurance_deductible_fraction):
        """Method to determine reinsurance premium based on deductible fraction
            Accepts:
                np_reinsurance_deductible_fraction: Type Integer
            Returns reinsurance premium (Type: Integer)"""
        # TODO: cut this out of the insurance market premium -> OBSOLETE??
        # TODO: make max_reduction into simulation_parameter ?
        if self.reinsurance_off:
            return float("inf")
        max_reduction = 0.1
        # QUERY: why is this this way? Why not, say, 1.0 - min(max_reduction * np_reinsurance_deductible_fraction)?
        return self.reinsurance_market_premium * (
            1.0 - max_reduction * np_reinsurance_deductible_fraction
        )

    def get_cat_bond_price(self, np_reinsurance_deductible_fraction):
        """Method to calculate and return catbond price. If catbonds are not desired will return infinity so no catbonds
            will be issued. Otherwise calculates based on reinsurance market premium, catbond premium, deductible fraction.
           Accepts:
                np_reinsurance_deductible_fraction: Type Integer
           Returns:
                Calculated catbond price."""
        # TODO: implement function dependent on total capital in cat bonds and on deductible ()
        # TODO: make max_reduction and max_cat_bond_surcharge into simulation_parameters ?
        if self.catbonds_off:
            return float("inf")
        max_reduction = 0.9
        max_cat_bond_surcharge = 0.5
        # QUERY: again, what does max_reduction represent?
        return self.reinsurance_market_premium * (
            1.0
            + max_cat_bond_surcharge
            - max_reduction * np_reinsurance_deductible_fraction
        )

    def append_reinrisks(self, item):
        """Method for appending reinrisks to simulation instance. Called from insurancefirm
                    Accepts: item (Type: List)"""
        if item:
            self.reinrisks.append(item)

    def remove_reinrisks(self, risko):
        if risko is not None:
            self.reinrisks.remove(risko)

    def get_reinrisks(self):
        """Method for shuffling reinsurance risks
            Returns: reinsurance risks"""
        np.random.shuffle(self.reinrisks)
        return self.reinrisks

    def solicit_insurance_requests(self, insurer_id, cash, insurer):
        """Method for determining which risks are to be assessed by firms based on insurer weights
                    Accepts:
                        id: Type integer
                        cash: Type Integer
                        insurer: Type firm metainsuranceorg instance
                    Returns:
                        risks_to_be_sent: Type List"""
        risks_to_be_sent = self.risks[: int(self.insurers_weights[insurer.id])]
        self.risks = self.risks[int(self.insurers_weights[insurer.id]) :]
        for risk in insurer.risks_kept:
            risks_to_be_sent.append(risk)

<<<<<<< HEAD
        # QUERY: what actually is insurancefirm.risks_kept?
=======
        # QUERY: what actually is InsuranceFirm.risks_kept?
>>>>>>> 3408f8b3
        insurer.risks_kept = []

        np.random.shuffle(risks_to_be_sent)

        return risks_to_be_sent

    def solicit_reinsurance_requests(self, id, cash, reinsurer):
        """Method for determining which reinsurance risks are to be assessed by firms based on reinsurer weights
                           Accepts:
                               id: Type integer
                               cash: Type Integer
                               reinsurer: Type firm metainsuranceorg instance
                           Returns:
                               reinrisks_to_be_sent: Type List"""
        reinrisks_to_be_sent = self.reinrisks[
            : int(self.reinsurers_weights[reinsurer.id])
        ]
        self.reinrisks = self.reinrisks[int(self.reinsurers_weights[reinsurer.id]) :]

        for reinrisk in reinsurer.reinrisks_kept:
            reinrisks_to_be_sent.append(reinrisk)

        reinsurer.reinrisks_kept = []

        np.random.shuffle(reinrisks_to_be_sent)

        return reinrisks_to_be_sent

    def return_risks(self, not_accepted_risks):
        """Method for adding risks that were not deemed acceptable to underwrite back to list of uninsured risks
                    Accepts:
                        not_accepted_risks: Type List
                    No return value"""
        self.risks += not_accepted_risks

    def return_reinrisks(self, not_accepted_risks):
        """Method for adding reinsuracne risks that were not deemed acceptable to list of unaccepted reinsurance risks
                    Cleared every round and is never called so redundant?
                            Accepts:
                                not_accepted_risks: Type List
                            Returns None"""
        self.not_accepted_reinrisks += not_accepted_risks

    # QUERY: What does this represent?
<<<<<<< HEAD
    def get_all_riskmodel_combinations(self, n, rm_factor):
        """Method  for calculating riskmodels for each category based on the risk model inaccuracy parameter, and is
                    used purely to assign inaccuracy. Currently all equal and overwritten immediately.
                    Accepts:
                        rm_factor: Type Integer = risk model inaccuracy parameter
                    Returns:
                        riskmodels: Type list"""
=======
    def _get_all_riskmodel_combinations(self, n, rm_factor):
>>>>>>> 3408f8b3
        riskmodels = []
        for i in range(self.simulation_parameters["no_categories"]):
            riskmodel_combination = rm_factor * np.ones(
                self.simulation_parameters["no_categories"]
            )
            riskmodel_combination[i] = 1 / rm_factor
            riskmodels.append(riskmodel_combination.tolist())
        return riskmodels

<<<<<<< HEAD
    # TODO: could make an Event() class with time, damage, etc.
    def setup_risk_categories(self):
        """Method for generating the schedule of events and the percentage damage/severity caused by the event.
            Only called if risk categories have not already been set as want to keep equal to allow for comparison.
                Both must also be calculated at the same time to allow for replication.
                    Event schedule and damage based on distributions set in __init__."""
        for i in self.riskcategories:
            event_schedule = []
            event_damage = []
            total = 0
            while total < self.simulation_parameters["max_time"]:
                separation_time = self.cat_separation_distribution.rvs()
                total += int(math.ceil(separation_time))
                if total < self.simulation_parameters["max_time"]:
                    event_schedule.append(total)
                    event_damage.append(self.damage_distribution.rvs())
            # Schedules of catastrophes and damages must me generated at the same time. Reason: replication
            # across different risk models.
            self.rc_event_schedule.append(event_schedule)
            self.rc_event_damage.append(event_damage)

        # For debugging (cloud debugging) purposes is good to store the initial schedule of catastrophes
        # and damages that will be use in a single run of the model.
        self.rc_event_schedule_initial = copy.copy(self.rc_event_damage)
        self.rc_event_damage_initial = copy.copy(self.rc_event_damage)

    def setup_risk_categories_caller(self):
        """Method for calling setup_risk_categories. If conditions are set such that the system is replicating it is
            not called otherwise calls setup."""
        if self.replic_ID is not None:
            if isleconfig.replicating:
                self.restore_state_and_risk_categories()
            else:
                self.setup_risk_categories()
                self.save_state_and_risk_categories()
        else:
            self.setup_risk_categories()

    def save_state_and_risk_categories(self):
        """Method to save numpy Mersenne Twister state and event schedule to allow for replication and continuation."""
        mersennetwoster_randomseed = str(np.random.get_state())
        mersennetwoster_randomseed = (
            mersennetwoster_randomseed.replace("\n", "")
            .replace("array", "np.array")
            .replace("uint32", "np.uint32")
        )
        with open("data/replication_randomseed.dat", "a") as wfile:
            wfile.write(mersennetwoster_randomseed + "\n")
        # save event schedule
        with open("data/replication_rc_event_schedule.dat", "a") as wfile:
            wfile.write(str(self.rc_event_schedule) + "\n")

    def restore_state_and_risk_categories(self):
        with open("data/replication_rc_event_schedule.dat", "r") as rfile:
            found = False
            for i, line in enumerate(rfile):
                # print(i, self.replic_ID)
                if i == self.replic_ID:
                    self.rc_event_schedule = eval(
                        line
                    )  # TODO: eval could be considered dangerous
                    found = True
        if not found:
            raise Exception(
                f"rc event schedule for current replication ID number {self.replic_ID} not found in data file."
            )

        with open("data/replication_randomseed.dat", "r") as rfile:
            found = False
            for i, line in enumerate(rfile):
                # print(i, self.replic_ID)
                if i == self.replic_ID:
                    mersennetwister_randomseed = eval(line)
                    found = True
        if not found:
            raise Exception(
                f"mersennetwister randomseed for current replication ID number {self.replic_ID} not found in data file. Exiting."
            )
        np.random.set_state(mersennetwister_randomseed)

    def insurance_firm_enters_market(self, prob=-1, agent_type="InsuranceFirm"):
        """Method to determine if re/insurance firm enters the market based on set entry probabilities and a random
                    integer generated between 0, 1.
                    Accepts:
                        agent_type: Type String
                    Returns:
                         True if firm can enter market
                         False if firm cannot enter market"""
=======
    def firm_enters_market(self, prob=-1, agent_type="InsuranceFirm"):
        # TODO: Do firms really enter the market randomly, with at most one in each timestep?
>>>>>>> 3408f8b3
        if prob == -1:
            if agent_type == "InsuranceFirm":
                prob = self.simulation_parameters[
                    "insurance_firm_market_entry_probability"
                ]
            elif agent_type == "ReinsuranceFirm":
                prob = self.simulation_parameters[
                    "reinsurance_firm_market_entry_probability"
                ]
            else:
                raise ValueError(
                    f"Unknown agent type. Simulation requested to create agent of type {agent_type}"
                )
        return np.random.random() < prob

    def record_bankruptcy(self):
        """Record_bankruptcy Method.
               Accepts no arguments.
               No return value.
           This method is called when a firm files for bankruptcy. It is only called from the method dissolve() from the
           class metainsuranceorg.py after the dissolution of the firm."""
        self.cumulative_bankruptcies += 1

    def record_market_exit(self):
        """Record_market_exit Method.
               Accepts no arguments.
               No return value.
           This method is used to record the firms that leave the market due to underperforming conditions. It is only called
           from the method dissolve() from the class metainsuranceorg.py after the dissolution of the firm."""
        self.cumulative_market_exits += 1

    def record_unrecovered_claims(self, loss):
        """Method for recording unrecovered claims. If firm runs out of money it cannot pay more claims and so that
            money is lost and recorded using this method.
            Accepts:
                loss: Type integer, value of lost claim
            No return value"""
        self.cumulative_unrecovered_claims += loss

    def record_claims(self, claims):
        """This method records every claim made to insurers and reinsurers. It is called from both insurers and
            reinsurers (metainsuranceorg.py)."""
        self.cumulative_claims += claims

    def log(self):
        """Method to save the data of the simulation.
            No accepted values
            No return values
           Calls logger instance to save all the data of the simulation to a file, has to return if background run or
           not for replicating instances. This depends on parameters force_foreground and if the run is replicating
           or not."""
        self.logger.save_log(self.background_run)

    def compute_market_diffvar(self):
        """Method for calculating difference between number of all firms and the total value at risk. Used only in save
                    data when adding to the logger data dict."""
        totalina = sum(
            [
                firm.var_counter_per_risk
                for firm in self.insurancefirms
                if firm.operational
            ]
        )

        totalreal = len([firm for firm in self.insurancefirms if firm.operational])

        totalina += sum(
            [
                reinfirm.var_counter_per_risk
                for reinfirm in self.reinsurancefirms
                if reinfirm.operational
            ]
        )

        totalreal += len(
            [reinfirm for reinfirm in self.reinsurancefirms if reinfirm.operational]
        )

        totaldiff = totalina - totalreal

        return totaldiff
        # self.history_logs['market_diffvar'].append(totaldiff)

    def get_unique_insurer_id(self):
        """Method for getting unique id for insurer. Used in initialising agents in start.py and insurancesimulation.
            Iterates after each call so id is unique to each firm.
           Returns:
                current_id: Type integer"""
        current_id = self.insurer_id_counter
        self.insurer_id_counter += 1
        return current_id

    def get_unique_reinsurer_id(self):
        """Method for getting unique id for insurer. Used in initialising agents in start.py and insurancesimulation.
            Iterates after each call so id is unique to each firm.
           Returns:
                current_id: Type integer"""
        current_id = self.reinsurer_id_counter
        self.reinsurer_id_counter += 1
        return current_id

    def insurance_entry_index(self):
        """Method that returns the entry index for insurance firms, i.e. the index for the initial agent parameters
                   that is taken from the list of already created parameters.
               Returns:
                   Indices of the type of riskmodel that the least firms are using."""
        return self.insurance_models_counter[
            0 : self.simulation_parameters["no_riskmodels"]
        ].argmin()

    def reinsurance_entry_index(self):
        """Method that returns the entry index for reinsurance firms, i.e. the index for the initial agent parameters
                    that is taken from the list of already created parameters.
                Returns:
                    Indices of the type of riskmodel that the least reinsurance firms are using."""
        return self.reinsurance_models_counter[
            0 : self.simulation_parameters["no_riskmodels"]
        ].argmin()

    def get_operational(self):
<<<<<<< HEAD
        """Method to return if simulation is operational. Always true. Used only in pay methods above and
                    metainsuranceorg.
                   Accepts no arguments
                   Returns True"""
=======
>>>>>>> 3408f8b3
        return True

    def reinsurance_capital_entry(self):
        # This method determines the capital market entry (initial cash) of reinsurers. It is only run in start.py.
        capital_per_non_re_cat = []

        for reinrisk in self.not_accepted_reinrisks:
            capital_per_non_re_cat.append(reinrisk["value"])
        # It takes all the values of the reinsurance risks NOT REINSURED.

        # If there are any non-reinsured risks going, take a sample of them and have starting capital equal to twice
        # the maximum value among that sample.  # QUERY: why this particular value?
        if len(capital_per_non_re_cat) > 0:
            # We only perform this action if there are reinsurance contracts that have
            # not been reinsured in the last time period.
            capital_per_non_re_cat = np.random.choice(
                capital_per_non_re_cat, 10
            )  # Only 10 values sampled randomly are considered. (Too low?)
            entry = max(
                capital_per_non_re_cat
            )  # For market entry the maximum of the sample is considered.
            entry = (
                2 * entry
            )  # The capital market entry of those values will be the double of the maximum.
        else:  # Otherwise the default reinsurance cash market entry is considered.
            entry = self.simulation_parameters["initial_reinagent_cash"]

        return entry  # The capital market entry is returned.

    def reset_pls(self):
        """Reset_pls Method.
               Accepts no arguments.
               No return value.
           This method reset all the profits and losses of all insurance firms, reinsurance firms and catbonds."""
        for insurancefirm in self.insurancefirms:
            insurancefirm.reset_pl()

        for reininsurancefirm in self.reinsurancefirms:
            reininsurancefirm.reset_pl()

        for catbond in self.catbonds:
            catbond.reset_pl()<|MERGE_RESOLUTION|>--- conflicted
+++ resolved
@@ -1,6 +1,3 @@
-from insurancefirm import InsuranceFirm
-#from riskmodel import RiskModel
-from reinsurancefirm import ReinsuranceFirm
 from distributiontruncated import TruncatedDistWrapper
 import numpy as np
 import scipy.stats
@@ -28,7 +25,6 @@
 
     def __init__(
         self,
-<<<<<<< HEAD
         override_no_riskmodels,
         replic_ID,
         simulation_parameters,
@@ -49,37 +45,12 @@
                         re_event_damage: List of severity of each event, allows for replication"""
 
         "Override one-riskmodel case (this is to ensure all other parameters are truly identical for comparison runs)"
-=======
-            override_no_riskmodels: bool,
-            replic_ID,
-            simulation_parameters: dict,
-            rc_event_schedule: list,
-            rc_event_damage: list,
-            damage_distribution=TruncatedDistWrapper(
-                lower_bound=0.25,
-                upper_bound=1.0,
-                dist=scipy.stats.pareto(b=2, loc=0, scale=0.25),
-            ),
-    ) -> None:
-        """
-        Builds the simulation
-        Args:
-            override_no_riskmodels: Positive int overrides the number of riskmodels
-            replic_ID: TODO: define and fix
-            simulation_parameters: Dict of the simulation parameters
-            rc_event_schedule: List of lists of the times that catastrophes will occur, with one sublist for each category
-            rc_event_damage: As rc_event_schedule but with damage inflicted instead of time
-            damage_distribution: The distribution that the damages are pulled from. Only the mean is used.
-        """
-        # QUERY: Do we actually care about the premiums
-        # override one-riskmodel case (this is to ensure all other parameters are truly identical for comparison runs)
->>>>>>> 3408f8b3
         if override_no_riskmodels:
             simulation_parameters["no_riskmodels"] = override_no_riskmodels
         # QUERY: why do we keep duplicates of so many simulation parameters (and then not use many of them)?
         self.number_riskmodels = simulation_parameters["no_riskmodels"]
 
-        "Save parameters, sets parameters of sim according to isleconfig.py"
+        # save parameters
         if (replic_ID is None) or isleconfig.force_foreground:
             self.background_run = False
         else:
@@ -96,7 +67,6 @@
         self.cat_separation_distribution = scipy.stats.expon(
             0, simulation_parameters["event_time_mean_separation"]
         )
-
         self.risk_factor_lower_bound = simulation_parameters["risk_factor_lower_bound"]
         self.risk_factor_spread = (
             simulation_parameters["risk_factor_upper_bound"]
@@ -143,8 +113,8 @@
         self.obligations = []
         # QUERY Why is this a property of the simulation rather than of the obligated parties?
 
-        # set up risk categories
-        "Set up risk categories"
+        "set up risk categories"
+        # QUERY What do risk categories represent? Different types of catastrophes?
         self.riskcategories = list(range(self.simulation_parameters["no_categories"]))
         self.rc_event_schedule = []
         self.rc_event_damage = []
@@ -195,17 +165,7 @@
                 self.risks_counter[item["category"]] + 1
             )
 
-<<<<<<< HEAD
         self.inaccuracy = self.get_all_riskmodel_combinations(
-=======
-        # set up risk models
-        # inaccuracy = [[(1./self.simulation_parameters["riskmodel_inaccuracy_parameter"] if (i + j) % 2 == 0 \
-        #                else self.simulation_parameters["riskmodel_inaccuracy_parameter"]) \
-        #                for i in range(self.simulation_parameters["no_categories"])] \
-        #                for j in range(self.simulation_parameters["no_riskmodels"])]
-
-        self.inaccuracy = self._get_all_riskmodel_combinations(
->>>>>>> 3408f8b3
             self.simulation_parameters["no_categories"],
             self.simulation_parameters["riskmodel_inaccuracy_parameter"],
         )
@@ -213,6 +173,7 @@
         self.inaccuracy = random.sample(
             self.inaccuracy, self.simulation_parameters["no_riskmodels"]
         )
+
         risk_model_configurations = [
             {
                 "damage_distribution": self.damage_distribution,
@@ -246,27 +207,10 @@
             "reinsurancefirm", simulation_parameters, risk_model_configurations
         )
 
-<<<<<<< HEAD
         "Agent lists"
         self.reinsurancefirms = []
         self.insurancefirms = []
         self.catbonds = []
-=======
-        self.insurer_id_counter = 0
-        # TODO: collapse the following two loops into one generic one?
-        for i in range(simulation_parameters["no_insurancefirms"]):
-            # Set up the parameters for each insurance firm
-            # Determine the level of reinsurance the firm will aim for? # QUERY: is that what this is?
-            if simulation_parameters["static_non-proportional_reinsurance_levels"]:
-                insurance_reinsurance_level = simulation_parameters[
-                    "default_non-proportional_reinsurance_deductible"
-                ]
-            else:
-                insurance_reinsurance_level = np.random.uniform(
-                    simulation_parameters["insurance_reinsurance_levels_lower_bound"],
-                    simulation_parameters["insurance_reinsurance_levels_upper_bound"],
-                )
->>>>>>> 3408f8b3
 
         "Lists of agent weights"
         self.insurers_weights = {}
@@ -324,6 +268,8 @@
             reinsurance_level_upperbound = simulation_parameters[
                 "reinsurance_reinsurance_levels_upper_bound"
             ]
+        else:
+            raise ValueError(f"Firm type {firmtype} not recognised")
 
         for i in range(no_firms):
             if simulation_parameters["static_non-proportional_reinsurance_levels"]:
@@ -368,7 +314,6 @@
                     "interest_rate": simulation_parameters["interest_rate"],
                 }
             )
-
 
     def add_agents(self, agent_class, agent_class_string):
         # TODO: implement this to merge build_agents and accept_agents
@@ -463,17 +408,12 @@
 
         # adjust market premiums
         sum_capital = sum([agent.get_cash() for agent in self.insurancefirms])
-        self._adjust_market_premium(capital=sum_capital)
+        self.adjust_market_premium(capital=sum_capital)
         sum_capital = sum([agent.get_cash() for agent in self.reinsurancefirms])
-        self._adjust_reinsurance_market_premium(capital=sum_capital)
-
-<<<<<<< HEAD
+        self.adjust_reinsurance_market_premium(capital=sum_capital)
+
         # Pay obligations
         self.effect_payments(t)
-=======
-        # pay obligations
-        self._effect_payments(t)
->>>>>>> 3408f8b3
 
         # identify perils and effect claims
         for categ_id in range(len(self.rc_event_schedule)):
@@ -500,19 +440,11 @@
                 if isleconfig.verbose:
                     print("Next peril ", self.rc_event_schedule[categ_id])
 
-<<<<<<< HEAD
         # Shuffle risks (insurance and reinsurance risks)
-        self.shuffle_risks()
+        self._shuffle_risks()
 
         # Reset reinweights
-        self.reset_reinsurance_weights()
-=======
-        # shuffle risks (insurance and reinsurance risks)
-        self._shuffle_risks()
-
-        # reset reinweights
         self._reset_reinsurance_weights()
->>>>>>> 3408f8b3
 
         # Iterate reinsurnace firm agents
         for reinagent in self.reinsurancefirms:
@@ -521,13 +453,8 @@
         # remove all non-accepted reinsurance risks
         self.reinrisks = []
 
-<<<<<<< HEAD
         # Reset weights
-        self.reset_insurance_weights()
-=======
-        # reset weights
         self._reset_insurance_weights()
->>>>>>> 3408f8b3
 
         # Iterate insurance firm agents
         for agent in self.insurancefirms:
@@ -681,8 +608,7 @@
            """
         pass
 
-<<<<<<< HEAD
-    def inflict_peril(self, categ_id, damage, t):
+    def _inflict_peril(self, categ_id, damage, t):
         """Method that calculates percentage damage done to each underwritten risk that is affected in the category
                     that event happened in. Passes values to allow calculation contracts to be resolved.
                     Arguments:
@@ -690,9 +616,6 @@
                         Given severity of damage from pareto distribution
                         Time iteration
                     No return value"""
-=======
-    def _inflict_peril(self, categ_id, damage, t):
->>>>>>> 3408f8b3
         affected_contracts = [
             contract
             for insurer in self.insurancefirms
@@ -727,15 +650,11 @@
         }
         self.obligations.append(obligation)
 
-<<<<<<< HEAD
-    def effect_payments(self, time):
+    def _effect_payments(self, time):
         """Method for checking and paying obligation if due.
                     Arguments
                         Current time to allow check if due
                     Returns None"""
-=======
-    def _effect_payments(self, time):
->>>>>>> 3408f8b3
         if self.get_operational():
             due = [item for item in self.obligations if item["due_time"] <= time]
             self.obligations = [
@@ -745,15 +664,11 @@
             for obligation in due:
                 self._pay(obligation)
 
-<<<<<<< HEAD
-    def pay(self, obligation):
+    def _pay(self, obligation):
         """Method for paying obligations called from effect_payments
             Accepts:
                 Obligation: Type DataDict with categories amount, recipient, due time, purpose.
             Returns None"""
-=======
-    def _pay(self, obligation):
->>>>>>> 3408f8b3
         amount = obligation["amount"]
         recipient = obligation["recipient"]
         purpose = obligation["purpose"]
@@ -778,14 +693,9 @@
         self.money_supply -= amount
         assert self.money_supply >= 0
 
-<<<<<<< HEAD
-    def reset_reinsurance_weights(self):
+    def _reset_reinsurance_weights(self):
         """Method for clearing and setting reinsurance weights dependant on how many reinsurance companies exist and
             how many offered reinsurance risks there are."""
-=======
-    def _reset_reinsurance_weights(self):
-
->>>>>>> 3408f8b3
         self.not_accepted_reinrisks = []
 
         operational_reinfirms = [
@@ -818,15 +728,10 @@
         else:
             self.not_accepted_reinrisks = self.reinrisks
 
-<<<<<<< HEAD
-    def reset_insurance_weights(self):
+    def _reset_insurance_weights(self):
         """Method for clearing and setting insurance weights dependant on how many insurance companies exist and
             how many insurance risks are offered. This determined which risks are sent to metainsuranceorg
             iteration."""
-=======
-    def _reset_insurance_weights(self):
-        # QUERY: What do the weights represent?
->>>>>>> 3408f8b3
         operational_no = sum(
             [insurancefirm.operational for insurancefirm in self.insurancefirms]
         )
@@ -855,12 +760,8 @@
                     s = math.floor(np.random.uniform(0, len(operational_firms), 1))
                     self.insurers_weights[operational_firms[s].id] += 1
 
-<<<<<<< HEAD
-    def shuffle_risks(self):
+    def _shuffle_risks(self):
         """Method for shuffling risks."""
-=======
-    def _shuffle_risks(self):
->>>>>>> 3408f8b3
         np.random.shuffle(self.reinrisks)
         np.random.shuffle(self.risks)
 
@@ -873,8 +774,6 @@
            with the capital available in the insurance market and viceversa. The premium reduces until it reaches a minimum
            below which no insurer is willing to reduce further the price. This method is only called in the self.iterate()
            method of this class."""
-        # QUERY: is there some market god giving out the true value of self.damage_distribution.mean()? Maybe the
-        #  firms should have to infer this empirically, possibly with a valid starting value.
         self.market_premium = self.norm_premium * (
             self.simulation_parameters["upper_price_limit"]
             - self.simulation_parameters["premium_sensitivity"]
@@ -923,7 +822,7 @@
         return self.market_premium
 
     def get_market_reinpremium(self):
-        # QUERY: What's the difference between this an get_reinsurance_premium?
+        # QUERY: What's the difference between this and get_reinsurance_premium?
         """Get_market_reinpremium Method.
                Accepts no arguments.
                Returns:
@@ -995,11 +894,7 @@
         for risk in insurer.risks_kept:
             risks_to_be_sent.append(risk)
 
-<<<<<<< HEAD
-        # QUERY: what actually is insurancefirm.risks_kept?
-=======
         # QUERY: what actually is InsuranceFirm.risks_kept?
->>>>>>> 3408f8b3
         insurer.risks_kept = []
 
         np.random.shuffle(risks_to_be_sent)
@@ -1044,17 +939,13 @@
         self.not_accepted_reinrisks += not_accepted_risks
 
     # QUERY: What does this represent?
-<<<<<<< HEAD
-    def get_all_riskmodel_combinations(self, n, rm_factor):
+    def _get_all_riskmodel_combinations(self, n, rm_factor):
         """Method  for calculating riskmodels for each category based on the risk model inaccuracy parameter, and is
                     used purely to assign inaccuracy. Currently all equal and overwritten immediately.
                     Accepts:
                         rm_factor: Type Integer = risk model inaccuracy parameter
                     Returns:
                         riskmodels: Type list"""
-=======
-    def _get_all_riskmodel_combinations(self, n, rm_factor):
->>>>>>> 3408f8b3
         riskmodels = []
         for i in range(self.simulation_parameters["no_categories"]):
             riskmodel_combination = rm_factor * np.ones(
@@ -1064,99 +955,15 @@
             riskmodels.append(riskmodel_combination.tolist())
         return riskmodels
 
-<<<<<<< HEAD
-    # TODO: could make an Event() class with time, damage, etc.
-    def setup_risk_categories(self):
-        """Method for generating the schedule of events and the percentage damage/severity caused by the event.
-            Only called if risk categories have not already been set as want to keep equal to allow for comparison.
-                Both must also be calculated at the same time to allow for replication.
-                    Event schedule and damage based on distributions set in __init__."""
-        for i in self.riskcategories:
-            event_schedule = []
-            event_damage = []
-            total = 0
-            while total < self.simulation_parameters["max_time"]:
-                separation_time = self.cat_separation_distribution.rvs()
-                total += int(math.ceil(separation_time))
-                if total < self.simulation_parameters["max_time"]:
-                    event_schedule.append(total)
-                    event_damage.append(self.damage_distribution.rvs())
-            # Schedules of catastrophes and damages must me generated at the same time. Reason: replication
-            # across different risk models.
-            self.rc_event_schedule.append(event_schedule)
-            self.rc_event_damage.append(event_damage)
-
-        # For debugging (cloud debugging) purposes is good to store the initial schedule of catastrophes
-        # and damages that will be use in a single run of the model.
-        self.rc_event_schedule_initial = copy.copy(self.rc_event_damage)
-        self.rc_event_damage_initial = copy.copy(self.rc_event_damage)
-
-    def setup_risk_categories_caller(self):
-        """Method for calling setup_risk_categories. If conditions are set such that the system is replicating it is
-            not called otherwise calls setup."""
-        if self.replic_ID is not None:
-            if isleconfig.replicating:
-                self.restore_state_and_risk_categories()
-            else:
-                self.setup_risk_categories()
-                self.save_state_and_risk_categories()
-        else:
-            self.setup_risk_categories()
-
-    def save_state_and_risk_categories(self):
-        """Method to save numpy Mersenne Twister state and event schedule to allow for replication and continuation."""
-        mersennetwoster_randomseed = str(np.random.get_state())
-        mersennetwoster_randomseed = (
-            mersennetwoster_randomseed.replace("\n", "")
-            .replace("array", "np.array")
-            .replace("uint32", "np.uint32")
-        )
-        with open("data/replication_randomseed.dat", "a") as wfile:
-            wfile.write(mersennetwoster_randomseed + "\n")
-        # save event schedule
-        with open("data/replication_rc_event_schedule.dat", "a") as wfile:
-            wfile.write(str(self.rc_event_schedule) + "\n")
-
-    def restore_state_and_risk_categories(self):
-        with open("data/replication_rc_event_schedule.dat", "r") as rfile:
-            found = False
-            for i, line in enumerate(rfile):
-                # print(i, self.replic_ID)
-                if i == self.replic_ID:
-                    self.rc_event_schedule = eval(
-                        line
-                    )  # TODO: eval could be considered dangerous
-                    found = True
-        if not found:
-            raise Exception(
-                f"rc event schedule for current replication ID number {self.replic_ID} not found in data file."
-            )
-
-        with open("data/replication_randomseed.dat", "r") as rfile:
-            found = False
-            for i, line in enumerate(rfile):
-                # print(i, self.replic_ID)
-                if i == self.replic_ID:
-                    mersennetwister_randomseed = eval(line)
-                    found = True
-        if not found:
-            raise Exception(
-                f"mersennetwister randomseed for current replication ID number {self.replic_ID} not found in data file. Exiting."
-            )
-        np.random.set_state(mersennetwister_randomseed)
-
-    def insurance_firm_enters_market(self, prob=-1, agent_type="InsuranceFirm"):
+    def firm_enters_market(self, prob=-1, agent_type="InsuranceFirm"):
         """Method to determine if re/insurance firm enters the market based on set entry probabilities and a random
-                    integer generated between 0, 1.
-                    Accepts:
-                        agent_type: Type String
-                    Returns:
-                         True if firm can enter market
-                         False if firm cannot enter market"""
-=======
-    def firm_enters_market(self, prob=-1, agent_type="InsuranceFirm"):
+                            integer generated between 0, 1.
+                            Accepts:
+                                agent_type: Type String
+                            Returns:
+                                 True if firm can enter market
+                                 False if firm cannot enter market"""
         # TODO: Do firms really enter the market randomly, with at most one in each timestep?
->>>>>>> 3408f8b3
         if prob == -1:
             if agent_type == "InsuranceFirm":
                 prob = self.simulation_parameters[
@@ -1277,13 +1084,10 @@
         ].argmin()
 
     def get_operational(self):
-<<<<<<< HEAD
         """Method to return if simulation is operational. Always true. Used only in pay methods above and
                     metainsuranceorg.
                    Accepts no arguments
                    Returns True"""
-=======
->>>>>>> 3408f8b3
         return True
 
     def reinsurance_capital_entry(self):
