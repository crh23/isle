from isleconfig import simulation_parameters
import numpy as np


class CentralBank:
    def __init__(self, money_supply):
        """Constructor Method.
            No accepted arguments.
        Constructs the CentralBank class. This class is currently only used to award interest payments."""
        self.interest_rate = simulation_parameters["interest_rate"]
        self.inflation_target = 0.02
        self.actual_inflation = 0
        self.onemonth_CPI = 0
        self.twelvemonth_CPI = 0
        self.feedback_counter = 0
        self.prices_list = []
        self.economy_money = money_supply
        self.warnings = {}
        self.aid_budget = self.aid_budget_reset = simulation_parameters["aid_budget"]

    def update_money_supply(self, amount, reduce=True):
        """Method to update the current supply of money in the insurance simulation economy. Only used to monitor
        supply, all handling of money (e.g obligations) is done by simulation.
            Accepts:
                amount: Type Integer.
                reduce: Type Boolean."""
        if reduce:
            self.economy_money -= amount
        else:
            self.economy_money += amount
        assert self.economy_money > 0

    def award_interest(self, firm, total_cash):
        """Method to award interest.
            Accepts:
                firm: Type class, the agent that is to be awarded interest.
                total_cash: Type decimal
        This method takes an agents cash and awards it an interest payment on the cash."""
        interest_payment = total_cash * self.interest_rate
        firm.receive(interest_payment)
        self.update_money_supply(interest_payment, reduce=True)

    def set_interest_rate(self):
        """Method to set the interest rate
            No accepted arguments
            No return values
        This method is meant to set interest rates dependant on prices however insurance firms have little effect on
        interest rates therefore is not used and needs work if to be used."""
        if self.actual_inflation > self.inflation_target:
            if self.feedback_counter > 4:
                self.interest_rate += 0.0001
                self.feedback_counter = 0
            else:
                self.feedback_counter += 1
        elif self.actual_inflation < -0.01:
            if self.feedback_counter > 4:
                if self.interest_rate > 0.0001:
                    self.interest_rate -= 0.0001
                    self.feedback_counter = 0
            else:
                self.feedback_counter += 1
        else:
            self.feedback_counter = 0
        print(self.interest_rate)

    def calculate_inflation(self, current_price, time):
        """Method to calculate inflation in insurance prices.
            Accepts:
                current_price: Type decimal
                time: Type integer
        This method is designed to calculate both the percentage change in insurance price last 1 and 12 months as an
        estimate of inflation. This is to help calculate how insurance rates should be set. Currently unused."""
        self.prices_list.append(current_price)
        if time < 13:
            self.actual_inflation = self.inflation_target
        else:
            self.onemonth_CPI = (
                current_price - self.prices_list[-2]
            ) / self.prices_list[-2]
            self.twelvemonth_CPI = (
                current_price - self.prices_list[-13]
            ) / self.prices_list[-13]
<<<<<<< HEAD
            self.actual_inflation = self.twelvemonth_CPI
=======
            self.actual_inflation = self.twelvemonth_CPI

    def regulate(self, firm_id, firm_cash, firm_var, reinsurance, age):
        """Method to regulate firms
            Accepts:
                firm_id: Type Integer. Firms unique ID.
                firm_cash: Type list of decimals. List of cash for last twelve periods.
                firm_var: Type list of decimals. List of VaR for last twelve periods.
                reinsurance: Type List of Lists of Lists. Contains deductible and excess values for each reinsurance
                             contract in each category for each iteration.
                age: Type Integer.
            Returns:
                Type String: "Good", "Warning", "LoseControl".
        This method calculates how much each reinsurance contract would pay out if all VaR in respective category was
        claimed, adds to cash for that iteration and calculated fraction of capital to total VaR. If average fraction
        over all iterations is above SCR (from solvency ii) of 99.5% of VaR then all is well, if cash is between 85% and
        99.5% then is issued a warning (limits business heavily), if under 85% then firm is sold. Each firm is given
        initial 24 iteration period that it cannot lose control otherwise all firm immediately bankrupt."""
        if firm_id not in self.warnings.keys():
            self.warnings[firm_id] = 0

        # Calculates reinsurance that covers VaR for each category in each iteration and adds to cash.
        cash_fractions = []
        for iter in range(len(reinsurance)):
            reinsurance_capital = 0
            for categ in range(len(reinsurance[iter])):
                if (
                    firm_var[iter][categ] >= reinsurance[iter][categ][0]
                ):  # Check VaR greater than deductible
                    if (
                        firm_var[iter][categ] >= reinsurance[iter][categ][1]
                    ):  # Check VaR greater than excess
                        reinsurance_capital += (
                            reinsurance[iter][categ][1] - reinsurance[iter][categ][0]
                        )
                    else:
                        reinsurance_capital += (
                            firm_var[iter][categ] - reinsurance[iter][categ][0]
                        )
                else:
                    reinsurance_capital += 0  # If below deductible no reinsurance
            if sum(firm_var[iter]) > 0:
                cash_fractions.append(
                    (firm_cash[iter] + reinsurance_capital) / sum(firm_var[iter])
                )
            else:
                cash_fractions.append(1)

        avg_var_coverage = np.mean(cash_fractions)

        if avg_var_coverage >= 0.995:
            self.warnings[firm_id] = 0
        elif avg_var_coverage >= 0.85:
            self.warnings[firm_id] += 1
        elif avg_var_coverage < 0.85:
            if age < 24:
                self.warnings[firm_id] += 1
            else:
                self.warnings[firm_id] = 2

        if self.warnings[firm_id] == 0:
            return "Good"
        elif self.warnings[firm_id] == 1:
            return "Warning"
        elif self.warnings[firm_id] >= 2:
            return "LoseControl"

    def adjust_aid_budget(self, time):
        """Method to reset the aid budget every 12 iterations (i.e. a year)
            Accepts:
                time: type Integer.
            No return values."""
        if time % 12 == 0:
            money_left = self.aid_budget
            self.aid_budget = self.aid_budget_reset
            money_taken = self.aid_budget - money_left

    def provide_aid(self, insurance_firms, damage_fraction, time):
        """Method to provide aid to firms if enough damage.
            Accepts:
                insurance_firms: Type List of Classes.
                damage_fraction: Type Decimal.
                time: Type Integer.
            Returns:
                given_aid_dict: Type DataDict. Each key is an insurance firm with the value as the aid provided.
        If damage is above a given threshold then firms are given a percentage of total claims as aid (as cannot provide
        actual policyholders with cash) based on damage fraction and how much budget is left. Each firm given equal
        proportion. Returns data dict of values so simulation instance can pay."""
        all_firms_aid = 0
        given_aid_dict = {}
        if damage_fraction > 0.50:
            for insurer in insurance_firms:
                claims = sum(
                    [
                        ob["amount"]
                        for ob in insurer.obligations
                        if ob["purpose"] == "claim" and ob["due_time"] == time + 2
                    ]
                )
                aid = claims * damage_fraction
                all_firms_aid += aid
                given_aid_dict[insurer] = aid
            # Give each firm an equal fraction of claims
            for fraction in [1, 0.9, 0.8, 0.7, 0.6, 0.5, 0.4, 0.3, 0.2, 0.1, 0]:
                if self.aid_budget - (all_firms_aid * fraction) > 0:
                    self.aid_budget -= all_firms_aid * fraction
                    for key in given_aid_dict:
                        given_aid_dict[key] *= fraction
                    print(
                        "Damage %f causes %d to be given out in aid. %d budget left."
                        % (damage_fraction, all_firms_aid * fraction, self.aid_budget)
                    )
                    return given_aid_dict
        else:
            return given_aid_dict
>>>>>>> 44050e24
<|MERGE_RESOLUTION|>--- conflicted
+++ resolved
@@ -80,9 +80,6 @@
             self.twelvemonth_CPI = (
                 current_price - self.prices_list[-13]
             ) / self.prices_list[-13]
-<<<<<<< HEAD
-            self.actual_inflation = self.twelvemonth_CPI
-=======
             self.actual_inflation = self.twelvemonth_CPI
 
     def regulate(self, firm_id, firm_cash, firm_var, reinsurance, age):
@@ -197,5 +194,4 @@
                     )
                     return given_aid_dict
         else:
-            return given_aid_dict
->>>>>>> 44050e24
+            return given_aid_dict