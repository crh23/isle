import isleconfig
from metainsuranceorg import MetaInsuranceOrg
from genericclasses import Obligation, GenericAgent

from typing import MutableSequence
from typing import TYPE_CHECKING
<<<<<<< HEAD
=======

>>>>>>> bdbaf648
if TYPE_CHECKING:
    from insurancesimulation import InsuranceSimulation
    from metainsurancecontract import MetaInsuranceContract


# TODO: This and MetaInsuranceOrg should probably both subclass something simple - a MetaAgent, say. MetaInsuranceOrg
#  can do more than a CatBond should be able to!


# noinspection PyAbstractClass
class CatBond(MetaInsuranceOrg):
    # noinspection PyMissingConstructor
    # TODO inheret GenericAgent instead of MetaInsuranceOrg?
    def __init__(
        self,
        simulation: "InsuranceSimulation",
        per_period_premium: float,
        owner: GenericAgent,
        interest_rate: float = 0,
    ):
        """Initialising methods.
            Accepts:
                simulation: Type class
                per_period_premium: Type decimal
                owner: Type class
        This initialised the catbond class instance, inheriting methods from MetaInsuranceOrg."""
        self.simulation = simulation
        self.id: int = 0
<<<<<<< HEAD
        self.underwritten_contracts: MutableSequence[
            "MetaInsuranceContract"
        ] = []
=======
        self.underwritten_contracts: MutableSequence["MetaInsuranceContract"] = []
>>>>>>> bdbaf648
        self.cash: float = 0
        self.profits_losses: float = 0
        self.obligations: MutableSequence[Obligation] = []
        self.operational: bool = True
        self.owner: GenericAgent = owner
        self.per_period_dividend: float = per_period_premium
        self.interest_rate: float = interest_rate
        # TODO: shift obtain_yield method to insurancesimulation, thereby making it unnecessary to drag parameters like
        #  self.interest_rate from instance to instance and from class to class
        # self.simulation_no_risk_categories = self.simulation.simulation_parameters["no_categories"]

    # TODO: change start and InsuranceSimulation so that it iterates CatBonds
    def iterate(self, time: int):
        """Method to perform CatBond duties for each time iteration.
            Accepts:
                time: Type Integer
            No return values
        For each time iteration this is called from insurancesimulation to perform duties: interest payments,
        _pay obligations, mature the contract if ended, make payments."""
        self.obtain_yield(time)
        self._effect_payments(time)
        if isleconfig.verbose:
            print(
                time,
                ":",
                self.id,
                len(self.underwritten_contracts),
                self.cash,
                self.operational,
            )

            """mature contracts"""
            print("Number of underwritten contracts ", len(self.underwritten_contracts))
        maturing = [
            contract
            for contract in self.underwritten_contracts
            if contract.expiration <= time
        ]
        for contract in maturing:
            self.underwritten_contracts.remove(contract)
            contract.mature(time)

        """effect payments from contracts"""
        for contract in self.underwritten_contracts:
            contract.check_payment_due(time)

        if not self.underwritten_contracts:
            # If there are no contracts left, the bond is matured
            self.mature_bond()  # TODO: mature_bond method should check if operational

        # TODO: dividend should only be payed according to pre-arranged schedule,
        #  and only if no risk events have materialized so far
        else:
            if self.operational:
                self.pay_dividends(time)

        # self.estimate_var()   # cannot compute VaR for catbond as catbond does not have a riskmodel

    def set_owner(self, owner: GenericAgent):
        """Method to set owner of the Cat Bond.
            Accepts:
                owner: Type class
            No return values."""
        self.owner = owner
        if isleconfig.verbose:
            print("SOLD")

    def set_contract(self, contract: "MetaInsuranceContract"):
        """Method to record new instances of CatBonds.
            Accepts:
                owner: Type class
            No return values
        Only one contract is ever added to the list of underwritten contracts as each CatBond is a contract itself."""
        self.underwritten_contracts.append(contract)

    def mature_bond(self):
        """Method to mature CatBond.
            No accepted values
            No return values
        When the catbond contract matures this is called which pays the value of the catbond to the simulation, and is
        then deleted from the list of agents."""
        if self.operational:
            obligation = Obligation(
                amount=self.cash,
                recipient=self.simulation,
                due_time=1,
                purpose="mature",
            )
            self._pay(obligation)
            self.simulation.delete_agents([self])
            self.operational = False
        else:
            print("CatBond is not operational so cannot mature")<|MERGE_RESOLUTION|>--- conflicted
+++ resolved
@@ -4,10 +4,7 @@
 
 from typing import MutableSequence
 from typing import TYPE_CHECKING
-<<<<<<< HEAD
-=======
 
->>>>>>> bdbaf648
 if TYPE_CHECKING:
     from insurancesimulation import InsuranceSimulation
     from metainsurancecontract import MetaInsuranceContract
@@ -36,13 +33,7 @@
         This initialised the catbond class instance, inheriting methods from MetaInsuranceOrg."""
         self.simulation = simulation
         self.id: int = 0
-<<<<<<< HEAD
-        self.underwritten_contracts: MutableSequence[
-            "MetaInsuranceContract"
-        ] = []
-=======
         self.underwritten_contracts: MutableSequence["MetaInsuranceContract"] = []
->>>>>>> bdbaf648
         self.cash: float = 0
         self.profits_losses: float = 0
         self.obligations: MutableSequence[Obligation] = []
