import metainsurancecontract

from typing import Optional
from typing import TYPE_CHECKING

<<<<<<< HEAD

class ReinsuranceContract(MetaInsuranceContract):
=======
if TYPE_CHECKING:
    from insurancefirms import InsuranceFirm
    from metainsuranceorg import MetaInsuranceOrg
    from genericclasses import RiskProperties


class ReinsuranceContract(metainsurancecontract.MetaInsuranceContract):
>>>>>>> 951d8e3d
    """ReinsuranceContract class.
        Inherits from InsuranceContract.
        The signature of this class' constructor is the same as that of the InsuranceContract constructor.
        The class has two methods (explode, mature) that overwrite methods in InsuranceContract."""

    def __init__(
        self,
        insurer: "MetaInsuranceOrg",
        risk: "RiskProperties",
        time: int,
        premium: float,
        runtime: int,
        payment_period: int,
        expire_immediately: bool,
        initial_var: float = 0.0,
        insurancetype: str = "proportional",
        deductible_fraction: "Optional[float]" = None,
        limit_fraction: "Optional[float]" = None,
        reinsurance: float = 0,
    ):
        super().__init__(
            insurer,
            risk,
            time,
            premium,
            runtime,
            payment_period,
            expire_immediately,
            initial_var,
            insurancetype,
            deductible_fraction,
            limit_fraction,
            reinsurance,
        )
        # self.is_reinsurancecontract = True
        self.property_holder: "InsuranceFirm"
        if self.insurancetype not in ["excess-of-loss", "proportional"]:
            raise ValueError(f'Unrecognised insurance type "{self.insurancetype}"')
        if self.insurancetype == "excess-of-loss":
            self.property_holder.add_reinsurance(contract=self)
        else:
            assert self.contract is not None

    def explode(
        self, time: int, uniform_value: None = None, damage_extent: float = None
    ):
        """Explode method.
               Accepts arguments
                   time: Type integer. The current time.
                   uniform_value: Not used
                   damage_extent: Type float. The absolute damage in excess-of-loss reinsurance (not relative as in
                                       proportional contracts.
               No return value.
           Method marks the contract for termination.
            """
        assert uniform_value is None
        if damage_extent is None:
            raise ValueError("Damage extend should be given")
        if damage_extent > self.deductible:
            # Proportional reinsurance is triggered by the individual reinsured contracts at the time of explosion.
            # Since EoL reinsurance isn't triggered until the insurer manually makes a claim, this would mean that
            # proportional reinsurance pays out a turn earlier than EoL. As such, proportional insurance claims are
            # delayed for 1 turn.
            if self.insurancetype == "excess-of-loss":
                claim = min(self.limit, damage_extent) - self.deductible
                self.insurer.receive_obligation(
                    claim, self.property_holder, time, "claim"
                )
            elif self.insurancetype == "proportional":
                claim = min(self.limit, damage_extent) - self.deductible
                self.insurer.receive_obligation(
                    claim, self.property_holder, time + 1, "claim"
                )
            else:
                raise ValueError(f"Unexpected insurance type {self.insurancetype}")
            # Every reinsurance claim made is immediately registered.
            self.insurer.register_claim(claim)

            if self.expire_immediately:
                self.current_claim += self.contract.claim
                # TODO: should proportional reinsurance claims be subject to excess_of_loss retrocession?
                #  If so, reorganize more straightforwardly

                self.expiration = time
                # self.terminating = True

<<<<<<< HEAD
        self.insurer.register_claim(claim)   #Every reinsurance claim made is immediately registered.
        if self.expire_immediately:
            self.current_claim += self.contract.claim   # TODO: should proportional reinsurance claims be subject to excess_of_loss retrocession? If so, reorganize more straightforwardly
            
            self.expiration = time

    def mature(self, time):
        """Mature method. 
=======
    def mature(self, time: int):
        """Mature method.
>>>>>>> 951d8e3d
               Accepts arguments
                    time: Type integer. The current time.
               No return value.
           Removes any reinsurance functions this contract has and terminates any reinsurance contracts for this
           contract."""
<<<<<<< HEAD
=======
        # self.terminating = True
>>>>>>> 951d8e3d
        self.terminate_reinsurance(time)

        if self.insurancetype == "excess-of-loss":
<<<<<<< HEAD
            self.property_holder.delete_reinsurance(category=self.category, excess_fraction=self.excess_fraction, \
                                                        deductible_fraction=self.deductible_fraction, contract=self)
        else:
            self.contract.unreinsure()
=======
            self.property_holder.delete_reinsurance(contract=self)
        else:  # TODO: ? Instead: if self.insurancetype == "proportional":
            self.contract.unreinsure()
>>>>>>> 951d8e3d
<|MERGE_RESOLUTION|>--- conflicted
+++ resolved
@@ -3,10 +3,6 @@
 from typing import Optional
 from typing import TYPE_CHECKING
 
-<<<<<<< HEAD
-
-class ReinsuranceContract(MetaInsuranceContract):
-=======
 if TYPE_CHECKING:
     from insurancefirms import InsuranceFirm
     from metainsuranceorg import MetaInsuranceOrg
@@ -14,7 +10,6 @@
 
 
 class ReinsuranceContract(metainsurancecontract.MetaInsuranceContract):
->>>>>>> 951d8e3d
     """ReinsuranceContract class.
         Inherits from InsuranceContract.
         The signature of this class' constructor is the same as that of the InsuranceContract constructor.
@@ -101,38 +96,17 @@
                 self.expiration = time
                 # self.terminating = True
 
-<<<<<<< HEAD
-        self.insurer.register_claim(claim)   #Every reinsurance claim made is immediately registered.
-        if self.expire_immediately:
-            self.current_claim += self.contract.claim   # TODO: should proportional reinsurance claims be subject to excess_of_loss retrocession? If so, reorganize more straightforwardly
-            
-            self.expiration = time
-
-    def mature(self, time):
-        """Mature method. 
-=======
     def mature(self, time: int):
         """Mature method.
->>>>>>> 951d8e3d
                Accepts arguments
                     time: Type integer. The current time.
                No return value.
            Removes any reinsurance functions this contract has and terminates any reinsurance contracts for this
            contract."""
-<<<<<<< HEAD
-=======
         # self.terminating = True
->>>>>>> 951d8e3d
         self.terminate_reinsurance(time)
 
         if self.insurancetype == "excess-of-loss":
-<<<<<<< HEAD
-            self.property_holder.delete_reinsurance(category=self.category, excess_fraction=self.excess_fraction, \
-                                                        deductible_fraction=self.deductible_fraction, contract=self)
-        else:
-            self.contract.unreinsure()
-=======
             self.property_holder.delete_reinsurance(contract=self)
         else:  # TODO: ? Instead: if self.insurancetype == "proportional":
-            self.contract.unreinsure()
->>>>>>> 951d8e3d
+            self.contract.unreinsure()