<<<<<<< HEAD
import numpy as np
import sys, pdb


=======
>>>>>>> a346ab8e
class MetaInsuranceContract:
    def __init__(
        self,
        insurer,
        properties,
        time,
        premium,
        runtime,
        payment_period,
        expire_immediately,
<<<<<<< HEAD
        initial_VaR=0.0,
=======
        initial_var=0.0,
>>>>>>> a346ab8e
        insurancetype="proportional",
        deductible_fraction=None,
        excess_fraction=None,
        reinsurance=0,
    ):
        """Constructor method.
               Accepts arguments
                    insurer: Type InsuranceFirm. 
                    properties: Type dict. 
                    time: Type integer. The current time.
                    premium: Type float.
                    runtime: Type integer.
                    payment_period: Type integer.
                    expire_immediately: Type boolean. True if the contract expires with the first risk event. False
                                       if multiple risk events are covered.
                    initial_var: Type float. Initial value at risk. Used only to compute true and estimated value at risk.
                optional:
                    insurancetype: Type string. The type of this contract, especially "proportional" vs "excess_of_loss"
                    deductible: Type float (or int)
                    excess: Type float (or int or None)
                    reinsurance: Type float (or int). The value that is being reinsured.
               Returns InsuranceContract.
           Creates InsuranceContract, saves parameters. Creates obligation for premium payment. Includes contract
           in reinsurance network if applicable (e.g. if this is a ReinsuranceContract)."""
        # TODO: argument reinsurance seems senseless; remove?

        # Save parameters
        self.insurer = insurer
        self.risk_factor = properties["risk_factor"]
        self.category = properties["category"]
        self.property_holder = properties["owner"]
        self.value = properties["value"]
        self.contract = properties.get(
            "contract"
        )  # will assign None if key does not exist
        self.insurancetype = (
            properties.get("insurancetype") if insurancetype is None else insurancetype
        )
        self.runtime = runtime
        self.starttime = time
        self.expiration = runtime + time
        self.expire_immediately = expire_immediately
        self.terminating = False
        self.current_claim = 0
<<<<<<< HEAD
        self.initial_VaR = initial_VaR

        # set deductible from argument, risk property or default value, whichever first is not None
        default_deductible_fraction = 0.0
        deductible_fraction_generator = (
            item
            for item in [
                deductible_fraction,
                properties.get("deductible_fraction"),
                default_deductible_fraction,
            ]
            if item is not None
        )
        self.deductible_fraction = next(deductible_fraction_generator)
=======
        self.initial_VaR = initial_var
        # set deductible from argument, risk property or default value, whichever first is not None
        default_deductible_fraction = 0.0
        self.deductible_fraction = deductible_fraction if deductible_fraction is not None else properties.get(
                "deductible_fraction", default_deductible_fraction
            )

>>>>>>> a346ab8e
        self.deductible = self.deductible_fraction * self.value

        # set excess from argument, risk property or default value, whichever first is not None
        default_excess_fraction = 1.0
<<<<<<< HEAD
        excess_fraction_generator = (
            item
            for item in [
                excess_fraction,
                properties.get("excess_fraction"),
                default_excess_fraction,
            ]
            if item is not None
        )
        self.excess_fraction = next(excess_fraction_generator)
=======
        self.excess_fraction = excess_fraction if excess_fraction is not None else properties.get(
                "excess_fraction", default_excess_fraction
            )

>>>>>>> a346ab8e
        self.excess = self.excess_fraction * self.value

        self.reinsurance = reinsurance
        self.reinsurer = None
        self.reincontract = None
        self.reinsurance_share = None
        # self.is_reinsurancecontract = False

        # setup payment schedule
<<<<<<< HEAD
        # total_premium = premium * (self.excess - self.deductible)   # TODO: excess and deductible should not be considered linearily in premium computation; this should be shifted to the (re)insurer who supplies the premium as argument to the contract's constructor method
        total_premium = premium * self.value
        self.periodized_premium = total_premium / self.runtime
        self.payment_times = [
            time + i for i in range(runtime) if i % payment_period == 0
        ]
        self.payment_values = total_premium * (
            np.ones(len(self.payment_times)) / len(self.payment_times)
=======
        # TODO: excess and deductible should not be considered linearily in premium computation; this should be
        #  shifted to the (re)insurer who supplies the premium as argument to the contract's constructor method
        # total_premium = premium * (self.excess - self.deductible)
        total_premium = premium * self.value
        self.periodized_premium = total_premium / self.runtime

        # N.B.: payment times and values are in reverse, so the earliest time is at the end! This is because popping
        # items off the end of lists is much easier than popping them off the start.
        self.payment_times = [
            time + i for i in range(runtime - 1, -1, -1) if i % payment_period == 0
        ]
        # self.payment_values = total_premium * (
        #     np.ones(len(self.payment_times)) / len(self.payment_times)
        # )
        self.payment_values = [total_premium / len(self.payment_times)] * len(
            self.payment_times
>>>>>>> a346ab8e
        )

        ## Create obligation for premium payment
        # self.property_holder.receive_obligation(premium * (self.excess - self.deductible), self.insurer, time, 'premium')

        # Embed contract in reinsurance network, if applicable
<<<<<<< HEAD
        if self.contract is not None:
=======
        if self.contract:
>>>>>>> a346ab8e
            self.contract.reinsure(
                reinsurer=self.insurer,
                reinsurance_share=properties["reinsurance_share"],
                reincontract=self,
            )

        # This flag is set to 1, when the contract is about to expire and there is an attempt to roll it over.
        self.roll_over_flag = 0

    def check_payment_due(self, time):
        if len(self.payment_times) > 0 and time >= self.payment_times[-1]:
            # Create obligation for premium payment
<<<<<<< HEAD
            # self.property_holder.receive_obligation(premium * (self.excess - self.deductible), self.insurer, time, 'premium')
            self.property_holder.receive_obligation(
                self.payment_values[0], self.insurer, time, "premium"
            )

            # Remove current payment from payment schedule
            self.payment_times = self.payment_times[1:]
            self.payment_values = self.payment_values[1:]
=======
            # value was premium * (self.excess - self.deductible)
            self.property_holder.receive_obligation(
                self.payment_values[-1], self.insurer, time, "premium"
            )

            # Remove current payment from payment schedule
            del self.payment_times[-1]
            del self.payment_values[-1]
>>>>>>> a346ab8e

    def get_and_reset_current_claim(self):
        current_claim = self.current_claim
        self.current_claim = 0
        return self.category, current_claim, (self.insurancetype == "proportional")

    def terminate_reinsurance(self, time):
        """Terminate reinsurance method.
               Accepts arguments
                    time: Type integer. The current time.
               No return value.
           Causes any reinsurance contracts to be dissolved as the present contract terminates."""
        if self.reincontract is not None:
            self.reincontract.dissolve(time)

    def dissolve(self, time):
        """Dissolve method.
               Accepts arguments
                    time: Type integer. The current time.
               No return value.
            Marks the contract as terminating (to avoid new ReinsuranceContracts for this contract)."""
        self.expiration = time

    def reinsure(self, reinsurer, reinsurance_share, reincontract):
        """Reinsure Method.
               Accepts arguments:
                   reinsurer: Type ReinsuranceFirm. The reinsurer.
                   reinsurance_share: Type float. Share of the value that is proportionally reinsured.
                   reincontract: Type ReinsuranceContract. The reinsurance contract.
               No return value.
           Adds parameters for reinsurance of the current contract."""
        self.reinsurer = reinsurer
        self.reinsurance = self.value * reinsurance_share
        self.reinsurance_share = reinsurance_share
        self.reincontract = reincontract
        assert self.reinsurance_share in [None, 0.0, 1.0]

    def unreinsure(self):
        """Unreinsurance Method.
               Accepts no arguments:
               No return value.
           Removes parameters for reinsurance of the current contract. To be called when reinsurance has terminated."""
        self.reinsurer = None
        self.reincontract = None
        self.reinsurance = 0
        self.reinsurance_share = None<|MERGE_RESOLUTION|>--- conflicted
+++ resolved
@@ -1,10 +1,3 @@
-<<<<<<< HEAD
-import numpy as np
-import sys, pdb
-
-
-=======
->>>>>>> a346ab8e
 class MetaInsuranceContract:
     def __init__(
         self,
@@ -15,11 +8,7 @@
         runtime,
         payment_period,
         expire_immediately,
-<<<<<<< HEAD
-        initial_VaR=0.0,
-=======
         initial_var=0.0,
->>>>>>> a346ab8e
         insurancetype="proportional",
         deductible_fraction=None,
         excess_fraction=None,
@@ -64,22 +53,6 @@
         self.expire_immediately = expire_immediately
         self.terminating = False
         self.current_claim = 0
-<<<<<<< HEAD
-        self.initial_VaR = initial_VaR
-
-        # set deductible from argument, risk property or default value, whichever first is not None
-        default_deductible_fraction = 0.0
-        deductible_fraction_generator = (
-            item
-            for item in [
-                deductible_fraction,
-                properties.get("deductible_fraction"),
-                default_deductible_fraction,
-            ]
-            if item is not None
-        )
-        self.deductible_fraction = next(deductible_fraction_generator)
-=======
         self.initial_VaR = initial_var
         # set deductible from argument, risk property or default value, whichever first is not None
         default_deductible_fraction = 0.0
@@ -87,28 +60,14 @@
                 "deductible_fraction", default_deductible_fraction
             )
 
->>>>>>> a346ab8e
         self.deductible = self.deductible_fraction * self.value
 
         # set excess from argument, risk property or default value, whichever first is not None
         default_excess_fraction = 1.0
-<<<<<<< HEAD
-        excess_fraction_generator = (
-            item
-            for item in [
-                excess_fraction,
-                properties.get("excess_fraction"),
-                default_excess_fraction,
-            ]
-            if item is not None
-        )
-        self.excess_fraction = next(excess_fraction_generator)
-=======
         self.excess_fraction = excess_fraction if excess_fraction is not None else properties.get(
                 "excess_fraction", default_excess_fraction
             )
 
->>>>>>> a346ab8e
         self.excess = self.excess_fraction * self.value
 
         self.reinsurance = reinsurance
@@ -118,16 +77,6 @@
         # self.is_reinsurancecontract = False
 
         # setup payment schedule
-<<<<<<< HEAD
-        # total_premium = premium * (self.excess - self.deductible)   # TODO: excess and deductible should not be considered linearily in premium computation; this should be shifted to the (re)insurer who supplies the premium as argument to the contract's constructor method
-        total_premium = premium * self.value
-        self.periodized_premium = total_premium / self.runtime
-        self.payment_times = [
-            time + i for i in range(runtime) if i % payment_period == 0
-        ]
-        self.payment_values = total_premium * (
-            np.ones(len(self.payment_times)) / len(self.payment_times)
-=======
         # TODO: excess and deductible should not be considered linearily in premium computation; this should be
         #  shifted to the (re)insurer who supplies the premium as argument to the contract's constructor method
         # total_premium = premium * (self.excess - self.deductible)
@@ -144,18 +93,13 @@
         # )
         self.payment_values = [total_premium / len(self.payment_times)] * len(
             self.payment_times
->>>>>>> a346ab8e
         )
 
         ## Create obligation for premium payment
         # self.property_holder.receive_obligation(premium * (self.excess - self.deductible), self.insurer, time, 'premium')
 
         # Embed contract in reinsurance network, if applicable
-<<<<<<< HEAD
-        if self.contract is not None:
-=======
         if self.contract:
->>>>>>> a346ab8e
             self.contract.reinsure(
                 reinsurer=self.insurer,
                 reinsurance_share=properties["reinsurance_share"],
@@ -168,16 +112,6 @@
     def check_payment_due(self, time):
         if len(self.payment_times) > 0 and time >= self.payment_times[-1]:
             # Create obligation for premium payment
-<<<<<<< HEAD
-            # self.property_holder.receive_obligation(premium * (self.excess - self.deductible), self.insurer, time, 'premium')
-            self.property_holder.receive_obligation(
-                self.payment_values[0], self.insurer, time, "premium"
-            )
-
-            # Remove current payment from payment schedule
-            self.payment_times = self.payment_times[1:]
-            self.payment_values = self.payment_values[1:]
-=======
             # value was premium * (self.excess - self.deductible)
             self.property_holder.receive_obligation(
                 self.payment_values[-1], self.insurer, time, "premium"
@@ -186,7 +120,6 @@
             # Remove current payment from payment schedule
             del self.payment_times[-1]
             del self.payment_values[-1]
->>>>>>> a346ab8e
 
     def get_and_reset_current_claim(self):
         current_claim = self.current_claim
