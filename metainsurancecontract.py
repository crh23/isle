from typing import TYPE_CHECKING

if TYPE_CHECKING:
    from metainsuranceorg import MetaInsuranceOrg
    from genericclasses import GenericAgent, RiskProperties


class MetaInsuranceContract:
<<<<<<< HEAD
    def __init__(
        self,
        insurer: "MetaInsuranceOrg",
        risk: "RiskProperties",
        time: int,
        per_value_premium: float,
        runtime: int,
        payment_period: int,
        expire_immediately: bool,
        initial_var: float = 0.0,
        insurancetype: str = "proportional",
        deductible_fraction: float = None,
        limit_fraction: float = None,
        reinsurance: float = 0,
    ):
=======
    def __init__(self, insurer: "MetaInsuranceOrg", risk: "RiskProperties", time: int, premium: float, runtime: int,
                 payment_period: int, expire_immediately: bool, initial_var: float = 0.0,
                 insurancetype: str = "proportional", deductible_fraction: float = None, limit_fraction: float = None,
                 reinsurance: float = 0,):
>>>>>>> e06666ce
        """Constructor method.
               Accepts arguments
                    insurer: Type InsuranceFirm.
                    risk: Type RiskProperties.
                    time: Type integer. The current time.
                    premium: Type float.
                    runtime: Type integer.
                    payment_period: Type integer.
                    expire_immediately: Type boolean. True if the contract expires with the first risk event. False
                                       if multiple risk events are covered.
                    initial_var: Type float. Initial value at risk. Used only to compute true and estimated VaR.
                optional:
                    insurancetype: Type string. The type of this contract, especially "proportional" vs "excess_of_loss"
                    deductible_fraction: Type float (or int)
                    excess_fraction: Type float (or int or None)
                    reinsurance: Type float (or int). The value that is being reinsured.
               Returns InsuranceContract.
           Creates InsuranceContract, saves parameters. Creates obligation for premium payment. Includes contract
           in reinsurance network if applicable (e.g. if this is a ReinsuranceContract)."""
        # TODO: argument reinsurance seems senseless; remove?

        # Save parameters
        self.insurer: "MetaInsuranceOrg" = insurer
        self.risk_factor = risk.risk_factor
        self.category = risk.category
        self.property_holder: "GenericAgent" = risk.owner
        self.value = risk.value
        self.contract = risk.contract  # May be None
        self.risk = risk
        self.insurancetype = insurancetype or risk.insurancetype

        self.runtime = runtime
        self.starttime = time
        self.expiration = runtime + time
        self.expire_immediately = expire_immediately
        self.terminating = False
        self.current_claim = 0
        self.initial_VaR = initial_var

        # set deductible from argument, risk property or default value, whichever first is not None
        default_deductible_fraction = 0.0
        self.deductible_fraction = (
            deductible_fraction
            if deductible_fraction is not None
            else risk.deductible_fraction
            if risk.deductible_fraction is not None
            else default_deductible_fraction)
        self.deductible = round(self.deductible_fraction * self.value)

        # set excess from argument, risk property or default value, whichever first is not None
        default_limit_fraction = 1.0
        self.limit_fraction = (
            limit_fraction
            if limit_fraction is not None
            else risk.limit_fraction
            if risk.limit_fraction is not None
<<<<<<< HEAD
            else default_limit_fraction
        )
=======
            else default_excess_fraction)
>>>>>>> e06666ce

        self.limit = round(self.limit_fraction * self.value)

        self.reinsurance = reinsurance
        self.reinsurer = None
        self.reincontract = None
        self.reinsurance_share = None

        # setup payment schedule
        # TODO: excess and deductible should not be considered linearily in premium computation; this should be
        #  shifted to the (re)insurer who supplies the premium as argument to the contract's constructor method
        total_premium = per_value_premium * self.value
        self.periodized_premium = total_premium / self.runtime

        # N.B.: payment times and values are in reverse, so the earliest time is at the end! This is because popping
        # items off the end of lists is much easier than popping them off the start.
        self.payment_times = [time + i for i in range(runtime - 1, -1, -1) if i % payment_period == 0]

        self.payment_values = [total_premium / len(self.payment_times)] * len(self.payment_times)

        # Embed contract in reinsurance network, if applicable
        if self.contract:
            self.contract.reinsure(reinsurer=self.insurer, reinsurance_share=risk.reinsurance_share, reincontract=self)

        # This flag is set to 1, when the contract is about to expire and there is an attempt to roll it over.
        self.roll_over_flag = 0

    def check_payment_due(self, time: int):
        """Method to check if a contract payment is due.
                    Accepts:
                        time: Type integer
                    No return values.
                This method checks if a scheduled premium payment is due, pays it to the insurer,
                    and removes from schedule."""
        if len(self.payment_times) > 0 and time >= self.payment_times[-1]:
            # Create obligation for premium payment
            self.property_holder.receive_obligation(self.payment_values[-1], self.insurer, time, "premium")

            # Remove current payment from payment schedule
            del self.payment_times[-1]
            del self.payment_values[-1]

    def get_and_reset_current_claim(self):
        """Method to return and reset claim.
            No accepted values
            Returns:
                self.category: Type integer. Which category the contracted risk is in.
                current_claim: Type decimal
                self.insurancetype == "proportional": Type Boolean. Returns True if insurance is
                    proportional and vice versa.
        This method retuns the current claim, then resets it, and also indicates the type of insurance."""
        current_claim = self.current_claim
        self.current_claim = 0
        return self.category, current_claim, (self.insurancetype == "proportional")

    def terminate_reinsurance(self, time: int):
        """Terminate reinsurance method.
               Accepts arguments
                    time: Type integer. The current time.
               No return value.
           Causes any reinsurance contracts to be dissolved as the present contract terminates."""
        if self.reincontract is not None:
            self.reincontract.dissolve(time)

    def dissolve(self, time: int):
        """Dissolve method.
               Accepts arguments
                    time: Type integer. The current time.
               No return value.
            Marks the contract as terminating (to avoid new ReinsuranceContracts for this contract)."""
        self.expiration = time

    def reinsure(self, reinsurer, reinsurance_share, reincontract):
        """Reinsure Method.
               Accepts arguments:
                   reinsurer: Type ReinsuranceFirm. The reinsurer.
                   reinsurance_share: Type float. Share of the value that is proportionally reinsured.
                   reincontract: Type ReinsuranceContract. The reinsurance contract.
               No return value.
           Adds parameters for reinsurance of the current contract."""
        self.reinsurer = reinsurer
        self.reinsurance = self.value * reinsurance_share
        self.reinsurance_share = reinsurance_share
        self.reincontract = reincontract
        assert self.reinsurance_share in [None, 0.0, 1.0]

    def unreinsure(self):
        """Unreinsurance Method.
               Accepts no arguments:
               No return value.
           Removes parameters for reinsurance of the current contract. To be called when reinsurance has terminated."""
        self.reinsurer = None
        self.reincontract = None
        self.reinsurance = 0
        self.reinsurance_share = None
<|MERGE_RESOLUTION|>--- conflicted
+++ resolved
@@ -6,7 +6,6 @@
 
 
 class MetaInsuranceContract:
-<<<<<<< HEAD
     def __init__(
         self,
         insurer: "MetaInsuranceOrg",
@@ -22,12 +21,6 @@
         limit_fraction: float = None,
         reinsurance: float = 0,
     ):
-=======
-    def __init__(self, insurer: "MetaInsuranceOrg", risk: "RiskProperties", time: int, premium: float, runtime: int,
-                 payment_period: int, expire_immediately: bool, initial_var: float = 0.0,
-                 insurancetype: str = "proportional", deductible_fraction: float = None, limit_fraction: float = None,
-                 reinsurance: float = 0,):
->>>>>>> e06666ce
         """Constructor method.
                Accepts arguments
                     insurer: Type InsuranceFirm.
@@ -74,7 +67,8 @@
             if deductible_fraction is not None
             else risk.deductible_fraction
             if risk.deductible_fraction is not None
-            else default_deductible_fraction)
+            else default_deductible_fraction
+        )
         self.deductible = round(self.deductible_fraction * self.value)
 
         # set excess from argument, risk property or default value, whichever first is not None
@@ -84,12 +78,8 @@
             if limit_fraction is not None
             else risk.limit_fraction
             if risk.limit_fraction is not None
-<<<<<<< HEAD
             else default_limit_fraction
         )
-=======
-            else default_excess_fraction)
->>>>>>> e06666ce
 
         self.limit = round(self.limit_fraction * self.value)
 
@@ -106,13 +96,21 @@
 
         # N.B.: payment times and values are in reverse, so the earliest time is at the end! This is because popping
         # items off the end of lists is much easier than popping them off the start.
-        self.payment_times = [time + i for i in range(runtime - 1, -1, -1) if i % payment_period == 0]
-
-        self.payment_values = [total_premium / len(self.payment_times)] * len(self.payment_times)
+        self.payment_times = [
+            time + i for i in range(runtime - 1, -1, -1) if i % payment_period == 0
+        ]
+
+        self.payment_values = [total_premium / len(self.payment_times)] * len(
+            self.payment_times
+        )
 
         # Embed contract in reinsurance network, if applicable
         if self.contract:
-            self.contract.reinsure(reinsurer=self.insurer, reinsurance_share=risk.reinsurance_share, reincontract=self)
+            self.contract.reinsure(
+                reinsurer=self.insurer,
+                reinsurance_share=risk.reinsurance_share,
+                reincontract=self,
+            )
 
         # This flag is set to 1, when the contract is about to expire and there is an attempt to roll it over.
         self.roll_over_flag = 0
@@ -126,7 +124,9 @@
                     and removes from schedule."""
         if len(self.payment_times) > 0 and time >= self.payment_times[-1]:
             # Create obligation for premium payment
-            self.property_holder.receive_obligation(self.payment_values[-1], self.insurer, time, "premium")
+            self.property_holder.receive_obligation(
+                self.payment_values[-1], self.insurer, time, "premium"
+            )
 
             # Remove current payment from payment schedule
             del self.payment_times[-1]
@@ -185,3 +185,24 @@
         self.reincontract = None
         self.reinsurance = 0
         self.reinsurance_share = None
+
+    def explode(self, time, uniform_value=None, damage_extent=None):
+        """Explode method.
+               Accepts arguments
+                   time: Type integer. The current time.
+                   uniform_value: Not used
+                   damage_extent: Type float. The absolute damage in excess-of-loss reinsurance (not relative as in
+                                       proportional contracts.
+               No return value.
+           Method marks the contract for termination.
+            """
+        raise NotImplementedError()
+
+    def mature(self, time):
+        """Mature method.
+               Accepts arguments
+                    time: Type integer. The current time.
+               No return value.
+           Removes any reinsurance functions this contract has and terminates any reinsurance contracts for this
+           contract."""
+        raise NotImplementedError()