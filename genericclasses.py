from itertools import chain

import dataclasses
from sortedcontainers import SortedList
import numpy as np
from scipy import stats

import isleconfig
<<<<<<< HEAD

from typing import Mapping, MutableSequence, Union, Tuple
from typing import TYPE_CHECKING
if TYPE_CHECKING:
    from metainsurancecontract import MetaInsuranceContract
    from distributiontruncated import TruncatedDistWrapper
    from distributionreinsurance import ReinsuranceDistWrapper
    from reinsurancecontract import ReinsuranceContract
    from riskmodel import RiskModel

    Distribution = Union[
        "stats.rv_continuous",
        "TruncatedDistWrapper",
        "ReinsuranceDistWrapper",
=======

from typing import Mapping, MutableSequence, Union, Tuple
from typing import TYPE_CHECKING

if TYPE_CHECKING:
    from metainsurancecontract import MetaInsuranceContract
    from distributiontruncated import TruncatedDistWrapper
    from distributionreinsurance import ReinsuranceDistWrapper
    from reinsurancecontract import ReinsuranceContract
    from riskmodel import RiskModel

    Distribution = Union[
        "stats.rv_continuous", "TruncatedDistWrapper", "ReinsuranceDistWrapper"
>>>>>>> bdbaf648
    ]


class GenericAgent:
    def __init__(self):
        self.cash: float = 0
        self.obligations: MutableSequence["Obligation"] = []
        self.operational: bool = True
        self.profits_losses: float = 0
        self.creditor = None
        self.id = -1

    def _pay(self, obligation: "Obligation"):
        """Method to _pay other class instances.
            Accepts:
                Obligation: Type DataDict
            No return value
            Method removes value payed from the agents cash and adds it to recipient agents cash.
            If the recipient is not operational, redirect the payment to the creditor"""
        amount = obligation.amount
        recipient = obligation.recipient
        purpose = obligation.purpose
<<<<<<< HEAD
        # TODO: Think about what happens when paying non-operational firms
        if self.get_operational() and recipient.get_operational():
=======

        if not amount >= 0:
            raise ValueError(
                "Attempting to pay an obligation for a negative ammount - something is wrong"
            )
        # TODO: Think about what happens when paying non-operational firms
        while not recipient.get_operational():
            if isleconfig.verbose:
                print(
                    f"Redirecting payment with purpose {purpose} due to non-operational firm {recipient.id}"
                )
            recipient = recipient.creditor
        if self.get_operational():
>>>>>>> bdbaf648
            self.cash -= amount
            if purpose != "dividend":
                self.profits_losses -= amount
            recipient.receive(amount)
        else:
            if isleconfig.verbose:
                print(f"Payment not processed as firm {self.id} is not operational")

    def get_operational(self) -> bool:
        """Method to return boolean of if agent is operational. Only used as check for payments.
            No accepted values
            Returns Boolean"""
        return self.operational

    def iterate(self, time: int):
        raise NotImplementedError(
            "Iterate is not implemented in GenericAgent, should have be overridden"
        )

    def _effect_payments(self, time: int):
        """Method for checking if any payments are due.
            Accepts:
                time: Type Integer
            No return value
            Method checks firms list of obligations to see if ay are due for this time, then pays them. If the firm
            does not have enough cash then it enters illiquity, leaves the market, and matures all contracts."""
        # TODO: don't really want to be reconstructing lists every time (unless the obligations are naturally sorted by
        #  time, in which case this could be done slightly better). Low priority, but something to consider
        due = [item for item in self.obligations if item.due_time <= time]
        self.obligations = [item for item in self.obligations if item.due_time > time]

        sum_due = sum([item.amount for item in due])
        if sum_due > self.cash:
            self.obligations += due
            self.enter_illiquidity(time, sum_due)
        else:
            for obligation in due:
                self._pay(obligation)

    def enter_illiquidity(self, time: int, sum_due: float):
        raise NotImplementedError()

    def receive_obligation(
        self, amount: float, recipient: "GenericAgent", due_time: int, purpose: str
    ):
        """Method for receiving obligations that the firm will have to pay.
                    Accepts:
                        amount: Type integer, how much will be paid
                        recipient: Type Class instance, who will be paid
                        due_time: Type Integer, what time value they will be paid
                        purpose: Type string, why they are being paid
                    No return value
                    Adds obligation (Type DataDict) to list of obligations owed by the firm."""

        obligation = Obligation(
            amount=amount, recipient=recipient, due_time=due_time, purpose=purpose
        )
        self.obligations.append(obligation)

    def receive(self, amount: float):
        """Method to accept cash payments."""
        self.cash += amount
        self.profits_losses += amount


@dataclasses.dataclass
class RiskProperties:
    """Class for holding the properties of an insured risk"""

    risk_factor: float
    value: float
    category: int
    owner: "GenericAgent"

    number_risks: int = 1
    contract: "MetaInsuranceContract" = None
    insurancetype: str = None
    deductible: float = None
    runtime: int = None
    expiration: int = None
    limit_fraction: float = None
    deductible_fraction: float = None
    reinsurance_share: float = None
    periodized_total_premium: float = None
    limit: float = None
    runtime_left: int = None


@dataclasses.dataclass
class AgentProperties:
    """Class for holding the properties of an agent"""

    id: int
    initial_cash: float
    riskmodel_config: Mapping
    norm_premium: float
    profit_target: float
    initial_acceptance_threshold: float
    acceptance_threshold_friction: float
    reinsurance_limit: float
    non_proportional_reinsurance_level: float
    capacity_target_decrement_threshold: float
    capacity_target_increment_threshold: float
    capacity_target_decrement_factor: float
    capacity_target_increment_factor: float
    interest_rate: float


@dataclasses.dataclass
class Obligation:
    """Class for holding the properties of an obligation"""

    amount: float
    recipient: "GenericAgent"
    due_time: int
    purpose: str


class ConstantGen(stats.rv_continuous):
    def _pdf(self, x: float, *args) -> float:
        a = np.float_(x == 0)
        a[a == 1.0] = np.inf
        return a

    def _cdf(self, x: float, *args) -> float:
        return np.float_(x >= 0)

    def _rvs(self, *args) -> Union[np.ndarray, float]:
        if self._size is None:
            return 0.0
        else:
            return np.zeros(shape=self._size)


Constant = ConstantGen(name="constant")


class ReinsuranceProfile:
    """Class for keeping track of the reinsurance that an insurance firm holds

    All reinsurance is assumed to be on open intervals

    regions are tuples, (priority, priority+limit, contract), so the contract covers losses in the region (priority,
    priority + limit)"""

    # TODO: add, remove, explode, get uninsured regions
    def __init__(self, riskmodel: "RiskModel"):
        self.reinsured_regions: MutableSequence[
            SortedList[Tuple[int, int, "ReinsuranceContract"]]
        ]

        self.reinsured_regions = [
            SortedList(key=lambda x: x[0])
            for _ in range(isleconfig.simulation_parameters["no_categories"])
        ]

        # Used for automatically updating the riskmodel when reinsurance is modified
        self.riskmodel = riskmodel

    def add(self, contract: "ReinsuranceContract", value: float) -> None:
        lower_bound: int = contract.deductible
        upper_bound: int = contract.limit
        category = contract.category

        self.reinsured_regions[category].add((lower_bound, upper_bound, contract))
        index = self.reinsured_regions[category].index(
            (lower_bound, upper_bound, contract)
        )

        # Check for overlap with region to the right...
        if (
            index + 1 < len(self.reinsured_regions[category])
            and self.reinsured_regions[category][index + 1][0] < upper_bound
        ):
            raise ValueError(
                "Attempted to add reinsurance overlapping with existing reinsurance \n"
                f"Reinsured regions are {self.reinsured_regions[category]}"
            )

        # ... and to the left
        if index != 0 and self.reinsured_regions[category][index - 1][1] > lower_bound:
            raise ValueError(
                "Attempted to add reinsurance overlapping with existing reinsurance \n"
                f"Reinsured regions are {self.reinsured_regions[category]}"
            )

        self.riskmodel.set_reinsurance_coverage(
            value=value, coverage=self.reinsured_regions[category], category=category
        )

    def remove(self, contract: "ReinsuranceContract", value: float) -> None:
        lower_bound = contract.deductible
        upper_bound = contract.limit
        category = contract.category

        try:
            self.reinsured_regions[category].remove(
                (lower_bound, upper_bound, contract)
            )
        except ValueError:
            raise ValueError(
                "Attempting to remove a reinsurance contract that doesn't exist!"
            )
        self.riskmodel.set_reinsurance_coverage(
            value=value, coverage=self.reinsured_regions[category], category=category
        )

    def uncovered(self, category: int) -> MutableSequence[Tuple[float, float]]:
        uncovered_regions = []
        upper = 0
        for region in self.reinsured_regions[category]:
            if region[0] - upper > 1:
                # There's a gap in coverage!
                uncovered_regions.append((upper, region[0]))
            upper = region[1]
        uncovered_regions.append((upper, np.inf))
        return uncovered_regions

    def contracts_to_explode(
        self, category: int, damage: float
    ) -> MutableSequence["ReinsuranceContract"]:
        contracts = []
        for region in self.reinsured_regions[category]:
            if region[0] < damage:
                contracts.append(region[2])
                if region[1] >= damage:
                    break
        return contracts

    def all_contracts(self) -> MutableSequence["ReinsuranceContract"]:
        regions = chain.from_iterable(self.reinsured_regions)
        contracts = map(lambda x: x[2], regions)
        return list(contracts)

    def update_value(self, value: float, category: int) -> None:
        self.riskmodel.set_reinsurance_coverage(
            value=value, coverage=self.reinsured_regions[category], category=category
        )

    @staticmethod
    def split_longest(
        l: MutableSequence[Tuple[float, float]]
    ) -> MutableSequence[Tuple[float, float]]:
        max_width = 0
        max_width_index = None
        for i, region in enumerate(l):
            if region[1] - region[0] > max_width:
                max_width = region[1] - region[0]
                max_width_index = i
        if max_width == 0:
            raise RuntimeError("All regions have zero width!")
        lower, upper = l[max_width_index]
        mid = (lower + upper) / 2
        del l[max_width_index]
        l.insert(max_width_index, (mid, upper))
        l.insert(max_width_index, (lower, mid))
        return l<|MERGE_RESOLUTION|>--- conflicted
+++ resolved
@@ -6,10 +6,10 @@
 from scipy import stats
 
 import isleconfig
-<<<<<<< HEAD
 
 from typing import Mapping, MutableSequence, Union, Tuple
 from typing import TYPE_CHECKING
+
 if TYPE_CHECKING:
     from metainsurancecontract import MetaInsuranceContract
     from distributiontruncated import TruncatedDistWrapper
@@ -18,24 +18,7 @@
     from riskmodel import RiskModel
 
     Distribution = Union[
-        "stats.rv_continuous",
-        "TruncatedDistWrapper",
-        "ReinsuranceDistWrapper",
-=======
-
-from typing import Mapping, MutableSequence, Union, Tuple
-from typing import TYPE_CHECKING
-
-if TYPE_CHECKING:
-    from metainsurancecontract import MetaInsuranceContract
-    from distributiontruncated import TruncatedDistWrapper
-    from distributionreinsurance import ReinsuranceDistWrapper
-    from reinsurancecontract import ReinsuranceContract
-    from riskmodel import RiskModel
-
-    Distribution = Union[
         "stats.rv_continuous", "TruncatedDistWrapper", "ReinsuranceDistWrapper"
->>>>>>> bdbaf648
     ]
 
 
@@ -58,10 +41,6 @@
         amount = obligation.amount
         recipient = obligation.recipient
         purpose = obligation.purpose
-<<<<<<< HEAD
-        # TODO: Think about what happens when paying non-operational firms
-        if self.get_operational() and recipient.get_operational():
-=======
 
         if not amount >= 0:
             raise ValueError(
@@ -75,7 +54,6 @@
                 )
             recipient = recipient.creditor
         if self.get_operational():
->>>>>>> bdbaf648
             self.cash -= amount
             if purpose != "dividend":
                 self.profits_losses -= amount
