# This script allows to launch an ensemble of simulations for different number of risks models.
# It can be run locally if no argument is passed when called from the terminal.
# It can be run in the cloud if it is passed as argument the server that will be used.
import sys

import copy
import os
from sandman2.api import operation, Session

import isleconfig
import listify
import logger
import start
from setup_simulation import SetupSim

@operation
def agg(*outputs):
    # do nothing
    return outputs


def rake(hostname):
    jobs = []

    """Configuration of the ensemble"""

    replications = (
        70
    )  # Number of replications to be carried out for each configuration. Usually one risk model, two risk models, three risk models, four risk models.

    model = start.main

    m = operation(model, include_modules=True)

    riskmodels = [1, 2, 3, 4]  # The number of risk models that will be used.

    parameters = isleconfig.simulation_parameters

    nums = {
        "1": "one",
        "2": "two",
        "3": "three",
        "4": "four",
        "5": "five",
        "6": "six",
        "7": "seven",
        "8": "eight",
        "9": "nine",
    }

    """Configure the return values and corresponding file suffixes where they should be saved"""
    requested_logs = {
        "total_cash": "_cash.dat",
        "total_excess_capital": "_excess_capital.dat",
        "total_profitslosses": "_profitslosses.dat",
        "total_contracts": "_contracts.dat",
        "total_operational": "_operational.dat",
        "total_reincash": "_reincash.dat",
        "total_reinexcess_capital": "_reinexcess_capital.dat",
        "total_reinprofitslosses": "_reinprofitslosses.dat",
        "total_reincontracts": "_reincontracts.dat",
        "total_reinoperational": "_reinoperational.dat",
        "total_catbondsoperational": "_total_catbondsoperational.dat",
        "market_premium": "_premium.dat",
        "market_reinpremium": "_reinpremium.dat",
        "cumulative_bankruptcies": "_cumulative_bankruptcies.dat",
        "cumulative_market_exits": "_cumulative_market_exits",  # TODO: correct filename
        "cumulative_unrecovered_claims": "_cumulative_unrecovered_claims.dat",
        "cumulative_claims": "_cumulative_claims.dat",
        "insurance_firms_cash": "_insurance_firms_cash.dat",
        "reinsurance_firms_cash": "_reinsurance_firms_cash.dat",
        "market_diffvar": "_market_diffvar.dat",
        "rc_event_schedule_initial": "_rc_event_schedule.dat",
        "rc_event_damage_initial": "_rc_event_damage.dat",
        "number_riskmodels": "_number_riskmodels.dat",
    }

    if isleconfig.slim_log:
        for name in ["insurance_firms_cash", "reinsurance_firms_cash"]:
            del requested_logs[name]

    assert "number_riskmodels" in requested_logs

    """Configure log directory and ensure that the directory exists"""
    dir_prefix = "/data/"
    directory = os.getcwd() + dir_prefix
    try:  # Here it is checked whether the directory to collect the results exists or not. If not it is created.
        os.stat(directory)
    except FileNotFoundError:
        os.mkdir(directory)

    """Clear old dict saving files (*_history_logs.dat)"""
    for i in riskmodels:
        filename = os.getcwd() + dir_prefix + nums[str(i)] + "_history_logs.dat"
        if os.path.exists(filename):
            os.remove(filename)

    """Setup of the simulations"""
    # Here the setup for the simulation is done.
    # Since this script is used to carry out simulations in the cloud will usually have more than 1 replication.
    setup = SetupSim()
    [
        general_rc_event_schedule,
        general_rc_event_damage,
        np_seeds,
        random_seeds,
    ] = setup.obtain_ensemble(replications)
    # never save simulation state in ensemble runs (resuming is impossible anyway)
    save_iter = isleconfig.simulation_parameters["max_time"] + 2

<<<<<<< HEAD
    setup = SetupSim()  # Here the setup for the simulation is done.
    [
        general_rc_event_schedule,
        general_rc_event_damage,
        np_seeds,
        random_seeds,
    ] = setup.obtain_ensemble(
        replications
    )  # Since this script is used to carry out simulations in the cloud will usually have more than 1 replication..
    save_iter = (
        isleconfig.simulation_parameters["max_time"] + 2
    )  # never save simulation state in ensemble runs (resuming is impossible anyway)

    for (
        i
    ) in (
        riskmodels
    ):  # In this loop the parameters, schedules and random seeds for every run are prepared. Different risk models will be run with the same schedule, damage size and random seed for a fair comparison.

        simulation_parameters = copy.copy(
            parameters
        )  # Here the parameters used for the simulation are loaded. Clone is needed otherwise all the runs will be carried out with the last number of thee loop.
        simulation_parameters[
            "no_riskmodels"
        ] = (
            i
        )  # Since we want to obtain ensembles for different number of risk models, we vary here the number of risks models.
=======
    for i in riskmodels:
        # In this loop the parameters, schedules and random seeds for every run are prepared. Different risk models will
        # be run with the same schedule, damage size and random seed for a fair comparison.

        # Here the parameters used for the simulation are loaded. Clone is needed otherwise all the runs will be carried
        # out with the last number of the loop.
        simulation_parameters = copy.copy(parameters)
        # Since we want to obtain ensembles for different number of risk models, we vary the number of risks models.
        simulation_parameters["no_riskmodels"] = i
        # Here is assembled each job with the corresponding: simulation parameters, time events, damage events, seeds,
        # simulation state save interval (never, i.e. longer than max_time), and list of requested logs.
>>>>>>> a346ab8e
        job = [
            m(
                simulation_parameters,
                general_rc_event_schedule[x],
                general_rc_event_damage[x],
                np_seeds[x],
                random_seeds[x],
                save_iter,
                list(requested_logs.keys()),
            )
            for x in range(replications)
<<<<<<< HEAD
        ]  # Here is assembled each job with the corresponding: simulation parameters, time events, damage events, seeds, simulation state save interval (never, i.e. longer than max_time), and list of requested logs.
=======
        ]
>>>>>>> a346ab8e
        jobs.append(job)  # All jobs are collected in the jobs list.

    """Here the jobs are submitted"""

    with Session(host=hostname, default_cb_to_stdout=True) as sess:

<<<<<<< HEAD
        for (
            job
        ) in jobs:  # If there are 4 risk models jobs will be a list with 4 elements.
=======
        for job in jobs:
            # If there are 4 risk models jobs will be a list with 4 elements.
>>>>>>> a346ab8e

            """Run simulation and obtain result"""
            result = sess.submit(job)

            """find number of riskmodels from log"""
            delistified_result = [listify.delistify(list(res)) for res in result]
            # nrmidx = result[0][-1].index("number_riskmodels")
            # nrm = result[0][nrmidx]
            nrm = delistified_result[0]["number_riskmodels"]

            """These are the files created to collect the results"""
            wfiles_dict = {}

            logfile_dict = {}

            for name in requested_logs.keys():
                if "rc_event" in name or "number_riskmodels" in name:
                    logfile_dict[name] = (
                        os.getcwd()
                        + dir_prefix
                        + "check_"
                        + str(nums[str(nrm)])
                        + requested_logs[name]
                    )
                elif "firms_cash" in name:
                    logfile_dict[name] = (
                        os.getcwd()
                        + dir_prefix
                        + "record_"
                        + str(nums[str(nrm)])
                        + requested_logs[name]
                    )
                else:
                    logfile_dict[name] = (
                        os.getcwd()
                        + dir_prefix
                        + str(nums[str(nrm)])
                        + requested_logs[name]
                    )

<<<<<<< HEAD
=======
            # TODO: write to the files one at a time with a 'with ... as ... :'
>>>>>>> a346ab8e
            for name in logfile_dict:
                wfiles_dict[name] = open(logfile_dict[name], "w")

            """Recreate logger object locally and save logs"""

            """Create local object"""
            L = logger.Logger()

            for i in range(len(job)):
                """Populate logger object with logs obtained from remote simulation run"""
                L.restore_logger_object(list(result[i]))

                """Save logs as dict (to <num>_history_logs.dat)"""
                L.save_log(True)

                """Save logs as indivitual files"""
                for name in logfile_dict:
                    wfiles_dict[name].write(str(delistified_result[i][name]) + "\n")

            """Once the data is stored in disk the files are closed"""
            for name in logfile_dict:
                wfiles_dict[name].close()
                del wfiles_dict[name]


if __name__ == "__main__":
    host = None
    if len(sys.argv) > 1:
        host = sys.argv[1]  # The server is passed as an argument.
    rake(host)<|MERGE_RESOLUTION|>--- conflicted
+++ resolved
@@ -12,6 +12,7 @@
 import logger
 import start
 from setup_simulation import SetupSim
+
 
 @operation
 def agg(*outputs):
@@ -108,35 +109,6 @@
     # never save simulation state in ensemble runs (resuming is impossible anyway)
     save_iter = isleconfig.simulation_parameters["max_time"] + 2
 
-<<<<<<< HEAD
-    setup = SetupSim()  # Here the setup for the simulation is done.
-    [
-        general_rc_event_schedule,
-        general_rc_event_damage,
-        np_seeds,
-        random_seeds,
-    ] = setup.obtain_ensemble(
-        replications
-    )  # Since this script is used to carry out simulations in the cloud will usually have more than 1 replication..
-    save_iter = (
-        isleconfig.simulation_parameters["max_time"] + 2
-    )  # never save simulation state in ensemble runs (resuming is impossible anyway)
-
-    for (
-        i
-    ) in (
-        riskmodels
-    ):  # In this loop the parameters, schedules and random seeds for every run are prepared. Different risk models will be run with the same schedule, damage size and random seed for a fair comparison.
-
-        simulation_parameters = copy.copy(
-            parameters
-        )  # Here the parameters used for the simulation are loaded. Clone is needed otherwise all the runs will be carried out with the last number of thee loop.
-        simulation_parameters[
-            "no_riskmodels"
-        ] = (
-            i
-        )  # Since we want to obtain ensembles for different number of risk models, we vary here the number of risks models.
-=======
     for i in riskmodels:
         # In this loop the parameters, schedules and random seeds for every run are prepared. Different risk models will
         # be run with the same schedule, damage size and random seed for a fair comparison.
@@ -148,7 +120,6 @@
         simulation_parameters["no_riskmodels"] = i
         # Here is assembled each job with the corresponding: simulation parameters, time events, damage events, seeds,
         # simulation state save interval (never, i.e. longer than max_time), and list of requested logs.
->>>>>>> a346ab8e
         job = [
             m(
                 simulation_parameters,
@@ -160,25 +131,15 @@
                 list(requested_logs.keys()),
             )
             for x in range(replications)
-<<<<<<< HEAD
-        ]  # Here is assembled each job with the corresponding: simulation parameters, time events, damage events, seeds, simulation state save interval (never, i.e. longer than max_time), and list of requested logs.
-=======
         ]
->>>>>>> a346ab8e
         jobs.append(job)  # All jobs are collected in the jobs list.
 
     """Here the jobs are submitted"""
 
     with Session(host=hostname, default_cb_to_stdout=True) as sess:
 
-<<<<<<< HEAD
-        for (
-            job
-        ) in jobs:  # If there are 4 risk models jobs will be a list with 4 elements.
-=======
         for job in jobs:
             # If there are 4 risk models jobs will be a list with 4 elements.
->>>>>>> a346ab8e
 
             """Run simulation and obtain result"""
             result = sess.submit(job)
@@ -219,10 +180,7 @@
                         + requested_logs[name]
                     )
 
-<<<<<<< HEAD
-=======
             # TODO: write to the files one at a time with a 'with ... as ... :'
->>>>>>> a346ab8e
             for name in logfile_dict:
                 wfiles_dict[name] = open(logfile_dict[name], "w")
 
