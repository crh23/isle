--- conflicted
+++ resolved
@@ -1,11 +1,8 @@
 # import common packages
 import argparse
 import hashlib
-<<<<<<< HEAD
-=======
 import numpy as np
 import pickle
->>>>>>> a346ab8e
 import random
 
 # import config file and apply configuration
@@ -17,11 +14,7 @@
 
 # use argparse to handle command line arguments
 parser = argparse.ArgumentParser(description="Model the Insurance sector")
-<<<<<<< HEAD
-parser.add_argument("--abce", action="store_true", help="use abce")
-=======
 parser.add_argument("--abce", action="store_true", help="[REMOVED] use abce")
->>>>>>> a346ab8e
 parser.add_argument(
     "--oneriskmodel",
     action="store_true",
@@ -82,49 +75,14 @@
 if args.verbose:
     isleconfig.verbose = True
 
-<<<<<<< HEAD
-# import isle and abce modules
-if isleconfig.use_abce:
-    # print("Importing abce")
-    import abce
-    from abce import gui
-=======
 # import isle modules
->>>>>>> a346ab8e
 
 from insurancefirm import InsuranceFirm
 from reinsurancefirm import ReinsuranceFirm
 
-<<<<<<< HEAD
-# create conditional decorator
-def conditionally(decorator_function, condition):
-    def wrapper(target_function):
-        if not condition:
-            return target_function
-        return decorator_function(target_function)
-
-    return wrapper
-
-
-# create non-abce placeholder gui decorator
-# TODO: replace this with more elegant solution if possible. Currently required since script will otherwise crash at the conditional decorator below since gui is then undefined
-if not isleconfig.use_abce:
-
-    def gui(*args, **kwargs):
-        pass
-
-
-# main function
-
-# @gui(simulation_parameters, serve=True)
-@conditionally(gui(simulation_parameters, serve=False), isleconfig.use_abce)
-def main():
-
-=======
 
 # main function
 def main():  # TODO: this script should probably be an argument for start.py
->>>>>>> a346ab8e
     with open("data/simulation_save.pkl", "br") as rfile:
         d = pickle.load(rfile)
         simulation = d["simulation"]
@@ -141,44 +99,6 @@
     np.random.set_state(np_seed)
     random.setstate(random_seed)
 
-<<<<<<< HEAD
-    assert not isleconfig.use_abce, "Resuming will not work with abce"
-    ## create simulation and world objects (identical in non-abce mode)
-    # if isleconfig.use_abce:
-    #    simulation = abce.Simulation(processes=1,random_seed = seed)
-    #
-
-    # simulation_parameters['simulation'] = world = InsuranceSimulation(override_no_riskmodels, replic_ID, simulation_parameters)
-    #
-    # if not isleconfig.use_abce:
-    #    simulation = world
-    #
-    # create agents: insurance firms
-    # insurancefirms_group = simulation.build_agents(InsuranceFirm,
-    #                                         'insurancefirm',
-    #                                         parameters=simulation_parameters,
-    #                                         agent_parameters=world.agent_parameters["insurancefirm"])
-    #
-    # if isleconfig.use_abce:
-    #    insurancefirm_pointers = insurancefirms_group.get_pointer()
-    # else:
-    #    insurancefirm_pointers = insurancefirms_group
-    # world.accept_agents("insurancefirm", insurancefirm_pointers, insurancefirms_group)
-    #
-    # create agents: reinsurance firms
-    # reinsurancefirms_group = simulation.build_agents(ReinsuranceFirm,
-    #                                           'reinsurance',
-    #                                           parameters=simulation_parameters,
-    #                                           agent_parameters=world.agent_parameters["reinsurance"])
-    # if isleconfig.use_abce:
-    #    reinsurancefirm_pointers = reinsurancefirms_group.get_pointer()
-    # else:
-    #    reinsurancefirm_pointers = reinsurancefirms_group
-    # world.accept_agents("reinsurance", reinsurancefirm_pointers, reinsurancefirms_group)
-    #
-
-=======
->>>>>>> a346ab8e
     # time iteration
     for t in range(time, simulation_parameters["max_time"]):
 
@@ -196,27 +116,6 @@
                 agent_parameters=parameters,
             )
             insurancefirms_group += new_insurance_firm
-<<<<<<< HEAD
-            if isleconfig.use_abce:
-                # TODO: fix abce
-                # may fail in abce because addressing individual agents may not be allowed
-                # may also fail because agent methods may not be callable directly
-                new_insurancefirm_pointer = [
-                    new_insurance_firm[0].get_pointer()
-                ]  # index 0 because this is a list with just 1 object
-            else:
-                new_insurancefirm_pointer = new_insurance_firm
-            world.accept_agents(
-                "insurancefirm", new_insurancefirm_pointer, new_insurance_firm, time=t
-            )
-
-        if world.insurance_firm_market_entry(agent_type="ReinsuranceFirm"):
-            parameters = [np.random.choice(world.agent_parameters["reinsurance"])]
-            parameters[0]["id"] = world.get_unique_reinsurer_id()
-            new_reinsurance_firm = simulation.build_agents(
-                ReinsuranceFirm,
-                "reinsurance",
-=======
             new_insurancefirm_pointer = new_insurance_firm
             world.accept_agents("insurancefirm", new_insurancefirm_pointer, time=t)
 
@@ -226,46 +125,18 @@
             new_reinsurance_firm = simulation.build_agents(
                 ReinsuranceFirm,
                 "reinsurancefirm",
->>>>>>> a346ab8e
                 parameters=simulation_parameters,
                 agent_parameters=parameters,
             )
             reinsurancefirms_group += new_reinsurance_firm
-<<<<<<< HEAD
-            if isleconfig.use_abce:
-                # TODO: fix abce
-                # may fail in abce because addressing individual agents may not be allowed
-                # may also fail because agent methods may not be callable directly
-                new_reinsurancefirm_pointer = [
-                    new_reinsurance_firm[0].get_pointer()
-                ]  # index 0 because this is a list with just 1 object
-            else:
-                new_reinsurancefirm_pointer = new_reinsurance_firm
-            world.accept_agents(
-                "reinsurance", new_reinsurancefirm_pointer, new_reinsurance_firm, time=t
-            )
-=======
             new_reinsurancefirm_pointer = new_reinsurance_firm
             world.accept_agents("reinsurancefirm", new_reinsurancefirm_pointer, time=t)
->>>>>>> a346ab8e
 
         # iterate simulation
         world.iterate(t)
 
         # log data
-<<<<<<< HEAD
-        if isleconfig.use_abce:
-            # insurancefirms.logme()
-            # reinsurancefirms.logme()
-            insurancefirms_group.agg_log(
-                variables=["cash", "operational"], len=["underwritten_contracts"]
-            )
-            # reinsurancefirms_group.agg_log(variables=['cash'])
-        else:
-            world.save_data()
-=======
         world.save_data()
->>>>>>> a346ab8e
 
         if t > 0 and t // 50 == t / 50:
             save_simulation(t, simulation, simulation_parameters, exit_now=False)
